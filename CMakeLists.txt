--- conflicted
+++ resolved
@@ -327,11 +327,8 @@
   ARM
   BPF
   Hexagon
-<<<<<<< HEAD
   JSBackend # @LOCALMOD
-=======
   Lanai
->>>>>>> c329efbc
   Mips
   MSP430
   NVPTX
