--- conflicted
+++ resolved
@@ -404,13 +404,8 @@
   ret void
 }
 ; CHECK: define void @debug_declare(i32 %val) {
-<<<<<<< HEAD
-; CHECK-NEXT: %var = alloca i8, i32 4
-; CHECK-NEXT: call void @llvm.dbg.declare(metadata !{i8* %var}, metadata !2, metadata !14)
-=======
 ; CHECK-NEXT: %var = alloca i32
-; CHECK-NEXT: call void @llvm.dbg.declare(metadata !{i32* %var}, metadata !2)
->>>>>>> f00ec881
+; CHECK-NEXT: call void @llvm.dbg.declare(metadata !{i32* %var}, metadata !2, metadata !14)
 ; This case is currently not converted.
 ; CHECK-NEXT: call void @llvm.dbg.declare(metadata !{null}, metadata !2, metadata !14)
 ; CHECK-NEXT: ret void
