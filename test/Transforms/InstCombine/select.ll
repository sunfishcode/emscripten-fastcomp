; RUN: opt < %s -instcombine -S | FileCheck %s

; PR1822

target datalayout = "e-p:64:64-p1:16:16-p2:32:32:32-p3:64:64:64"

define i32 @test1(i32 %A, i32 %B) {
        %C = select i1 false, i32 %A, i32 %B
        ret i32 %C
; CHECK-LABEL: @test1(
; CHECK: ret i32 %B
}

define i32 @test2(i32 %A, i32 %B) {
        %C = select i1 true, i32 %A, i32 %B
        ret i32 %C
; CHECK-LABEL: @test2(
; CHECK: ret i32 %A
}


define i32 @test3(i1 %C, i32 %I) {
        ; V = I
        %V = select i1 %C, i32 %I, i32 %I
        ret i32 %V
; CHECK-LABEL: @test3(
; CHECK: ret i32 %I
}

define i1 @test4(i1 %C) {
        ; V = C
        %V = select i1 %C, i1 true, i1 false
        ret i1 %V
; CHECK-LABEL: @test4(
; CHECK: ret i1 %C
}

define i1 @test5(i1 %C) {
        ; V = !C
        %V = select i1 %C, i1 false, i1 true
        ret i1 %V
; CHECK-LABEL: @test5(
; CHECK: xor i1 %C, true
; CHECK: ret i1
}

define i32 @test6(i1 %C) {
        ; V = cast C to int
        %V = select i1 %C, i32 1, i32 0
        ret i32 %V
; CHECK-LABEL: @test6(
; CHECK: %V = zext i1 %C to i32
; CHECK: ret i32 %V
}

define i1 @test7(i1 %C, i1 %X) {
; CHECK-LABEL: @test7(
; CHECK-NEXT:    [[R:%.*]] = or i1 %C, %X
; CHECK-NEXT:    ret i1 [[R]]
;
  %R = select i1 %C, i1 true, i1 %X
  ret i1 %R
}

define <2 x i1> @test7vec(<2 x i1> %C, <2 x i1> %X) {
; CHECK-LABEL: @test7vec(
; CHECK-NEXT:    [[R:%.*]] = or <2 x i1> %C, %X
; CHECK-NEXT:    ret <2 x i1> [[R]]
;
  %R = select <2 x i1> %C, <2 x i1> <i1 true, i1 true>, <2 x i1> %X
  ret <2 x i1> %R
}

define i1 @test8(i1 %C, i1 %X) {
; CHECK-LABEL: @test8(
; CHECK-NEXT:    [[R:%.*]] = and i1 %C, %X
; CHECK-NEXT:    ret i1 [[R]]
;
  %R = select i1 %C, i1 %X, i1 false
  ret i1 %R
}

define <2 x i1> @test8vec(<2 x i1> %C, <2 x i1> %X) {
; CHECK-LABEL: @test8vec(
; CHECK-NEXT:    [[R:%.*]] = and <2 x i1> %C, %X
; CHECK-NEXT:    ret <2 x i1> [[R]]
;
  %R = select <2 x i1> %C, <2 x i1> %X, <2 x i1> <i1 false, i1 false>
  ret <2 x i1> %R
}

define i1 @test9(i1 %C, i1 %X) {
; CHECK-LABEL: @test9(
; CHECK-NEXT:    [[NOT_C:%.*]] = xor i1 %C, true
; CHECK-NEXT:    [[R:%.*]] = and i1 [[NOT_C]], %X
; CHECK-NEXT:    ret i1 [[R]]
;
  %R = select i1 %C, i1 false, i1 %X
  ret i1 %R
}

define <2 x i1> @test9vec(<2 x i1> %C, <2 x i1> %X) {
; CHECK-LABEL: @test9vec(
; CHECK-NEXT:    [[NOT_C:%.*]] = xor <2 x i1> %C, <i1 true, i1 true>
; CHECK-NEXT:    [[R:%.*]] = and <2 x i1> [[NOT_C]], %X
; CHECK-NEXT:    ret <2 x i1> [[R]]
;
  %R = select <2 x i1> %C, <2 x i1> <i1 false, i1 false>, <2 x i1> %X
  ret <2 x i1> %R
}

define i1 @test10(i1 %C, i1 %X) {
; CHECK-LABEL: @test10(
; CHECK-NEXT:    [[NOT_C:%.*]] = xor i1 %C, true
; CHECK-NEXT:    [[R:%.*]] = or i1 [[NOT_C]], %X
; CHECK-NEXT:    ret i1 [[R]]
;
  %R = select i1 %C, i1 %X, i1 true
  ret i1 %R
}

define <2 x i1> @test10vec(<2 x i1> %C, <2 x i1> %X) {
; CHECK-LABEL: @test10vec(
; CHECK-NEXT:    [[NOT_C:%.*]] = xor <2 x i1> %C, <i1 true, i1 true>
; CHECK-NEXT:    [[R:%.*]] = or <2 x i1> [[NOT_C]], %X
; CHECK-NEXT:    ret <2 x i1> [[R]]
;
  %R = select <2 x i1> %C, <2 x i1> %X, <2 x i1> <i1 true, i1 true>
  ret <2 x i1> %R
}

define i1 @test23(i1 %a, i1 %b) {
; CHECK-LABEL: @test23(
; CHECK-NEXT:    [[C:%.*]] = and i1 %a, %b
; CHECK-NEXT:    ret i1 [[C]]
;
  %c = select i1 %a, i1 %b, i1 %a
  ret i1 %c
}

define <2 x i1> @test23vec(<2 x i1> %a, <2 x i1> %b) {
; CHECK-LABEL: @test23vec(
; CHECK-NEXT:    [[C:%.*]] = and <2 x i1> %a, %b
; CHECK-NEXT:    ret <2 x i1> [[C]]
;
  %c = select <2 x i1> %a, <2 x i1> %b, <2 x i1> %a
  ret <2 x i1> %c
}

define i1 @test24(i1 %a, i1 %b) {
; CHECK-LABEL: @test24(
; CHECK-NEXT:    [[C:%.*]] = or i1 %a, %b
; CHECK-NEXT:    ret i1 [[C]]
;
  %c = select i1 %a, i1 %a, i1 %b
  ret i1 %c
}

define <2 x i1> @test24vec(<2 x i1> %a, <2 x i1> %b) {
; CHECK-LABEL: @test24vec(
; CHECK-NEXT:    [[C:%.*]] = or <2 x i1> %a, %b
; CHECK-NEXT:    ret <2 x i1> [[C]]
;
  %c = select <2 x i1> %a, <2 x i1> %a, <2 x i1> %b
  ret <2 x i1> %c
}

define i1 @test62(i1 %A, i1 %B) {
; CHECK-LABEL: @test62(
; CHECK-NEXT:    [[NOT:%.*]] = xor i1 %A, true
; CHECK-NEXT:    [[C:%.*]] = and i1 [[NOT]], %B
; CHECK-NEXT:    ret i1 [[C]]
;
  %not = xor i1 %A, true
  %C = select i1 %A, i1 %not, i1 %B
  ret i1 %C
}

define <2 x i1> @test62vec(<2 x i1> %A, <2 x i1> %B) {
; CHECK-LABEL: @test62vec(
; CHECK-NEXT:    [[NOT:%.*]] = xor <2 x i1> %A, <i1 true, i1 true>
; CHECK-NEXT:    [[C:%.*]] = and <2 x i1> [[NOT]], %B
; CHECK-NEXT:    ret <2 x i1> [[C]]
;
  %not = xor <2 x i1> %A, <i1 true, i1 true>
  %C = select <2 x i1> %A, <2 x i1> %not, <2 x i1> %B
  ret <2 x i1> %C
}

define i1 @test63(i1 %A, i1 %B) {
; CHECK-LABEL: @test63(
; CHECK-NEXT:    [[NOT:%.*]] = xor i1 %A, true
; CHECK-NEXT:    [[C:%.*]] = or i1 %B, [[NOT]]
; CHECK-NEXT:    ret i1 [[C]]
;
  %not = xor i1 %A, true
  %C = select i1 %A, i1 %B, i1 %not
  ret i1 %C
}

define <2 x i1> @test63vec(<2 x i1> %A, <2 x i1> %B) {
; CHECK-LABEL: @test63vec(
; CHECK-NEXT:    [[NOT:%.*]] = xor <2 x i1> %A, <i1 true, i1 true>
; CHECK-NEXT:    [[C:%.*]] = or <2 x i1> %B, [[NOT]]
; CHECK-NEXT:    ret <2 x i1> [[C]]
;
  %not = xor <2 x i1> %A, <i1 true, i1 true>
  %C = select <2 x i1> %A, <2 x i1> %B, <2 x i1> %not
  ret <2 x i1> %C
}

define i32 @test11(i32 %a) {
        %C = icmp eq i32 %a, 0
        %R = select i1 %C, i32 0, i32 1
        ret i32 %R
; CHECK-LABEL: @test11(
; CHECK: icmp ne i32 %a, 0
; CHECK: %R = zext i1
; CHECK: ret i32 %R
}

define i32 @test12(i1 %cond, i32 %a) {
        %b = or i32 %a, 1
        %c = select i1 %cond, i32 %b, i32 %a
        ret i32 %c
; CHECK-LABEL: @test12(
; CHECK: %b = zext i1 %cond to i32
; CHECK: %c = or i32 %b, %a
; CHECK: ret i32 %c
}

define i32 @test12a(i1 %cond, i32 %a) {
        %b = ashr i32 %a, 1
        %c = select i1 %cond, i32 %b, i32 %a
        ret i32 %c
; CHECK-LABEL: @test12a(
; CHECK: %b = zext i1 %cond to i32
; CHECK: %c = ashr i32 %a, %b
; CHECK: ret i32 %c
}

define i32 @test12b(i1 %cond, i32 %a) {
; CHECK-LABEL: @test12b(
; CHECK-NEXT:    [[NOT_COND:%.*]] = xor i1 %cond, true
; CHECK-NEXT:    [[B:%.*]] = zext i1 [[NOT_COND]] to i32
; CHECK-NEXT:    [[D:%.*]] = ashr i32 %a, [[B]]
; CHECK-NEXT:    ret i32 [[D]]
;
  %b = ashr i32 %a, 1
  %d = select i1 %cond, i32 %a, i32 %b
  ret i32 %d
}

define i32 @test13(i32 %a, i32 %b) {
        %C = icmp eq i32 %a, %b
        %V = select i1 %C, i32 %a, i32 %b
        ret i32 %V
; CHECK-LABEL: @test13(
; CHECK: ret i32 %b
}

define i32 @test13a(i32 %a, i32 %b) {
        %C = icmp ne i32 %a, %b
        %V = select i1 %C, i32 %a, i32 %b
        ret i32 %V
; CHECK-LABEL: @test13a(
; CHECK: ret i32 %a
}

define i32 @test13b(i32 %a, i32 %b) {
        %C = icmp eq i32 %a, %b
        %V = select i1 %C, i32 %b, i32 %a
        ret i32 %V
; CHECK-LABEL: @test13b(
; CHECK: ret i32 %a
}

define i1 @test14a(i1 %C, i32 %X) {
        %V = select i1 %C, i32 %X, i32 0
        ; (X < 1) | !C
        %R = icmp slt i32 %V, 1
        ret i1 %R
; CHECK-LABEL: @test14a(
; CHECK: icmp slt i32 %X, 1
; CHECK: xor i1 %C, true
; CHECK: or i1
; CHECK: ret i1 %R
}

define i1 @test14b(i1 %C, i32 %X) {
        %V = select i1 %C, i32 0, i32 %X
        ; (X < 1) | C
        %R = icmp slt i32 %V, 1
        ret i1 %R
; CHECK-LABEL: @test14b(
; CHECK: icmp slt i32 %X, 1
; CHECK: or i1
; CHECK: ret i1 %R
}

;; Code sequence for (X & 16) ? 16 : 0
define i32 @test15a(i32 %X) {
        %t1 = and i32 %X, 16
        %t2 = icmp eq i32 %t1, 0
        %t3 = select i1 %t2, i32 0, i32 16
        ret i32 %t3
; CHECK-LABEL: @test15a(
; CHECK: %t1 = and i32 %X, 16
; CHECK: ret i32 %t1
}

;; Code sequence for (X & 32) ? 0 : 24
define i32 @test15b(i32 %X) {
        %t1 = and i32 %X, 32
        %t2 = icmp eq i32 %t1, 0
        %t3 = select i1 %t2, i32 32, i32 0
        ret i32 %t3
; CHECK-LABEL: @test15b(
; CHECK: %t1 = and i32 %X, 32
; CHECK: xor i32 %t1, 32
; CHECK: ret i32
}

;; Alternate code sequence for (X & 16) ? 16 : 0
define i32 @test15c(i32 %X) {
        %t1 = and i32 %X, 16
        %t2 = icmp eq i32 %t1, 16
        %t3 = select i1 %t2, i32 16, i32 0
        ret i32 %t3
; CHECK-LABEL: @test15c(
; CHECK: %t1 = and i32 %X, 16
; CHECK: ret i32 %t1
}

;; Alternate code sequence for (X & 16) ? 16 : 0
define i32 @test15d(i32 %X) {
        %t1 = and i32 %X, 16
        %t2 = icmp ne i32 %t1, 0
        %t3 = select i1 %t2, i32 16, i32 0
        ret i32 %t3
; CHECK-LABEL: @test15d(
; CHECK: %t1 = and i32 %X, 16
; CHECK: ret i32 %t1
}

;; (a & 128) ? 256 : 0
define i32 @test15e(i32 %X) {
        %t1 = and i32 %X, 128
        %t2 = icmp ne i32 %t1, 0
        %t3 = select i1 %t2, i32 256, i32 0
        ret i32 %t3
; CHECK-LABEL: @test15e(
; CHECK: %t1 = shl i32 %X, 1
; CHECK: and i32 %t1, 256
; CHECK: ret i32
}

;; (a & 128) ? 0 : 256
define i32 @test15f(i32 %X) {
        %t1 = and i32 %X, 128
        %t2 = icmp ne i32 %t1, 0
        %t3 = select i1 %t2, i32 0, i32 256
        ret i32 %t3
; CHECK-LABEL: @test15f(
; CHECK: %t1 = shl i32 %X, 1
; CHECK: and i32 %t1, 256
; CHECK: xor i32 %{{.*}}, 256
; CHECK: ret i32
}

;; (a & 8) ? -1 : -9
define i32 @test15g(i32 %X) {
        %t1 = and i32 %X, 8
        %t2 = icmp ne i32 %t1, 0
        %t3 = select i1 %t2, i32 -1, i32 -9
        ret i32 %t3
; CHECK-LABEL: @test15g(
; CHECK-NEXT: %1 = or i32 %X, -9
; CHECK-NEXT: ret i32 %1
}

;; (a & 8) ? -9 : -1
define i32 @test15h(i32 %X) {
        %t1 = and i32 %X, 8
        %t2 = icmp ne i32 %t1, 0
        %t3 = select i1 %t2, i32 -9, i32 -1
        ret i32 %t3
; CHECK-LABEL: @test15h(
; CHECK-NEXT: %1 = or i32 %X, -9
; CHECK-NEXT: %2 = xor i32 %1, 8
; CHECK-NEXT: ret i32 %2
}

;; (a & 2) ? 577 : 1089
define i32 @test15i(i32 %X) {
        %t1 = and i32 %X, 2
        %t2 = icmp ne i32 %t1, 0
        %t3 = select i1 %t2, i32 577, i32 1089
        ret i32 %t3
; CHECK-LABEL: @test15i(
; CHECK-NEXT: %t1 = shl i32 %X, 8
; CHECK-NEXT: %1 = and i32 %t1, 512
; CHECK-NEXT: %2 = xor i32 %1, 512
; CHECK-NEXT: %3 = add nuw nsw i32 %2, 577
; CHECK-NEXT: ret i32 %3
}

;; (a & 2) ? 1089 : 577
define i32 @test15j(i32 %X) {
        %t1 = and i32 %X, 2
        %t2 = icmp ne i32 %t1, 0
        %t3 = select i1 %t2, i32 1089, i32 577
        ret i32 %t3
; CHECK-LABEL: @test15j(
; CHECK-NEXT: %t1 = shl i32 %X, 8
; CHECK-NEXT: %1 = and i32 %t1, 512
; CHECK-NEXT: %2 = add nuw nsw i32 %1, 577
; CHECK-NEXT: ret i32 %2
}

define i32 @test16(i1 %C, i32* %P) {
        %P2 = select i1 %C, i32* %P, i32* null
        %V = load i32, i32* %P2
        ret i32 %V
; CHECK-LABEL: @test16(
; CHECK-NEXT: %V = load i32, i32* %P
; CHECK: ret i32 %V
}

;; It may be legal to load from a null address in a non-zero address space
define i32 @test16_neg(i1 %C, i32 addrspace(1)* %P) {
        %P2 = select i1 %C, i32 addrspace(1)* %P, i32 addrspace(1)* null
        %V = load i32, i32 addrspace(1)* %P2
        ret i32 %V
; CHECK-LABEL: @test16_neg
; CHECK-NEXT: %P2 = select i1 %C, i32 addrspace(1)* %P, i32 addrspace(1)* null
; CHECK-NEXT: %V = load i32, i32 addrspace(1)* %P2
; CHECK: ret i32 %V
}
define i32 @test16_neg2(i1 %C, i32 addrspace(1)* %P) {
        %P2 = select i1 %C, i32 addrspace(1)* null, i32 addrspace(1)* %P
        %V = load i32, i32 addrspace(1)* %P2
        ret i32 %V
; CHECK-LABEL: @test16_neg2
; CHECK-NEXT: %P2 = select i1 %C, i32 addrspace(1)* null, i32 addrspace(1)* %P
; CHECK-NEXT: %V = load i32, i32 addrspace(1)* %P2
; CHECK: ret i32 %V
}

define i1 @test17(i32* %X, i1 %C) {
        %R = select i1 %C, i32* %X, i32* null
        %RV = icmp eq i32* %R, null
        ret i1 %RV
; CHECK-LABEL: @test17(
; CHECK: icmp eq i32* %X, null
; CHECK: xor i1 %C, true
; CHECK: %RV = or i1
; CHECK: ret i1 %RV
}

define i32 @test18(i32 %X, i32 %Y, i1 %C) {
        %R = select i1 %C, i32 %X, i32 0
        %V = sdiv i32 %Y, %R
        ret i32 %V
; CHECK-LABEL: @test18(
; CHECK: %V = sdiv i32 %Y, %X
; CHECK: ret i32 %V
}

define i32 @test19(i32 %x) {
        %tmp = icmp ugt i32 %x, 2147483647
        %retval = select i1 %tmp, i32 -1, i32 0
        ret i32 %retval
; CHECK-LABEL: @test19(
; CHECK-NEXT: ashr i32 %x, 31
; CHECK-NEXT: ret i32
}

define i32 @test20(i32 %x) {
        %tmp = icmp slt i32 %x, 0
        %retval = select i1 %tmp, i32 -1, i32 0
        ret i32 %retval
; CHECK-LABEL: @test20(
; CHECK-NEXT: ashr i32 %x, 31
; CHECK-NEXT: ret i32
}

define i64 @test21(i32 %x) {
        %tmp = icmp slt i32 %x, 0
        %retval = select i1 %tmp, i64 -1, i64 0
        ret i64 %retval
; CHECK-LABEL: @test21(
; CHECK-NEXT: ashr i32 %x, 31
; CHECK-NEXT: sext i32
; CHECK-NEXT: ret i64
}

define i16 @test22(i32 %x) {
        %tmp = icmp slt i32 %x, 0
        %retval = select i1 %tmp, i16 -1, i16 0
        ret i16 %retval
; CHECK-LABEL: @test22(
; CHECK-NEXT: ashr i32 %x, 31
; CHECK-NEXT: trunc i32
; CHECK-NEXT: ret i16
}

define i32 @test25(i1 %c)  {
entry:
  br i1 %c, label %jump, label %ret
jump:
  br label %ret
ret:
  %a = phi i1 [true, %jump], [false, %entry]
  %b = select i1 %a, i32 10, i32 20
  ret i32 %b
; CHECK-LABEL: @test25(
; CHECK: %a = phi i32 [ 10, %jump ], [ 20, %entry ]
; CHECK-NEXT: ret i32 %a
}

define i32 @test26(i1 %cond)  {
entry:
  br i1 %cond, label %jump, label %ret
jump:
  %c = or i1 false, false
  br label %ret
ret:
  %a = phi i1 [true, %entry], [%c, %jump]
  %b = select i1 %a, i32 20, i32 10
  ret i32 %b
; CHECK-LABEL: @test26(
; CHECK: %a = phi i32 [ 20, %entry ], [ 10, %jump ]
; CHECK-NEXT: ret i32 %a
}

define i32 @test27(i1 %c, i32 %A, i32 %B)  {
entry:
  br i1 %c, label %jump, label %ret
jump:
  br label %ret
ret:
  %a = phi i1 [true, %jump], [false, %entry]
  %b = select i1 %a, i32 %A, i32 %B
  ret i32 %b
; CHECK-LABEL: @test27(
; CHECK: %a = phi i32 [ %A, %jump ], [ %B, %entry ]
; CHECK-NEXT: ret i32 %a
}

define i32 @test28(i1 %cond, i32 %A, i32 %B)  {
entry:
  br i1 %cond, label %jump, label %ret
jump:
  br label %ret
ret:
  %c = phi i32 [%A, %jump], [%B, %entry]
  %a = phi i1 [true, %jump], [false, %entry]
  %b = select i1 %a, i32 %A, i32 %c
  ret i32 %b
; CHECK-LABEL: @test28(
; CHECK: %a = phi i32 [ %A, %jump ], [ %B, %entry ]
; CHECK-NEXT: ret i32 %a
}

define i32 @test29(i1 %cond, i32 %A, i32 %B)  {
entry:
  br i1 %cond, label %jump, label %ret
jump:
  br label %ret
ret:
  %c = phi i32 [%A, %jump], [%B, %entry]
  %a = phi i1 [true, %jump], [false, %entry]
  br label %next

next:
  %b = select i1 %a, i32 %A, i32 %c
  ret i32 %b
; CHECK-LABEL: @test29(
; CHECK: %a = phi i32 [ %A, %jump ], [ %B, %entry ]
; CHECK: ret i32 %a
}


; SMAX(SMAX(x, y), x) -> SMAX(x, y)
define i32 @test30(i32 %x, i32 %y) {
  %cmp = icmp sgt i32 %x, %y
  %cond = select i1 %cmp, i32 %x, i32 %y

  %cmp5 = icmp sgt i32 %cond, %x
  %retval = select i1 %cmp5, i32 %cond, i32 %x
  ret i32 %retval
; CHECK-LABEL: @test30(
; CHECK: ret i32 %cond
}

; UMAX(UMAX(x, y), x) -> UMAX(x, y)
define i32 @test31(i32 %x, i32 %y) {
  %cmp = icmp ugt i32 %x, %y
  %cond = select i1 %cmp, i32 %x, i32 %y
  %cmp5 = icmp ugt i32 %cond, %x
  %retval = select i1 %cmp5, i32 %cond, i32 %x
  ret i32 %retval
; CHECK-LABEL: @test31(
; CHECK: ret i32 %cond
}

; SMIN(SMIN(x, y), x) -> SMIN(x, y)
define i32 @test32(i32 %x, i32 %y) {
  %cmp = icmp sgt i32 %x, %y
  %cond = select i1 %cmp, i32 %y, i32 %x
  %cmp5 = icmp sgt i32 %cond, %x
  %retval = select i1 %cmp5, i32 %x, i32 %cond
  ret i32 %retval
; CHECK-LABEL: @test32(
; CHECK: ret i32 %cond
}

; MAX(MIN(x, y), x) -> x
define i32 @test33(i32 %x, i32 %y) {
  %cmp = icmp sgt i32 %x, %y
  %cond = select i1 %cmp, i32 %y, i32 %x
  %cmp5 = icmp sgt i32 %cond, %x
  %retval = select i1 %cmp5, i32 %cond, i32 %x
  ret i32 %retval
; CHECK-LABEL: @test33(
; CHECK: ret i32 %x
}

; MIN(MAX(x, y), x) -> x
define i32 @test34(i32 %x, i32 %y) {
  %cmp = icmp sgt i32 %x, %y
  %cond = select i1 %cmp, i32 %x, i32 %y
  %cmp5 = icmp sgt i32 %cond, %x
  %retval = select i1 %cmp5, i32 %x, i32 %cond
  ret i32 %retval
; CHECK-LABEL: @test34(
; CHECK: ret i32 %x
}

define i32 @test35(i32 %x) {
  %cmp = icmp sge i32 %x, 0
  %cond = select i1 %cmp, i32 60, i32 100
  ret i32 %cond
; CHECK-LABEL: @test35(
; CHECK: ashr i32 %x, 31
; CHECK: and i32 {{.*}}, 40
; CHECK: add nuw nsw i32 {{.*}}, 60
; CHECK: ret
}

define i32 @test36(i32 %x) {
  %cmp = icmp slt i32 %x, 0
  %cond = select i1 %cmp, i32 60, i32 100
  ret i32 %cond
; CHECK-LABEL: @test36(
; CHECK: ashr i32 %x, 31
; CHECK: and i32 {{.*}}, -40
; CHECK: add nsw i32 {{.*}}, 100
; CHECK: ret
}

define i32 @test37(i32 %x) {
  %cmp = icmp sgt i32 %x, -1
  %cond = select i1 %cmp, i32 1, i32 -1
  ret i32 %cond
; CHECK-LABEL: @test37(
; CHECK: ashr i32 %x, 31
; CHECK: or i32 {{.*}}, 1
; CHECK: ret
}

define i1 @test38(i1 %cond) {
  %zero = alloca i32
  %one = alloca i32
  %ptr = select i1 %cond, i32* %zero, i32* %one
  %isnull = icmp eq i32* %ptr, null
  ret i1 %isnull
; CHECK-LABEL: @test38(
; CHECK: ret i1 false
}

define i1 @test39(i1 %cond, double %x) {
  %s = select i1 %cond, double %x, double 0x7FF0000000000000 ; RHS = +infty
  %cmp = fcmp ule double %x, %s
  ret i1 %cmp
; CHECK-LABEL: @test39(
; CHECK: ret i1 true
}

define i1 @test40(i1 %cond) {
  %a = alloca i32
  %b = alloca i32
  %c = alloca i32
  %s = select i1 %cond, i32* %a, i32* %b
  %r = icmp eq i32* %s, %c
  ret i1 %r
; CHECK-LABEL: @test40(
; CHECK: ret i1 false
}

define i32 @test41(i1 %cond, i32 %x, i32 %y) {
  %z = and i32 %x, %y
  %s = select i1 %cond, i32 %y, i32 %z
  %r = and i32 %x, %s
  ret i32 %r
; CHECK-LABEL: @test41(
; CHECK-NEXT: and i32 %x, %y
; CHECK-NEXT: ret i32
}

define i32 @test42(i32 %x, i32 %y) {
  %b = add i32 %y, -1
  %cond = icmp eq i32 %x, 0
  %c = select i1 %cond, i32 %b, i32 %y
  ret i32 %c
; CHECK-LABEL: @test42(
; CHECK-NEXT: %cond = icmp eq i32 %x, 0
; CHECK-NEXT: %b = sext i1 %cond to i32
; CHECK-NEXT: %c = add i32 %b, %y
; CHECK-NEXT: ret i32 %c
}

; PR8994

; This select instruction can't be eliminated because trying to do so would
; change the number of vector elements. This used to assert.
define i48 @test51(<3 x i1> %icmp, <3 x i16> %tmp) {
; CHECK-LABEL: @test51(
  %select = select <3 x i1> %icmp, <3 x i16> zeroinitializer, <3 x i16> %tmp
; CHECK: select <3 x i1>
  %tmp2 = bitcast <3 x i16> %select to i48
  ret i48 %tmp2
}

; Allow select promotion even if there are multiple uses of bitcasted ops.
; Hoisting the selects allows later pattern matching to see that these are min/max ops.

define void @min_max_bitcast(<4 x float> %a, <4 x float> %b, <4 x i32>* %ptr1, <4 x i32>* %ptr2) {
; CHECK-LABEL: @min_max_bitcast(
; CHECK-NEXT:    [[CMP:%.*]] = fcmp olt <4 x float> %a, %b
; CHECK-NEXT:    [[SEL1_V:%.*]] = select <4 x i1> [[CMP]], <4 x float> %a, <4 x float> %b
; CHECK-NEXT:    [[SEL2_V:%.*]] = select <4 x i1> [[CMP]], <4 x float> %b, <4 x float> %a
; CHECK-NEXT:    [[TMP1:%.*]] = bitcast <4 x i32>* %ptr1 to <4 x float>*
; CHECK-NEXT:    store <4 x float> [[SEL1_V]], <4 x float>* [[TMP1]], align 16
; CHECK-NEXT:    [[TMP2:%.*]] = bitcast <4 x i32>* %ptr2 to <4 x float>*
; CHECK-NEXT:    store <4 x float> [[SEL2_V]], <4 x float>* [[TMP2]], align 16
; CHECK-NEXT:    ret void
;
  %cmp = fcmp olt <4 x float> %a, %b
  %bc1 = bitcast <4 x float> %a to <4 x i32>
  %bc2 = bitcast <4 x float> %b to <4 x i32>
  %sel1 = select <4 x i1> %cmp, <4 x i32> %bc1, <4 x i32> %bc2
  %sel2 = select <4 x i1> %cmp, <4 x i32> %bc2, <4 x i32> %bc1
  store <4 x i32> %sel1, <4 x i32>* %ptr1
  store <4 x i32> %sel2, <4 x i32>* %ptr2
  ret void
}

; To avoid potential backend problems, we don't do the same transform for other casts.

define void @truncs_before_selects(<4 x float> %f1, <4 x float> %f2, <4 x i64> %a, <4 x i64> %b, <4 x i32>* %ptr1, <4 x i32>* %ptr2) {
; CHECK-LABEL: @truncs_before_selects(
; CHECK-NEXT:    [[CMP:%.*]] = fcmp olt <4 x float> %f1, %f2
; CHECK-NEXT:    [[BC1:%.*]] = trunc <4 x i64> %a to <4 x i32>
; CHECK-NEXT:    [[BC2:%.*]] = trunc <4 x i64> %b to <4 x i32>
; CHECK-NEXT:    [[SEL1:%.*]] = select <4 x i1> [[CMP]], <4 x i32> [[BC1]], <4 x i32> [[BC2]]
; CHECK-NEXT:    [[SEL2:%.*]] = select <4 x i1> [[CMP]], <4 x i32> [[BC2]], <4 x i32> [[BC1]]
; CHECK-NEXT:    store <4 x i32> [[SEL1]], <4 x i32>* %ptr1, align 16
; CHECK-NEXT:    store <4 x i32> [[SEL2]], <4 x i32>* %ptr2, align 16
; CHECK-NEXT:    ret void
;
  %cmp = fcmp olt <4 x float> %f1, %f2
  %bc1 = trunc <4 x i64> %a to <4 x i32>
  %bc2 = trunc <4 x i64> %b to <4 x i32>
  %sel1 = select <4 x i1> %cmp, <4 x i32> %bc1, <4 x i32> %bc2
  %sel2 = select <4 x i1> %cmp, <4 x i32> %bc2, <4 x i32> %bc1
  store <4 x i32> %sel1, <4 x i32>* %ptr1, align 16
  store <4 x i32> %sel2, <4 x i32>* %ptr2, align 16
  ret void
}

; PR8575

define i32 @test52(i32 %n, i32 %m) nounwind {
; CHECK-LABEL: @test52(
  %cmp = icmp sgt i32 %n, %m
  %. = select i1 %cmp, i32 1, i32 3
  %add = add nsw i32 %., 3
  %storemerge = select i1 %cmp, i32 %., i32 %add
; CHECK: select i1 %cmp, i32 1, i32 6
  ret i32 %storemerge
}

; PR9454
define i32 @test53(i32 %x) nounwind {
  %and = and i32 %x, 2
  %cmp = icmp eq i32 %and, %x
  %sel = select i1 %cmp, i32 2, i32 1
  ret i32 %sel
; CHECK-LABEL: @test53(
; CHECK: select i1 %cmp
; CHECK: ret
}

define i32 @test54(i32 %X, i32 %Y) {
  %A = ashr exact i32 %X, %Y
  %B = icmp eq i32 %A, 0
  %C = select i1 %B, i32 %A, i32 1
  ret i32 %C
; CHECK-LABEL: @test54(
; CHECK-NOT: ashr
; CHECK-NOT: select
; CHECK: icmp ne i32 %X, 0
; CHECK: zext
; CHECK: ret
}

define i1 @test55(i1 %X, i32 %Y, i32 %Z) {
  %A = ashr exact i32 %Y, %Z
  %B = select i1 %X, i32 %Y, i32 %A
  %C = icmp eq i32 %B, 0
  ret i1 %C
; CHECK-LABEL: @test55(
; CHECK-NOT: ashr
; CHECK-NOT: select
; CHECK: icmp eq
; CHECK: ret i1
}

define i32 @test56(i16 %x) nounwind {
  %tobool = icmp eq i16 %x, 0
  %conv = zext i16 %x to i32
  %cond = select i1 %tobool, i32 0, i32 %conv
  ret i32 %cond
; CHECK-LABEL: @test56(
; CHECK-NEXT: zext
; CHECK-NEXT: ret
}

define i32 @test57(i32 %x, i32 %y) nounwind {
  %and = and i32 %x, %y
  %tobool = icmp eq i32 %x, 0
  %.and = select i1 %tobool, i32 0, i32 %and
  ret i32 %.and
; CHECK-LABEL: @test57(
; CHECK-NEXT: and i32 %x, %y
; CHECK-NEXT: ret
}

define i32 @test58(i16 %x) nounwind {
  %tobool = icmp ne i16 %x, 1
  %conv = zext i16 %x to i32
  %cond = select i1 %tobool, i32 %conv, i32 1
  ret i32 %cond
; CHECK-LABEL: @test58(
; CHECK-NEXT: zext
; CHECK-NEXT: ret
}

define i32 @test59(i32 %x, i32 %y) nounwind {
  %and = and i32 %x, %y
  %tobool = icmp ne i32 %x, %y
  %.and = select i1 %tobool, i32 %and, i32 %y
  ret i32 %.and
; CHECK-LABEL: @test59(
; CHECK-NEXT: and i32 %x, %y
; CHECK-NEXT: ret
}

define i1 @test60(i32 %x, i1* %y) nounwind {
  %cmp = icmp eq i32 %x, 0
  %load = load i1, i1* %y, align 1
  %cmp1 = icmp slt i32 %x, 1
  %sel = select i1 %cmp, i1 %load, i1 %cmp1
  ret i1 %sel
; CHECK-LABEL: @test60(
; CHECK: select
}

@glbl = constant i32 10
define i32 @test61(i32* %ptr) {
  %A = load i32, i32* %ptr
  %B = icmp eq i32* %ptr, @glbl
  %C = select i1 %B, i32 %A, i32 10
  ret i32 %C
; CHECK-LABEL: @test61(
; CHECK: ret i32 10
}

; PR14131
define void @test64(i32 %p, i16 %b) noreturn nounwind {
entry:
  %p.addr.0.insert.mask = and i32 %p, -65536
  %conv2 = and i32 %p, 65535
  br i1 undef, label %lor.rhs, label %lor.end

lor.rhs:
  %p.addr.0.extract.trunc = trunc i32 %p.addr.0.insert.mask to i16
  %phitmp = zext i16 %p.addr.0.extract.trunc to i32
  br label %lor.end

lor.end:
  %t.1 = phi i32 [ 0, %entry ], [ %phitmp, %lor.rhs ]
  %conv6 = zext i16 %b to i32
  %div = udiv i32 %conv6, %t.1
  %tobool8 = icmp eq i32 %div, 0
  %cmp = icmp eq i32 %t.1, 0
  %cmp12 = icmp ult i32 %conv2, 2
  %cmp.sink = select i1 %tobool8, i1 %cmp12, i1 %cmp
  br i1 %cmp.sink, label %cond.end17, label %cond.false16

cond.false16:
  br label %cond.end17

cond.end17:
  br label %while.body

while.body:
  br label %while.body
; CHECK-LABEL: @test64(
; CHECK-NOT: select
}

@under_aligned = external global i32, align 1

define i32 @test76(i1 %flag, i32* %x) {
; The load here must not be speculated around the select. One side of the
; select is trivially dereferencable but may have a lower alignment than the
; load does.
; CHECK-LABEL: @test76(
; CHECK: store i32 0, i32* %x
; CHECK: %[[P:.*]] = select i1 %flag, i32* @under_aligned, i32* %x
; CHECK: load i32, i32* %[[P]]

  store i32 0, i32* %x
  %p = select i1 %flag, i32* @under_aligned, i32* %x
  %v = load i32, i32* %p
  ret i32 %v
}

declare void @scribble_on_i32(i32*)

define i32 @test77(i1 %flag, i32* %x) {
; The load here must not be speculated around the select. One side of the
; select is trivially dereferencable but may have a lower alignment than the
; load does.
; CHECK-LABEL: @test77(
; CHECK: %[[A:.*]] = alloca i32, align 1
; CHECK: call void @scribble_on_i32(i32* nonnull %[[A]])
; CHECK: store i32 0, i32* %x
; CHECK: %[[P:.*]] = select i1 %flag, i32* %[[A]], i32* %x
; CHECK: load i32, i32* %[[P]]

  %under_aligned = alloca i32, align 1
  call void @scribble_on_i32(i32* %under_aligned)
  store i32 0, i32* %x
  %p = select i1 %flag, i32* %under_aligned, i32* %x
  %v = load i32, i32* %p
  ret i32 %v
}

define i32 @test78(i1 %flag, i32* %x, i32* %y, i32* %z) {
; Test that we can speculate the loads around the select even when we can't
; fold the load completely away.
; CHECK-LABEL: @test78(
; CHECK:         %[[V1:.*]] = load i32, i32* %x
; CHECK-NEXT:    %[[V2:.*]] = load i32, i32* %y
; CHECK-NEXT:    %[[S:.*]] = select i1 %flag, i32 %[[V1]], i32 %[[V2]]
; CHECK-NEXT:    ret i32 %[[S]]
entry:
  store i32 0, i32* %x
  store i32 0, i32* %y
  ; Block forwarding by storing to %z which could alias either %x or %y.
  store i32 42, i32* %z
  %p = select i1 %flag, i32* %x, i32* %y
  %v = load i32, i32* %p
  ret i32 %v
}

define i32 @test78_deref(i1 %flag, i32* dereferenceable(4) %x, i32* dereferenceable(4) %y, i32* %z) {
; Test that we can speculate the loads around the select even when we can't
; fold the load completely away.
; CHECK-LABEL: @test78_deref(
; CHECK:         %[[V1:.*]] = load i32, i32* %x
; CHECK-NEXT:    %[[V2:.*]] = load i32, i32* %y
; CHECK-NEXT:    %[[S:.*]] = select i1 %flag, i32 %[[V1]], i32 %[[V2]]
; CHECK-NEXT:    ret i32 %[[S]]
entry:
  %p = select i1 %flag, i32* %x, i32* %y
  %v = load i32, i32* %p
  ret i32 %v
}

define i32 @test78_neg(i1 %flag, i32* %x, i32* %y, i32* %z) {
; The same as @test78 but we can't speculate the load because it can trap
; if under-aligned.
; CHECK-LABEL: @test78_neg(
; CHECK: %p = select i1 %flag, i32* %x, i32* %y
; CHECK-NEXT: %v = load i32, i32* %p, align 16
; CHECK-NEXT: ret i32 %v
entry:
  store i32 0, i32* %x
  store i32 0, i32* %y
  ; Block forwarding by storing to %z which could alias either %x or %y.
  store i32 42, i32* %z
  %p = select i1 %flag, i32* %x, i32* %y
  %v = load i32, i32* %p, align 16
  ret i32 %v
}

define i32 @test78_deref_neg(i1 %flag, i32* dereferenceable(2) %x, i32* dereferenceable(4) %y, i32* %z) {
; The same as @test78_deref but we can't speculate the load because
; one of the arguments is not sufficiently dereferenceable.
; CHECK-LABEL: @test78_deref_neg(
; CHECK: %p = select i1 %flag, i32* %x, i32* %y
; CHECK-NEXT: %v = load i32, i32* %p
; CHECK-NEXT: ret i32 %v
entry:
  %p = select i1 %flag, i32* %x, i32* %y
  %v = load i32, i32* %p
  ret i32 %v
}

define float @test79(i1 %flag, float* %x, i32* %y, i32* %z) {
; Test that we can speculate the loads around the select even when we can't
; fold the load completely away.
; CHECK-LABEL: @test79(
; CHECK:         %[[V1:.*]] = load float, float* %x
; CHECK-NEXT:    %[[V2:.*]] = load float, float* %y
; CHECK-NEXT:    %[[S:.*]] = select i1 %flag, float %[[V1]], float %[[V2]]
; CHECK-NEXT:    ret float %[[S]]
entry:
  %x1 = bitcast float* %x to i32*
  %y1 = bitcast i32* %y to float*
  store i32 0, i32* %x1
  store i32 0, i32* %y
  ; Block forwarding by storing to %z which could alias either %x or %y.
  store i32 42, i32* %z
  %p = select i1 %flag, float* %x, float* %y1
  %v = load float, float* %p
  ret float %v
}

define i32 @test80(i1 %flag) {
; Test that when we speculate the loads around the select they fold throug
; load->load folding and load->store folding.
; CHECK-LABEL: @test80(
; CHECK:         %[[X:.*]] = alloca i32
; CHECK-NEXT:    %[[Y:.*]] = alloca i32
; CHECK:         %[[V:.*]] = load i32, i32* %[[X]]
; CHECK-NEXT:    store i32 %[[V]], i32* %[[Y]]
; CHECK-NEXT:    ret i32 %[[V]]
entry:
  %x = alloca i32
  %y = alloca i32
  call void @scribble_on_i32(i32* %x)
  call void @scribble_on_i32(i32* %y)
  %tmp = load i32, i32* %x
  store i32 %tmp, i32* %y
  %p = select i1 %flag, i32* %x, i32* %y
  %v = load i32, i32* %p
  ret i32 %v
}

define float @test81(i1 %flag) {
; Test that we can speculate the load around the select even though they use
; differently typed pointers.
; CHECK-LABEL: @test81(
; CHECK:         %[[X:.*]] = alloca i32
; CHECK-NEXT:    %[[Y:.*]] = alloca i32
; CHECK:         %[[V:.*]] = load i32, i32* %[[X]]
; CHECK-NEXT:    store i32 %[[V]], i32* %[[Y]]
; CHECK-NEXT:    %[[C:.*]] = bitcast i32 %[[V]] to float
; CHECK-NEXT:    ret float %[[C]]
entry:
  %x = alloca float
  %y = alloca i32
  %x1 = bitcast float* %x to i32*
  %y1 = bitcast i32* %y to float*
  call void @scribble_on_i32(i32* %x1)
  call void @scribble_on_i32(i32* %y)
  %tmp = load i32, i32* %x1
  store i32 %tmp, i32* %y
  %p = select i1 %flag, float* %x, float* %y1
  %v = load float, float* %p
  ret float %v
}

define i32 @test82(i1 %flag) {
; Test that we can speculate the load around the select even though they use
; differently typed pointers.
; CHECK-LABEL: @test82(
; CHECK:         %[[X:.*]] = alloca float
; CHECK-NEXT:    %[[Y:.*]] = alloca i32
; CHECK-NEXT:    %[[X1:.*]] = bitcast float* %[[X]] to i32*
; CHECK-NEXT:    %[[Y1:.*]] = bitcast i32* %[[Y]] to float*
; CHECK:         %[[V:.*]] = load float, float* %[[X]]
; CHECK-NEXT:    store float %[[V]], float* %[[Y1]]
; CHECK-NEXT:    %[[C:.*]] = bitcast float %[[V]] to i32
; CHECK-NEXT:    ret i32 %[[C]]
entry:
  %x = alloca float
  %y = alloca i32
  %x1 = bitcast float* %x to i32*
  %y1 = bitcast i32* %y to float*
  call void @scribble_on_i32(i32* %x1)
  call void @scribble_on_i32(i32* %y)
  %tmp = load float, float* %x
  store float %tmp, float* %y1
  %p = select i1 %flag, i32* %x1, i32* %y
  %v = load i32, i32* %p
  ret i32 %v
}

declare void @scribble_on_i64(i64*)
declare void @scribble_on_i128(i128*)

define i8* @test83(i1 %flag) {
; Test that we can speculate the load around the select even though they use
; differently typed pointers and requires inttoptr casts.
; CHECK-LABEL: @test83(
; CHECK:         %[[X:.*]] = alloca i8*
; CHECK-NEXT:    %[[Y:.*]] = alloca i8*
; CHECK-DAG:     %[[X2:.*]] = bitcast i8** %[[X]] to i64*
; CHECK-DAG:     %[[Y2:.*]] = bitcast i8** %[[Y]] to i64*
; CHECK:         %[[V:.*]] = load i64, i64* %[[X2]]
; CHECK-NEXT:    store i64 %[[V]], i64* %[[Y2]]
; CHECK-NEXT:    %[[C:.*]] = inttoptr i64 %[[V]] to i8*
; CHECK-NEXT:    ret i8* %[[S]]
entry:
  %x = alloca i8*
  %y = alloca i64
  %x1 = bitcast i8** %x to i64*
  %y1 = bitcast i64* %y to i8**
  call void @scribble_on_i64(i64* %x1)
  call void @scribble_on_i64(i64* %y)
  %tmp = load i64, i64* %x1
  store i64 %tmp, i64* %y
  %p = select i1 %flag, i8** %x, i8** %y1
  %v = load i8*, i8** %p
  ret i8* %v
}

define i64 @test84(i1 %flag) {
; Test that we can speculate the load around the select even though they use
; differently typed pointers and requires a ptrtoint cast.
; CHECK-LABEL: @test84(
; CHECK:         %[[X:.*]] = alloca i8*
; CHECK-NEXT:    %[[Y:.*]] = alloca i8*
; CHECK:         %[[V:.*]] = load i8*, i8** %[[X]]
; CHECK-NEXT:    store i8* %[[V]], i8** %[[Y]]
; CHECK-NEXT:    %[[C:.*]] = ptrtoint i8* %[[V]] to i64
; CHECK-NEXT:    ret i64 %[[C]]
entry:
  %x = alloca i8*
  %y = alloca i64
  %x1 = bitcast i8** %x to i64*
  %y1 = bitcast i64* %y to i8**
  call void @scribble_on_i64(i64* %x1)
  call void @scribble_on_i64(i64* %y)
  %tmp = load i8*, i8** %x
  store i8* %tmp, i8** %y1
  %p = select i1 %flag, i64* %x1, i64* %y
  %v = load i64, i64* %p
  ret i64 %v
}

define i8* @test85(i1 %flag) {
; Test that we can't speculate the load around the select. The load of the
; pointer doesn't load all of the stored integer bits. We could fix this, but it
; would require endianness checks and other nastiness.
; CHECK-LABEL: @test85(
; CHECK:         %[[T:.*]] = load i128, i128*
; CHECK-NEXT:    store i128 %[[T]], i128*
; CHECK-NEXT:    %[[X:.*]] = load i8*, i8**
; CHECK-NEXT:    %[[Y:.*]] = load i8*, i8**
; CHECK-NEXT:    %[[V:.*]] = select i1 %flag, i8* %[[X]], i8* %[[Y]]
; CHECK-NEXT:    ret i8* %[[V]]
entry:
  %x = alloca [2 x i8*]
  %y = alloca i128
  %x1 = bitcast [2 x i8*]* %x to i8**
  %x2 = bitcast i8** %x1 to i128*
  %y1 = bitcast i128* %y to i8**
  call void @scribble_on_i128(i128* %x2)
  call void @scribble_on_i128(i128* %y)
  %tmp = load i128, i128* %x2
  store i128 %tmp, i128* %y
  %p = select i1 %flag, i8** %x1, i8** %y1
  %v = load i8*, i8** %p
  ret i8* %v
}

define i128 @test86(i1 %flag) {
; Test that we can't speculate the load around the select when the integer size
; is larger than the pointer size. The store of the pointer doesn't store to all
; the bits of the integer.
;
; CHECK-LABEL: @test86(
; CHECK:         %[[T:.*]] = load i8*, i8**
; CHECK-NEXT:    store i8* %[[T]], i8**
; CHECK-NEXT:    %[[X:.*]] = load i128, i128*
; CHECK-NEXT:    %[[Y:.*]] = load i128, i128*
; CHECK-NEXT:    %[[V:.*]] = select i1 %flag, i128 %[[X]], i128 %[[Y]]
; CHECK-NEXT:    ret i128 %[[V]]
entry:
  %x = alloca [2 x i8*]
  %y = alloca i128
  %x1 = bitcast [2 x i8*]* %x to i8**
  %x2 = bitcast i8** %x1 to i128*
  %y1 = bitcast i128* %y to i8**
  call void @scribble_on_i128(i128* %x2)
  call void @scribble_on_i128(i128* %y)
  %tmp = load i8*, i8** %x1
  store i8* %tmp, i8** %y1
  %p = select i1 %flag, i128* %x2, i128* %y
  %v = load i128, i128* %p
  ret i128 %v
}

define i32 @test_select_select0(i32 %a, i32 %r0, i32 %r1, i32 %v1, i32 %v2) {
  ; CHECK-LABEL: @test_select_select0(
  ; CHECK: %[[C0:.*]] = icmp sge i32 %a, %v1
  ; CHECK-NEXT: %[[C1:.*]] = icmp slt i32 %a, %v2
  ; CHECK-NEXT: %[[C:.*]] = and i1 %[[C1]], %[[C0]]
  ; CHECK-NEXT: %[[SEL:.*]] = select i1 %[[C]], i32 %r0, i32 %r1
  ; CHECK-NEXT: ret i32 %[[SEL]]
  %c0 = icmp sge i32 %a, %v1
  %s0 = select i1 %c0, i32 %r0, i32 %r1
  %c1 = icmp slt i32 %a, %v2
  %s1 = select i1 %c1, i32 %s0, i32 %r1
  ret i32 %s1
}

define i32 @test_select_select1(i32 %a, i32 %r0, i32 %r1, i32 %v1, i32 %v2) {
  ; CHECK-LABEL: @test_select_select1(
  ; CHECK: %[[C0:.*]] = icmp sge i32 %a, %v1
  ; CHECK-NEXT: %[[C1:.*]] = icmp slt i32 %a, %v2
  ; CHECK-NEXT: %[[C:.*]] = or i1 %[[C1]], %[[C0]]
  ; CHECK-NEXT: %[[SEL:.*]] = select i1 %[[C]], i32 %r0, i32 %r1
  ; CHECK-NEXT: ret i32 %[[SEL]]
  %c0 = icmp sge i32 %a, %v1
  %s0 = select i1 %c0, i32 %r0, i32 %r1
  %c1 = icmp slt i32 %a, %v2
  %s1 = select i1 %c1, i32 %r0, i32 %s0
  ret i32 %s1
}

define i32 @PR23757(i32 %x) {
; CHECK-LABEL: @PR23757
; CHECK:      %[[cmp:.*]] = icmp eq i32 %x, 2147483647
; CHECK-NEXT: %[[add:.*]] = add nsw i32 %x, 1
; CHECK-NEXT: %[[sel:.*]] = select i1 %[[cmp]], i32 -2147483648, i32 %[[add]]
; CHECK-NEXT: ret i32 %[[sel]]
  %cmp = icmp eq i32 %x, 2147483647
  %add = add nsw i32 %x, 1
  %sel = select i1 %cmp, i32 -2147483648, i32 %add
  ret i32 %sel
}

; max(max(~a, -1), -1) --> max(~a, -1)

define i32 @PR27137(i32 %a) {
; CHECK-LABEL: @PR27137(
; CHECK-NEXT:    [[NOT_A:%.*]] = xor i32 %a, -1
; CHECK-NEXT:    [[C0:%.*]] = icmp slt i32 %a, 0
; CHECK-NEXT:    [[S0:%.*]] = select i1 [[C0]], i32 [[NOT_A]], i32 -1
; CHECK-NEXT:    ret i32 [[S0]]
;

  %not_a = xor i32 %a, -1
  %c0 = icmp slt i32 %a, 0
  %s0 = select i1 %c0, i32 %not_a, i32 -1
  %c1 = icmp sgt i32 %s0, -1
  %s1 = select i1 %c1, i32 %s0, i32 -1
  ret i32 %s1
}

define i32 @select_icmp_slt0_xor(i32 %x) {
; CHECK-LABEL: @select_icmp_slt0_xor(
; CHECK-NEXT:    [[TMP1:%.*]] = or i32 %x, -2147483648
; CHECK-NEXT:    ret i32 [[TMP1]]
;
  %cmp = icmp slt i32 %x, zeroinitializer
  %xor = xor i32 %x, 2147483648
  %x.xor = select i1 %cmp, i32 %x, i32 %xor
  ret i32 %x.xor
}

define <2 x i32> @select_icmp_slt0_xor_vec(<2 x i32> %x) {
; CHECK-LABEL: @select_icmp_slt0_xor_vec(
; CHECK-NEXT:    [[TMP1:%.*]] = or <2 x i32> %x, <i32 -2147483648, i32 -2147483648>
; CHECK-NEXT:    ret <2 x i32> [[TMP1]]
;
  %cmp = icmp slt <2 x i32> %x, zeroinitializer
  %xor = xor <2 x i32> %x, <i32 2147483648, i32 2147483648>
  %x.xor = select <2 x i1> %cmp, <2 x i32> %x, <2 x i32> %xor
  ret <2 x i32> %x.xor
}
<<<<<<< HEAD
=======

; Make sure that undef elements of the select condition are translated into undef elements of the shuffle mask.

define <4 x i32> @canonicalize_to_shuffle(<4 x i32> %a, <4 x i32> %b) {
; CHECK-LABEL: @canonicalize_to_shuffle(
; CHECK-NEXT:    [[SEL:%.*]] = shufflevector <4 x i32> %a, <4 x i32> %b, <4 x i32> <i32 0, i32 undef, i32 6, i32 undef>
; CHECK-NEXT:    ret <4 x i32> [[SEL]]
;
  %sel = select <4 x i1> <i1 true, i1 undef, i1 false, i1 undef>, <4 x i32> %a, <4 x i32> %b
  ret <4 x i32> %sel
}

; Don't die or try if the condition mask is a constant expression or contains a constant expression.

@g = global i32 0

define <4 x i32> @cannot_canonicalize_to_shuffle1(<4 x i32> %a, <4 x i32> %b) {
; CHECK-LABEL: @cannot_canonicalize_to_shuffle1(
; CHECK-NEXT:    [[SEL:%.*]] = select <4 x i1> bitcast (i4 ptrtoint (i32* @g to i4) to <4 x i1>), <4 x i32> %a, <4 x i32> %b
; CHECK-NEXT:    ret <4 x i32> [[SEL]]
;
  %sel = select <4 x i1> bitcast (i4 ptrtoint (i32* @g to i4) to <4 x i1>), <4 x i32> %a, <4 x i32> %b
  ret <4 x i32> %sel
}

define <4 x i32> @cannot_canonicalize_to_shuffle2(<4 x i32> %a, <4 x i32> %b) {
; CHECK-LABEL: @cannot_canonicalize_to_shuffle2(
; CHECK-NEXT:    [[SEL:%.*]] = select <4 x i1> <i1 true, i1 undef, i1 false, i1 icmp sle (i16 ptrtoint (i32* @g to i16), i16 4)>, <4 x i32> %a, <4 x i32> %b
; CHECK-NEXT:    ret <4 x i32> [[SEL]]
;
  %sel = select <4 x i1> <i1 true, i1 undef, i1 false, i1 icmp sle (i16 ptrtoint (i32* @g to i16), i16 4)>, <4 x i32> %a, <4 x i32> %b
  ret <4 x i32> %sel
}
>>>>>>> c329efbc
<|MERGE_RESOLUTION|>--- conflicted
+++ resolved
@@ -1298,8 +1298,6 @@
   %x.xor = select <2 x i1> %cmp, <2 x i32> %x, <2 x i32> %xor
   ret <2 x i32> %x.xor
 }
-<<<<<<< HEAD
-=======
 
 ; Make sure that undef elements of the select condition are translated into undef elements of the shuffle mask.
 
@@ -1333,4 +1331,3 @@
   %sel = select <4 x i1> <i1 true, i1 undef, i1 false, i1 icmp sle (i16 ptrtoint (i32* @g to i16), i16 4)>, <4 x i32> %a, <4 x i32> %b
   ret <4 x i32> %sel
 }
->>>>>>> c329efbc
