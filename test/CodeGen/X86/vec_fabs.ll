; RUN: llc < %s -mtriple=x86_64-unknown-unknown -mcpu=corei7-avx | FileCheck %s


define <2 x double> @fabs_v2f64(<2 x double> %p)
{
  ; CHECK-LABEL: fabs_v2f64
  ; CHECK: vandps
  %t = call <2 x double> @llvm.fabs.v2f64(<2 x double> %p)
  ret <2 x double> %t
}
declare <2 x double> @llvm.fabs.v2f64(<2 x double> %p)

define <4 x float> @fabs_v4f32(<4 x float> %p)
{
  ; CHECK-LABEL: fabs_v4f32
  ; CHECK: vandps
  %t = call <4 x float> @llvm.fabs.v4f32(<4 x float> %p)
  ret <4 x float> %t
}
declare <4 x float> @llvm.fabs.v4f32(<4 x float> %p)

define <4 x double> @fabs_v4f64(<4 x double> %p)
{
  ; CHECK-LABEL: fabs_v4f64
  ; CHECK: vandps
  %t = call <4 x double> @llvm.fabs.v4f64(<4 x double> %p)
  ret <4 x double> %t
}
declare <4 x double> @llvm.fabs.v4f64(<4 x double> %p)

define <8 x float> @fabs_v8f32(<8 x float> %p)
{
  ; CHECK-LABEL: fabs_v8f32
  ; CHECK: vandps
  %t = call <8 x float> @llvm.fabs.v8f32(<8 x float> %p)
  ret <8 x float> %t
}
declare <8 x float> @llvm.fabs.v8f32(<8 x float> %p)

; PR20354: when generating code for a vector fabs op,
<<<<<<< HEAD
; make sure the correct mask is used for all vector elements.
; CHECK-LABEL: .LCPI4_0:
; CHECK-NEXT:    .long	2147483647
; CHECK-NEXT:    .long	2147483647
define i64 @fabs_v2f32(<2 x float> %v) {
; CHECK-LABEL: fabs_v2f32:
; CHECK:         movabsq $-9223372034707292160, %[[R:r[^ ]+]]
; CHECK-NEXT:    vmovq %[[R]], %[[X:xmm[0-9]+]]
; CHECK-NEXT:    vandps   {{.*}}.LCPI4_0{{.*}}, %[[X]], %[[X]]
; CHECK-NEXT:    vmovq   %[[X]], %rax
; CHECK-NEXT:    retq
  %highbits = bitcast i64 9223372039002259456 to <2 x float> ; 0x8000_0000_8000_0000
  %fabs = call <2 x float> @llvm.fabs.v2f32(<2 x float> %highbits)
  %ret = bitcast <2 x float> %fabs to i64
  ret i64 %ret
=======
; make sure that we're only turning off the sign bit of each float value.
; No constant pool loads or vector ops are needed for the fabs of a
; bitcasted integer constant; we should just return an integer constant
; that has the sign bits turned off.
;
; So instead of something like this:
;    movabsq (constant pool load of mask for sign bits) 
;    vmovq   (move from integer register to vector/fp register)
;    vandps  (mask off sign bits)
;    vmovq   (move vector/fp register back to integer return register)
;
; We should generate:
;    mov     (put constant value in return register)

define i64 @fabs_v2f32_1() {
; CHECK-LABEL: fabs_v2f32_1:
; CHECK: movabsq $9223372032559808512, %rax # imm = 0x7FFFFFFF00000000
; CHECK-NEXT: retq
 %bitcast = bitcast i64 18446744069414584320 to <2 x float> ; 0xFFFF_FFFF_0000_0000
 %fabs = call <2 x float> @llvm.fabs.v2f32(<2 x float> %bitcast)
 %ret = bitcast <2 x float> %fabs to i64
 ret i64 %ret
}

define i64 @fabs_v2f32_2() {
; CHECK-LABEL: fabs_v2f32_2:
; CHECK: movl $2147483647, %eax       # imm = 0x7FFFFFFF
; CHECK-NEXT: retq
 %bitcast = bitcast i64 4294967295 to <2 x float> ; 0x0000_0000_FFFF_FFFF
 %fabs = call <2 x float> @llvm.fabs.v2f32(<2 x float> %bitcast)
 %ret = bitcast <2 x float> %fabs to i64
 ret i64 %ret
>>>>>>> 7ffc5bb5
}

declare <2 x float> @llvm.fabs.v2f32(<2 x float> %p)<|MERGE_RESOLUTION|>--- conflicted
+++ resolved
@@ -38,23 +38,6 @@
 declare <8 x float> @llvm.fabs.v8f32(<8 x float> %p)
 
 ; PR20354: when generating code for a vector fabs op,
-<<<<<<< HEAD
-; make sure the correct mask is used for all vector elements.
-; CHECK-LABEL: .LCPI4_0:
-; CHECK-NEXT:    .long	2147483647
-; CHECK-NEXT:    .long	2147483647
-define i64 @fabs_v2f32(<2 x float> %v) {
-; CHECK-LABEL: fabs_v2f32:
-; CHECK:         movabsq $-9223372034707292160, %[[R:r[^ ]+]]
-; CHECK-NEXT:    vmovq %[[R]], %[[X:xmm[0-9]+]]
-; CHECK-NEXT:    vandps   {{.*}}.LCPI4_0{{.*}}, %[[X]], %[[X]]
-; CHECK-NEXT:    vmovq   %[[X]], %rax
-; CHECK-NEXT:    retq
-  %highbits = bitcast i64 9223372039002259456 to <2 x float> ; 0x8000_0000_8000_0000
-  %fabs = call <2 x float> @llvm.fabs.v2f32(<2 x float> %highbits)
-  %ret = bitcast <2 x float> %fabs to i64
-  ret i64 %ret
-=======
 ; make sure that we're only turning off the sign bit of each float value.
 ; No constant pool loads or vector ops are needed for the fabs of a
 ; bitcasted integer constant; we should just return an integer constant
@@ -87,7 +70,6 @@
  %fabs = call <2 x float> @llvm.fabs.v2f32(<2 x float> %bitcast)
  %ret = bitcast <2 x float> %fabs to i64
  ret i64 %ret
->>>>>>> 7ffc5bb5
 }
 
 declare <2 x float> @llvm.fabs.v2f32(<2 x float> %p)