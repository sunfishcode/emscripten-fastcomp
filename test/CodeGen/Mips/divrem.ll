--- conflicted
+++ resolved
@@ -1,33 +1,19 @@
-<<<<<<< HEAD
-; RUN: llc -march=mips < %s | FileCheck %s -check-prefix=TRAP
-; RUN: llc -march=mips -mnocheck-zero-division < %s |\
-; RUN: FileCheck %s -check-prefix=NOCHECK
-
-; TRAP: sdiv1:
-=======
 ; RUN: llc -march=mips -verify-machineinstrs < %s |\
 ; RUN: FileCheck %s -check-prefix=TRAP
 ; RUN: llc -march=mips -mno-check-zero-division < %s |\
 ; RUN: FileCheck %s -check-prefix=NOCHECK
 
 ; TRAP-LABEL: sdiv1:
->>>>>>> 5b8f1242
 ; TRAP: div $zero, ${{[0-9]+}}, $[[R0:[0-9]+]]
 ; TRAP: teq $[[R0]], $zero, 7
 ; TRAP: mflo
 
-<<<<<<< HEAD
-; NOCHECK: sdiv1:
-; NOCHECK-NOT: teq
-; NOCHECK: .end sdiv1
-=======
 ; NOCHECK-LABEL: sdiv1:
 ; NOCHECK-NOT: teq
 ; NOCHECK: .end sdiv1
 
 @g0 = common global i32 0, align 4
 @g1 = common global i32 0, align 4
->>>>>>> 5b8f1242
 
 define i32 @sdiv1(i32 %a0, i32 %a1) nounwind readnone {
 entry:
@@ -35,11 +21,7 @@
   ret i32 %div
 }
 
-<<<<<<< HEAD
-; TRAP: srem1:
-=======
 ; TRAP-LABEL: srem1:
->>>>>>> 5b8f1242
 ; TRAP: div $zero, ${{[0-9]+}}, $[[R0:[0-9]+]]
 ; TRAP: teq $[[R0]], $zero, 7
 ; TRAP: mfhi
@@ -50,11 +32,7 @@
   ret i32 %rem
 }
 
-<<<<<<< HEAD
-; TRAP: udiv1:
-=======
 ; TRAP-LABEL: udiv1:
->>>>>>> 5b8f1242
 ; TRAP: divu $zero, ${{[0-9]+}}, $[[R0:[0-9]+]]
 ; TRAP: teq $[[R0]], $zero, 7
 ; TRAP: mflo
@@ -65,11 +43,7 @@
   ret i32 %div
 }
 
-<<<<<<< HEAD
-; TRAP: urem1:
-=======
 ; TRAP-LABEL: urem1:
->>>>>>> 5b8f1242
 ; TRAP: divu $zero, ${{[0-9]+}}, $[[R0:[0-9]+]]
 ; TRAP: teq $[[R0]], $zero, 7
 ; TRAP: mfhi
