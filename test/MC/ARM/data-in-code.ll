--- conflicted
+++ resolved
@@ -1,18 +1,8 @@
-<<<<<<< HEAD
-;; RUN: llc -O0 -verify-machineinstrs -fast-isel-abort \
-;; RUN:   -mtriple=armv7-linux-gnueabi -filetype=obj %s -o - | \
-;; RUN:   elf-dump | FileCheck -check-prefix=ARM %s
-
-;; RUN: llc -O0 -verify-machineinstrs -fast-isel-abort \
-;; RUN:   -mtriple=thumbv7-linux-gnueabi -filetype=obj %s -o - | \
-;; RUN:   elf-dump --dump-section-data | FileCheck -check-prefix=TMB %s
-=======
-;; RUN: llc -O0 -mtriple=armv7-linux-gnueabi -filetype=obj %s -o - | \
+;; RUN: llc -O0 -verify-machineinstrs -fast-isel-abort -mtriple=armv7-linux-gnueabi -filetype=obj %s -o - | \
 ;; RUN:   llvm-readobj -t | FileCheck -check-prefix=ARM %s
 
-;; RUN: llc -O0 -mtriple=thumbv7-linux-gnueabi -filetype=obj %s -o - | \
+;; RUN: llc -O0 -verify-machineinstrs -fast-isel-abort -mtriple=thumbv7-linux-gnueabi -filetype=obj %s -o - | \
 ;; RUN:   llvm-readobj -t | FileCheck -check-prefix=TMB %s
->>>>>>> 7dfcb84f
 
 ;; Ensure that if a jump table is generated that it has Mapping Symbols
 ;; marking the data-in-code region.
@@ -118,70 +108,6 @@
   ret void
 }
 
-<<<<<<< HEAD
-;; ARM:         # Symbol 2
-;; ARM-NEXT:    $a
-;; ARM-NEXT:   'st_value', 0x00000000
-;; ARM-NEXT:   'st_size', 0x00000000
-;; ARM-NEXT:   'st_bind', 0x0
-;; ARM-NEXT:   'st_type', 0x0
-;; ARM-NEXT:   'st_other'
-;; ARM-NEXT:   'st_shndx', [[MIXED_SECT:0x[0-9a-f]+]]
-
-;; ARM:         # Symbol 3
-;; ARM-NEXT:    $a
-;; ARM-NEXT:   'st_value', 0x{{[0-9A-F]+}}
-;; ARM-NEXT:   'st_size', 0x00000000
-;; ARM-NEXT:   'st_bind', 0x0
-;; ARM-NEXT:   'st_type', 0x0
-;; ARM-NEXT:   'st_other'
-;; ARM-NEXT:   'st_shndx', [[MIXED_SECT]]
-
-;; ARM:         # Symbol 4
-;; ARM-NEXT:    $d
-;; ARM-NEXT:    'st_value', 0x00000000
-;; ARM-NEXT:    'st_size', 0x00000000
-;; ARM-NEXT:    'st_bind', 0x0
-;; ARM-NEXT:    'st_type', 0x0
-
-;; ARM:         # Symbol 5
-;; ARM-NEXT:    $d
-;; ARM-NEXT:   'st_value', 0x{{[0-9A-F]+}}
-;; ARM-NEXT:   'st_size', 0x00000000
-;; ARM-NEXT:   'st_bind', 0x0
-;; ARM-NEXT:   'st_type', 0x0
-;; ARM-NEXT:   'st_other'
-;; ARM-NEXT:   'st_shndx', [[MIXED_SECT]]
-
-;; ARM-NOT:     ${{[atd]}}
-
-;; TMB:         # Symbol 3
-;; TMB-NEXT:    $d
-;; TMB-NEXT:   'st_value', 0x{{[0-9A-F]+}}
-;; TMB-NEXT:   'st_size', 0x00000000
-;; TMB-NEXT:   'st_bind', 0x0
-;; TMB-NEXT:   'st_type', 0x0
-;; TMB-NEXT:   'st_other'
-;; TMB-NEXT:   'st_shndx', [[MIXED_SECT:0x[0-9a-f]+]]
-
-;; TMB:         # Symbol 4
-;; TMB-NEXT:    $t
-;; TMB-NEXT:   'st_value', 0x00000000
-;; TMB-NEXT:   'st_size', 0x00000000
-;; TMB-NEXT:   'st_bind', 0x0
-;; TMB-NEXT:   'st_type', 0x0
-;; TMB-NEXT:   'st_other'
-;; TMB-NEXT:   'st_shndx', [[MIXED_SECT]]
-
-;; TMB:         # Symbol 5
-;; TMB-NEXT:    $t
-;; TMB-NEXT:   'st_value', 0x{{[0-9A-F]+}}
-;; TMB-NEXT:   'st_size', 0x00000000
-;; TMB-NEXT:   'st_bind', 0x0
-;; TMB-NEXT:   'st_type', 0x0
-;; TMB-NEXT:   'st_other'
-;; TMB-NEXT:   'st_shndx', [[MIXED_SECT]]
-=======
 ;; ARM:        Symbol {
 ;; ARM:          Name: $a
 ;; ARM-NEXT:     Value: 0x0
@@ -244,7 +170,6 @@
 ;; TMB-NEXT:     Type: None
 ;; TMB-NEXT:     Other:
 ;; TMB-NEXT:     Section: [[MIXED_SECT]]
->>>>>>> 7dfcb84f
 
 
 ;; TMB-NOT:     ${{[atd]}}
