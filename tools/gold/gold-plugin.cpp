--- conflicted
+++ resolved
@@ -529,11 +529,7 @@
                                                I->syms[i].is_default));
         }
         lto_codegen_add_must_preserve_symbol(code_gen, I->syms[i].name);
-<<<<<<< HEAD
         // @LOCALMOD-END
-        anySymbolsPreserved = true;
-=======
->>>>>>> cfe09ed2
 
         if (options::generate_api_file)
           api_file << I->syms[i].name << "\n";
