//===- opt.cpp - The LLVM Modular Optimizer -------------------------------===//
//
//                     The LLVM Compiler Infrastructure
//
// This file is distributed under the University of Illinois Open Source
// License. See LICENSE.TXT for details.
//
//===----------------------------------------------------------------------===//
//
// Optimizations may be specified an arbitrary number of times on the command
// line, They are run in the order specified.
//
//===----------------------------------------------------------------------===//

#include "BreakpointPrinter.h"
#include "NewPMDriver.h"
#include "PassPrinters.h"
#include "llvm/ADT/Triple.h"
#include "llvm/Analysis/CallGraph.h"
#include "llvm/Analysis/CallGraphSCCPass.h"
#include "llvm/Analysis/LoopPass.h"
#include "llvm/Analysis/RegionPass.h"
#include "llvm/Analysis/TargetLibraryInfo.h"
#include "llvm/Analysis/TargetTransformInfo.h"
#include "llvm/Bitcode/BitcodeWriterPass.h"
#include "llvm/CodeGen/CommandFlags.def"
#include "llvm/CodeGen/TargetPassConfig.h"
#include "llvm/IR/DataLayout.h"
#include "llvm/IR/DebugInfo.h"
#include "llvm/IR/IRPrintingPasses.h"
#include "llvm/IR/LLVMContext.h"
#include "llvm/IR/LegacyPassManager.h"
#include "llvm/IR/LegacyPassNameParser.h"
#include "llvm/IR/Module.h"
#include "llvm/IR/Verifier.h"
#include "llvm/IRReader/IRReader.h"
#include "llvm/InitializePasses.h"
#include "llvm/Linker/Linker.h"
#include "llvm/LinkAllIR.h"
#include "llvm/LinkAllPasses.h"
#include "llvm/MC/SubtargetFeature.h"
#include "llvm/Support/Debug.h"
#include "llvm/Support/FileSystem.h"
#include "llvm/Support/Host.h"
#include "llvm/Support/ManagedStatic.h"
#include "llvm/Support/PluginLoader.h"
#include "llvm/Support/PrettyStackTrace.h"
#include "llvm/Support/Signals.h"
#include "llvm/Support/SourceMgr.h"
#include "llvm/Support/SystemUtils.h"
#include "llvm/Support/TargetRegistry.h"
#include "llvm/Support/TargetSelect.h"
#include "llvm/Support/ToolOutputFile.h"
#include "llvm/Support/YAMLTraits.h"
#include "llvm/Target/TargetMachine.h"
#include "llvm/Transforms/Coroutines.h"
#include "llvm/Transforms/IPO/AlwaysInliner.h"
#include "llvm/Transforms/IPO/PassManagerBuilder.h"
#include "llvm/Transforms/Utils/Cloning.h"
#include <algorithm>
#include <memory>
using namespace llvm;
using namespace opt_tool;

// The OptimizationList is automatically populated with registered Passes by the
// PassNameParser.
//
static cl::list<const PassInfo*, bool, PassNameParser>
PassList(cl::desc("Optimizations available:"));

// This flag specifies a textual description of the optimization pass pipeline
// to run over the module. This flag switches opt to use the new pass manager
// infrastructure, completely disabling all of the flags specific to the old
// pass management.
static cl::opt<std::string> PassPipeline(
    "passes",
    cl::desc("A textual description of the pass pipeline for optimizing"),
    cl::Hidden);

// Other command line options...
//
static cl::list<std::string> // XXX EMSCRIPTEN: support multiple input files, link them
InputFilenames(cl::Positional, cl::ZeroOrMore,
               cl::desc("<input bitcode files>"));

static cl::opt<std::string>
OutputFilename("o", cl::desc("Override output filename"),
               cl::value_desc("filename"));

static cl::opt<bool>
Force("f", cl::desc("Enable binary output on terminals"));

static cl::opt<bool>
PrintEachXForm("p", cl::desc("Print module after each transformation"));

static cl::opt<bool>
NoOutput("disable-output",
         cl::desc("Do not write result bitcode file"), cl::Hidden);

static cl::opt<bool>
OutputAssembly("S", cl::desc("Write output as LLVM assembly"));

static cl::opt<bool>
    OutputThinLTOBC("thinlto-bc",
                    cl::desc("Write output as ThinLTO-ready bitcode"));

static cl::opt<std::string> ThinLinkBitcodeFile(
    "thin-link-bitcode-file", cl::value_desc("filename"),
    cl::desc(
        "A file in which to write minimized bitcode for the thin link only"));

static cl::opt<bool>
NoVerify("disable-verify", cl::desc("Do not run the verifier"), cl::Hidden);

static cl::opt<bool>
VerifyEach("verify-each", cl::desc("Verify after each transform"));

static cl::opt<bool>
    DisableDITypeMap("disable-debug-info-type-map",
                     cl::desc("Don't use a uniquing type map for debug info"));

static cl::opt<bool>
StripDebug("strip-debug",
           cl::desc("Strip debugger symbol info from translation unit"));

static cl::opt<bool>
DisableInline("disable-inlining", cl::desc("Do not run the inliner pass"));

static cl::opt<bool>
DisableOptimizations("disable-opt",
                     cl::desc("Do not run any optimization passes"));

static cl::opt<bool>
StandardLinkOpts("std-link-opts",
                 cl::desc("Include the standard link time optimizations"));

static cl::opt<bool>
OptLevelO0("O0",
  cl::desc("Optimization level 0. Similar to clang -O0"));

static cl::opt<bool>
OptLevelO1("O1",
           cl::desc("Optimization level 1. Similar to clang -O1"));

static cl::opt<bool>
OptLevelO2("O2",
           cl::desc("Optimization level 2. Similar to clang -O2"));

static cl::opt<bool>
OptLevelOs("Os",
           cl::desc("Like -O2 with extra optimizations for size. Similar to clang -Os"));

static cl::opt<bool>
OptLevelOz("Oz",
           cl::desc("Like -Os but reduces code size further. Similar to clang -Oz"));

static cl::opt<bool>
OptLevelO3("O3",
           cl::desc("Optimization level 3. Similar to clang -O3"));

static cl::opt<unsigned>
CodeGenOptLevel("codegen-opt-level",
                cl::desc("Override optimization level for codegen hooks"));

static cl::opt<std::string>
TargetTriple("mtriple", cl::desc("Override target triple for module"));

static cl::opt<bool>
UnitAtATime("funit-at-a-time",
            cl::desc("Enable IPO. This corresponds to gcc's -funit-at-a-time"),
            cl::init(true));

static cl::opt<bool>
DisableLoopUnrolling("disable-loop-unrolling",
                     cl::desc("Disable loop unrolling in all relevant passes"),
                     cl::init(false));
static cl::opt<bool>
DisableLoopVectorization("disable-loop-vectorization",
                     cl::desc("Disable the loop vectorization pass"),
                     cl::init(false));

static cl::opt<bool>
DisableSLPVectorization("disable-slp-vectorization",
                        cl::desc("Disable the slp vectorization pass"),
                        cl::init(false));

static cl::opt<bool> EmitSummaryIndex("module-summary",
                                      cl::desc("Emit module summary index"),
                                      cl::init(false));

static cl::opt<bool> EmitModuleHash("module-hash", cl::desc("Emit module hash"),
                                    cl::init(false));

static cl::opt<bool>
DisableSimplifyLibCalls("disable-simplify-libcalls",
                        cl::desc("Disable simplify-libcalls"));

static cl::opt<bool>
Quiet("q", cl::desc("Obsolete option"), cl::Hidden);

static cl::alias
QuietA("quiet", cl::desc("Alias for -q"), cl::aliasopt(Quiet));

static cl::opt<bool>
AnalyzeOnly("analyze", cl::desc("Only perform analysis, no optimization"));

static cl::opt<bool>
PrintBreakpoints("print-breakpoints-for-testing",
                 cl::desc("Print select breakpoints location for testing"));

static cl::opt<std::string> ClDataLayout("data-layout",
                                         cl::desc("data layout string to use"),
                                         cl::value_desc("layout-string"),
                                         cl::init(""));

static cl::opt<bool> PreserveBitcodeUseListOrder(
    "preserve-bc-uselistorder",
    cl::desc("Preserve use-list order when writing LLVM bitcode."),
    cl::init(true), cl::Hidden);

static cl::opt<bool> PreserveAssemblyUseListOrder(
    "preserve-ll-uselistorder",
    cl::desc("Preserve use-list order when writing LLVM assembly."),
    cl::init(false), cl::Hidden);

static cl::opt<bool>
    RunTwice("run-twice",
             cl::desc("Run all passes twice, re-using the same pass manager."),
             cl::init(false), cl::Hidden);

static cl::opt<bool> DiscardValueNames(
    "discard-value-names",
    cl::desc("Discard names from Value (other than GlobalValue)."),
    cl::init(false), cl::Hidden);

static cl::opt<bool> Coroutines(
  "enable-coroutines",
  cl::desc("Enable coroutine passes."),
  cl::init(false), cl::Hidden);

static cl::opt<bool> PassRemarksWithHotness(
    "pass-remarks-with-hotness",
    cl::desc("With PGO, include profile count in optimization remarks"),
    cl::Hidden);

static cl::opt<unsigned> PassRemarksHotnessThreshold(
    "pass-remarks-hotness-threshold",
    cl::desc("Minimum profile count required for an optimization remark to be output"),
    cl::Hidden);

static cl::opt<std::string>
    RemarksFilename("pass-remarks-output",
                    cl::desc("YAML output filename for pass remarks"),
                    cl::value_desc("filename"));

static inline void addPass(legacy::PassManagerBase &PM, Pass *P) {
  // Add the pass to the pass manager...
  PM.add(P);

  // If we are verifying all of the intermediate steps, add the verifier...
  if (VerifyEach)
    PM.add(createVerifierPass());
}

/// This routine adds optimization passes based on selected optimization level,
/// OptLevel.
///
/// OptLevel - Optimization Level
static void AddOptimizationPasses(legacy::PassManagerBase &MPM,
                                  legacy::FunctionPassManager &FPM,
                                  TargetMachine *TM, unsigned OptLevel,
                                  unsigned SizeLevel) {
  if (!NoVerify || VerifyEach)
    FPM.add(createVerifierPass()); // Verify that input is correct

  PassManagerBuilder Builder;
  Builder.OptLevel = OptLevel;
  Builder.SizeLevel = SizeLevel;

  if (DisableInline) {
    // No inlining pass
  } else if (OptLevel > 1) {
    Builder.Inliner = createFunctionInliningPass(OptLevel, SizeLevel, false);
  } else {
    Builder.Inliner = createAlwaysInlinerLegacyPass();
  }
  Builder.DisableUnitAtATime = !UnitAtATime;
  Builder.DisableUnrollLoops = (DisableLoopUnrolling.getNumOccurrences() > 0) ?
                               DisableLoopUnrolling : OptLevel == 0;

  // This is final, unless there is a #pragma vectorize enable
  if (DisableLoopVectorization)
    Builder.LoopVectorize = false;
  // If option wasn't forced via cmd line (-vectorize-loops, -loop-vectorize)
  else if (!Builder.LoopVectorize)
    Builder.LoopVectorize = OptLevel > 1 && SizeLevel < 2;

  // When #pragma vectorize is on for SLP, do the same as above
  Builder.SLPVectorize =
      DisableSLPVectorization ? false : OptLevel > 1 && SizeLevel < 2;

  if (TM)
    TM->adjustPassManager(Builder);

  if (Coroutines)
    addCoroutinePassesToExtensionPoints(Builder);

  Builder.populateFunctionPassManager(FPM);
  Builder.populateModulePassManager(MPM);
}

static void AddStandardLinkPasses(legacy::PassManagerBase &PM) {
  PassManagerBuilder Builder;
  Builder.VerifyInput = true;
  if (DisableOptimizations)
    Builder.OptLevel = 0;

  if (!DisableInline)
    Builder.Inliner = createFunctionInliningPass();
  Builder.populateLTOPassManager(PM);
}

//===----------------------------------------------------------------------===//
// CodeGen-related helper functions.
//

static CodeGenOpt::Level GetCodeGenOptLevel() {
  if (CodeGenOptLevel.getNumOccurrences())
    return static_cast<CodeGenOpt::Level>(unsigned(CodeGenOptLevel));
  if (OptLevelO1)
    return CodeGenOpt::Less;
  if (OptLevelO2)
    return CodeGenOpt::Default;
  if (OptLevelO3)
    return CodeGenOpt::Aggressive;
  return CodeGenOpt::None;
}

// Returns the TargetMachine instance or zero if no triple is provided.
static TargetMachine* GetTargetMachine(Triple TheTriple, StringRef CPUStr,
                                       StringRef FeaturesStr,
                                       const TargetOptions &Options) {
  std::string Error;
  const Target *TheTarget = TargetRegistry::lookupTarget(MArch, TheTriple,
                                                         Error);
  // Some modules don't specify a triple, and this is okay.
  if (!TheTarget) {
    return nullptr;
  }

  return TheTarget->createTargetMachine(TheTriple.getTriple(), CPUStr,
                                        FeaturesStr, Options, getRelocModel(),
                                        getCodeModel(), GetCodeGenOptLevel());
}

#ifdef LINK_POLLY_INTO_TOOLS
namespace polly {
void initializePollyPasses(llvm::PassRegistry &Registry);
}
#endif

//===----------------------------------------------------------------------===//
// main for opt
//
int main(int argc, char **argv) {
  sys::PrintStackTraceOnErrorSignal(argv[0]);
  llvm::PrettyStackTraceProgram X(argc, argv);

  // Enable debug stream buffering.
  EnableDebugBuffering = true;

  llvm_shutdown_obj Y;  // Call llvm_shutdown() on exit.
  LLVMContext Context;

  InitializeAllTargets();
  InitializeAllTargetMCs();
  InitializeAllAsmPrinters();
  InitializeAllAsmParsers();

  // Initialize passes
  PassRegistry &Registry = *PassRegistry::getPassRegistry();
  initializeCore(Registry);
  initializeCoroutines(Registry);
  initializeScalarOpts(Registry);
  initializeObjCARCOpts(Registry);
  initializeVectorization(Registry);
  initializeIPO(Registry);
  initializeAnalysis(Registry);
  initializeTransformUtils(Registry);
  initializeInstCombine(Registry);
  initializeInstrumentation(Registry);
  initializeTarget(Registry);
  // For codegen passes, only passes that do IR to IR transformation are
  // supported.
  initializeExpandMemCmpPassPass(Registry);
  initializeScalarizeMaskedMemIntrinPass(Registry);
  initializeCodeGenPreparePass(Registry);
  initializeAtomicExpandPass(Registry);
  initializeRewriteSymbolsLegacyPassPass(Registry);
  initializeWinEHPreparePass(Registry);
  initializeDwarfEHPreparePass(Registry);
  initializeSafeStackLegacyPassPass(Registry);
  initializeSjLjEHPreparePass(Registry);
  initializePreISelIntrinsicLoweringLegacyPassPass(Registry);
  initializeGlobalMergePass(Registry);
  initializeIndirectBrExpandPassPass(Registry);
  initializeInterleavedAccessPass(Registry);
  initializeEntryExitInstrumenterPass(Registry);
  initializePostInlineEntryExitInstrumenterPass(Registry);
  initializeUnreachableBlockElimLegacyPassPass(Registry);
  initializeExpandReductionsPass(Registry);
  initializeWriteBitcodePassPass(Registry);

#ifdef LINK_POLLY_INTO_TOOLS
  polly::initializePollyPasses(Registry);
#endif

  cl::ParseCommandLineOptions(argc, argv,
    "llvm .bc -> .bc modular optimizer and analysis printer\n");

  if (AnalyzeOnly && NoOutput) {
    errs() << argv[0] << ": analyze mode conflicts with no-output mode.\n";
    return 1;
  }

  SMDiagnostic Err;

  Context.setDiscardValueNames(DiscardValueNames);
  if (!DisableDITypeMap)
    Context.enableDebugTypeODRUniquing();

  if (PassRemarksWithHotness)
    Context.setDiagnosticsHotnessRequested(true);

  if (PassRemarksHotnessThreshold)
    Context.setDiagnosticsHotnessThreshold(PassRemarksHotnessThreshold);

  std::unique_ptr<ToolOutputFile> OptRemarkFile;
  if (RemarksFilename != "") {
    std::error_code EC;
    OptRemarkFile =
        llvm::make_unique<ToolOutputFile>(RemarksFilename, EC, sys::fs::F_None);
    if (EC) {
      errs() << EC.message() << '\n';
      return 1;
    }
    Context.setDiagnosticsOutputFile(
        llvm::make_unique<yaml::Output>(OptRemarkFile->os()));
  }

  // Load the input module...
<<<<<<< HEAD
  std::unique_ptr<Module> M;

  // XXX EMSCRIPTEN: support for multiple files
  if (InputFilenames.size() == 0)
    M = parseIRFile("-", Err, Context);
  else if (InputFilenames.size() == 1)
    M = parseIRFile(InputFilenames[0], Err, Context);
  else {
    // link them in
    M = nullptr;
    std::unique_ptr<Linker> L;

    for (unsigned i = 0; i < InputFilenames.size(); ++i) {
      std::unique_ptr<Module> MM = parseIRFile(InputFilenames[i], Err, Context);
      if (!MM.get()) {
        errs() << argv[0] << ": error loading file '" <<InputFilenames[i]<< "'\n";
        return 1;
      }

      if (!NoVerify && verifyModule(*MM, &errs())) {
        errs() << argv[0] << ": " << InputFilenames[i]
               << ": error: input module is broken!\n";
        return 1;
      }

      if (i == 0) {
        M.swap(MM);
        L = make_unique<Linker>(*M);
      } else {
        if (L->linkInModule(std::move(MM)))
          return 1;
      }
    }
  }
=======
  std::unique_ptr<Module> M =
      parseIRFile(InputFilename, Err, Context, !NoVerify);
>>>>>>> 00f3f7c2

  if (!M) {
    Err.print(argv[0], errs());
    return 1;
  }

  // Strip debug info before running the verifier.
  if (StripDebug)
    StripDebugInfo(*M);

  // Immediately run the verifier to catch any problems before starting up the
  // pass pipelines.  Otherwise we can crash on broken code during
  // doInitialization().
  if (!NoVerify && verifyModule(*M, &errs())) {
    errs() << argv[0] << ": "
           << ": error: input module is broken!\n";
    return 1;
  }

  // If we are supposed to override the target triple or data layout, do so now.
  if (!TargetTriple.empty())
    M->setTargetTriple(Triple::normalize(TargetTriple));
  if (!ClDataLayout.empty())
    M->setDataLayout(ClDataLayout);

  // Figure out what stream we are supposed to write to...
  std::unique_ptr<ToolOutputFile> Out;
  std::unique_ptr<ToolOutputFile> ThinLinkOut;
  if (NoOutput) {
    if (!OutputFilename.empty())
      errs() << "WARNING: The -o (output filename) option is ignored when\n"
                "the --disable-output option is used.\n";
  } else {
    // Default to standard output.
    if (OutputFilename.empty())
      OutputFilename = "-";

    std::error_code EC;
    Out.reset(new ToolOutputFile(OutputFilename, EC, sys::fs::F_None));
    if (EC) {
      errs() << EC.message() << '\n';
      return 1;
    }

    if (!ThinLinkBitcodeFile.empty()) {
      ThinLinkOut.reset(
          new ToolOutputFile(ThinLinkBitcodeFile, EC, sys::fs::F_None));
      if (EC) {
        errs() << EC.message() << '\n';
        return 1;
      }
    }
  }

  Triple ModuleTriple(M->getTargetTriple());
  std::string CPUStr, FeaturesStr;
  TargetMachine *Machine = nullptr;
  const TargetOptions Options = InitTargetOptionsFromCodeGenFlags();

  if (ModuleTriple.getArch()) {
    CPUStr = getCPUStr();
    FeaturesStr = getFeaturesStr();
    Machine = GetTargetMachine(ModuleTriple, CPUStr, FeaturesStr, Options);
  }

  std::unique_ptr<TargetMachine> TM(Machine);

  // Override function attributes based on CPUStr, FeaturesStr, and command line
  // flags.
  setFunctionAttributes(CPUStr, FeaturesStr, *M);

  // If the output is set to be emitted to standard out, and standard out is a
  // console, print out a warning message and refuse to do it.  We don't
  // impress anyone by spewing tons of binary goo to a terminal.
  if (!Force && !NoOutput && !AnalyzeOnly && !OutputAssembly)
    if (CheckBitcodeOutputToConsole(Out->os(), !Quiet))
      NoOutput = true;

  if (PassPipeline.getNumOccurrences() > 0) {
    OutputKind OK = OK_NoOutput;
    if (!NoOutput)
      OK = OutputAssembly
               ? OK_OutputAssembly
               : (OutputThinLTOBC ? OK_OutputThinLTOBitcode : OK_OutputBitcode);

    VerifierKind VK = VK_VerifyInAndOut;
    if (NoVerify)
      VK = VK_NoVerifier;
    else if (VerifyEach)
      VK = VK_VerifyEachPass;

    // The user has asked to use the new pass manager and provided a pipeline
    // string. Hand off the rest of the functionality to the new code for that
    // layer.
    return runPassPipeline(argv[0], *M, TM.get(), Out.get(), ThinLinkOut.get(),
                           OptRemarkFile.get(), PassPipeline, OK, VK,
                           PreserveAssemblyUseListOrder,
                           PreserveBitcodeUseListOrder, EmitSummaryIndex,
                           EmitModuleHash)
               ? 0
               : 1;
  }

  // Create a PassManager to hold and optimize the collection of passes we are
  // about to build.
  //
  legacy::PassManager Passes;

  // Add an appropriate TargetLibraryInfo pass for the module's triple.
  TargetLibraryInfoImpl TLII(ModuleTriple);

  // The -disable-simplify-libcalls flag actually disables all builtin optzns.
  if (DisableSimplifyLibCalls)
    TLII.disableAllFunctions();
  Passes.add(new TargetLibraryInfoWrapperPass(TLII));

  // Add internal analysis passes from the target machine.
  Passes.add(createTargetTransformInfoWrapperPass(TM ? TM->getTargetIRAnalysis()
                                                     : TargetIRAnalysis()));

  std::unique_ptr<legacy::FunctionPassManager> FPasses;
  if (OptLevelO0 || OptLevelO1 || OptLevelO2 || OptLevelOs || OptLevelOz ||
      OptLevelO3) {
    FPasses.reset(new legacy::FunctionPassManager(M.get()));
    FPasses->add(createTargetTransformInfoWrapperPass(
        TM ? TM->getTargetIRAnalysis() : TargetIRAnalysis()));
  }

  if (PrintBreakpoints) {
    // Default to standard output.
    if (!Out) {
      if (OutputFilename.empty())
        OutputFilename = "-";

      std::error_code EC;
      Out = llvm::make_unique<ToolOutputFile>(OutputFilename, EC,
                                              sys::fs::F_None);
      if (EC) {
        errs() << EC.message() << '\n';
        return 1;
      }
    }
    Passes.add(createBreakpointPrinter(Out->os()));
    NoOutput = true;
  }

  if (TM) {
    // FIXME: We should dyn_cast this when supported.
    auto &LTM = static_cast<LLVMTargetMachine &>(*TM);
    Pass *TPC = LTM.createPassConfig(Passes);
    Passes.add(TPC);
  }

  // Create a new optimization pass for each one specified on the command line
  for (unsigned i = 0; i < PassList.size(); ++i) {
    if (StandardLinkOpts &&
        StandardLinkOpts.getPosition() < PassList.getPosition(i)) {
      AddStandardLinkPasses(Passes);
      StandardLinkOpts = false;
    }

    if (OptLevelO0 && OptLevelO0.getPosition() < PassList.getPosition(i)) {
      AddOptimizationPasses(Passes, *FPasses, TM.get(), 0, 0);
      OptLevelO0 = false;
    }

    if (OptLevelO1 && OptLevelO1.getPosition() < PassList.getPosition(i)) {
      AddOptimizationPasses(Passes, *FPasses, TM.get(), 1, 0);
      OptLevelO1 = false;
    }

    if (OptLevelO2 && OptLevelO2.getPosition() < PassList.getPosition(i)) {
      AddOptimizationPasses(Passes, *FPasses, TM.get(), 2, 0);
      OptLevelO2 = false;
    }

    if (OptLevelOs && OptLevelOs.getPosition() < PassList.getPosition(i)) {
      AddOptimizationPasses(Passes, *FPasses, TM.get(), 2, 1);
      OptLevelOs = false;
    }

    if (OptLevelOz && OptLevelOz.getPosition() < PassList.getPosition(i)) {
      AddOptimizationPasses(Passes, *FPasses, TM.get(), 2, 2);
      OptLevelOz = false;
    }

    if (OptLevelO3 && OptLevelO3.getPosition() < PassList.getPosition(i)) {
      AddOptimizationPasses(Passes, *FPasses, TM.get(), 3, 0);
      OptLevelO3 = false;
    }

    const PassInfo *PassInf = PassList[i];
    Pass *P = nullptr;
    if (PassInf->getNormalCtor())
      P = PassInf->getNormalCtor()();
    else
      errs() << argv[0] << ": cannot create pass: "
             << PassInf->getPassName() << "\n";
    if (P) {
      PassKind Kind = P->getPassKind();
      addPass(Passes, P);

      if (AnalyzeOnly) {
        switch (Kind) {
        case PT_BasicBlock:
          Passes.add(createBasicBlockPassPrinter(PassInf, Out->os(), Quiet));
          break;
        case PT_Region:
          Passes.add(createRegionPassPrinter(PassInf, Out->os(), Quiet));
          break;
        case PT_Loop:
          Passes.add(createLoopPassPrinter(PassInf, Out->os(), Quiet));
          break;
        case PT_Function:
          Passes.add(createFunctionPassPrinter(PassInf, Out->os(), Quiet));
          break;
        case PT_CallGraphSCC:
          Passes.add(createCallGraphPassPrinter(PassInf, Out->os(), Quiet));
          break;
        default:
          Passes.add(createModulePassPrinter(PassInf, Out->os(), Quiet));
          break;
        }
      }
    }

    if (PrintEachXForm)
      Passes.add(
          createPrintModulePass(errs(), "", PreserveAssemblyUseListOrder));
  }

  if (StandardLinkOpts) {
    AddStandardLinkPasses(Passes);
    StandardLinkOpts = false;
  }

  if (OptLevelO0)
    AddOptimizationPasses(Passes, *FPasses, TM.get(), 0, 0);

  if (OptLevelO1)
    AddOptimizationPasses(Passes, *FPasses, TM.get(), 1, 0);

  if (OptLevelO2)
    AddOptimizationPasses(Passes, *FPasses, TM.get(), 2, 0);

  if (OptLevelOs)
    AddOptimizationPasses(Passes, *FPasses, TM.get(), 2, 1);

  if (OptLevelOz)
    AddOptimizationPasses(Passes, *FPasses, TM.get(), 2, 2);

  if (OptLevelO3)
    AddOptimizationPasses(Passes, *FPasses, TM.get(), 3, 0);

  if (FPasses) {
    FPasses->doInitialization();
    for (Function &F : *M)
      FPasses->run(F);
    FPasses->doFinalization();
  }

  // Check that the module is well formed on completion of optimization
  if (!NoVerify && !VerifyEach)
    Passes.add(createVerifierPass());

  // In run twice mode, we want to make sure the output is bit-by-bit
  // equivalent if we run the pass manager again, so setup two buffers and
  // a stream to write to them. Note that llc does something similar and it
  // may be worth to abstract this out in the future.
  SmallVector<char, 0> Buffer;
  SmallVector<char, 0> CompileTwiceBuffer;
  std::unique_ptr<raw_svector_ostream> BOS;
  raw_ostream *OS = nullptr;

  // Write bitcode or assembly to the output as the last step...
  if (!NoOutput && !AnalyzeOnly) {
    assert(Out);
    OS = &Out->os();
    if (RunTwice) {
      BOS = make_unique<raw_svector_ostream>(Buffer);
      OS = BOS.get();
    }
    if (OutputAssembly) {
      if (EmitSummaryIndex)
        report_fatal_error("Text output is incompatible with -module-summary");
      if (EmitModuleHash)
        report_fatal_error("Text output is incompatible with -module-hash");
      Passes.add(createPrintModulePass(*OS, "", PreserveAssemblyUseListOrder));
    } else if (OutputThinLTOBC)
      Passes.add(createWriteThinLTOBitcodePass(
          *OS, ThinLinkOut ? &ThinLinkOut->os() : nullptr));
    else
      Passes.add(createBitcodeWriterPass(*OS, PreserveBitcodeUseListOrder,
                                         EmitSummaryIndex, EmitModuleHash));
  }

  // Before executing passes, print the final values of the LLVM options.
  cl::PrintOptionValues();

  // If requested, run all passes again with the same pass manager to catch
  // bugs caused by persistent state in the passes
  if (RunTwice) {
      std::unique_ptr<Module> M2(CloneModule(M.get()));
      Passes.run(*M2);
      CompileTwiceBuffer = Buffer;
      Buffer.clear();
  }

  // Now that we have all of the passes ready, run them.
  Passes.run(*M);

  // Compare the two outputs and make sure they're the same
  if (RunTwice) {
    assert(Out);
    if (Buffer.size() != CompileTwiceBuffer.size() ||
        (memcmp(Buffer.data(), CompileTwiceBuffer.data(), Buffer.size()) !=
         0)) {
      errs() << "Running the pass manager twice changed the output.\n"
                "Writing the result of the second run to the specified output.\n"
                "To generate the one-run comparison binary, just run without\n"
                "the compile-twice option\n";
      Out->os() << BOS->str();
      Out->keep();
      if (OptRemarkFile)
        OptRemarkFile->keep();
      return 1;
    }
    Out->os() << BOS->str();
  }

  // Declare success.
  if (!NoOutput || PrintBreakpoints)
    Out->keep();

  if (OptRemarkFile)
    OptRemarkFile->keep();

  if (ThinLinkOut)
    ThinLinkOut->keep();

  return 0;
}<|MERGE_RESOLUTION|>--- conflicted
+++ resolved
@@ -449,21 +449,20 @@
   }
 
   // Load the input module...
-<<<<<<< HEAD
   std::unique_ptr<Module> M;
 
   // XXX EMSCRIPTEN: support for multiple files
   if (InputFilenames.size() == 0)
-    M = parseIRFile("-", Err, Context);
+    M = parseIRFile("-", Err, Context, !NoVerify);
   else if (InputFilenames.size() == 1)
-    M = parseIRFile(InputFilenames[0], Err, Context);
+    M = parseIRFile(InputFilenames[0], Err, Context, !NoVerify);
   else {
     // link them in
     M = nullptr;
     std::unique_ptr<Linker> L;
 
     for (unsigned i = 0; i < InputFilenames.size(); ++i) {
-      std::unique_ptr<Module> MM = parseIRFile(InputFilenames[i], Err, Context);
+      std::unique_ptr<Module> MM = parseIRFile(InputFilenames[i], Err, Context, !NoVerify);
       if (!MM.get()) {
         errs() << argv[0] << ": error loading file '" <<InputFilenames[i]<< "'\n";
         return 1;
@@ -484,10 +483,6 @@
       }
     }
   }
-=======
-  std::unique_ptr<Module> M =
-      parseIRFile(InputFilename, Err, Context, !NoVerify);
->>>>>>> 00f3f7c2
 
   if (!M) {
     Err.print(argv[0], errs());
