<<<<<<< HEAD
set(LLVM_LINK_COMPONENTS ${LLVM_TARGETS_TO_BUILD} bitreader asmparser bitwriter irreader naclbitwriter naclbitreader instrumentation naclanalysis nacltransforms minsfitransforms scalaropts objcarcopts ipo vectorize)
=======
set(LLVM_LINK_COMPONENTS
  ${LLVM_TARGETS_TO_BUILD}
  Analysis
  BitWriter
  CodeGen
  Core
  IPA
  IPO
  IRReader
  InstCombine
  Instrumentation
  MC
  ObjCARCOpts
  ScalarOpts
  Support
  Target
  TransformUtils
  Vectorize
  )

# Support plugins.
set(LLVM_NO_DEAD_STRIP 1)
>>>>>>> 434f0e35

add_llvm_tool(opt
  AnalysisWrappers.cpp
  BreakpointPrinter.cpp
  GraphPrinters.cpp
  NewPMDriver.cpp
  Passes.cpp
  PassPrinters.cpp
  PrintSCC.cpp
  opt.cpp
  )
set_target_properties(opt PROPERTIES ENABLE_EXPORTS 1)

if(WITH_POLLY AND LINK_POLLY_INTO_TOOLS)
  target_link_libraries(opt Polly)
  if(POLLY_LINK_LIBS)
    foreach(lib ${POLLY_LINK_LIBS})
      target_link_libraries(opt ${lib})
    endforeach(lib)
  endif(POLLY_LINK_LIBS)
endif(WITH_POLLY AND LINK_POLLY_INTO_TOOLS)<|MERGE_RESOLUTION|>--- conflicted
+++ resolved
@@ -1,6 +1,3 @@
-<<<<<<< HEAD
-set(LLVM_LINK_COMPONENTS ${LLVM_TARGETS_TO_BUILD} bitreader asmparser bitwriter irreader naclbitwriter naclbitreader instrumentation naclanalysis nacltransforms minsfitransforms scalaropts objcarcopts ipo vectorize)
-=======
 set(LLVM_LINK_COMPONENTS
   ${LLVM_TARGETS_TO_BUILD}
   Analysis
@@ -10,6 +7,8 @@
   IPA
   IPO
   IRReader
+  naclbitwriter
+  naclbitreader
   InstCombine
   Instrumentation
   MC
@@ -23,7 +22,6 @@
 
 # Support plugins.
 set(LLVM_NO_DEAD_STRIP 1)
->>>>>>> 434f0e35
 
 add_llvm_tool(opt
   AnalysisWrappers.cpp
