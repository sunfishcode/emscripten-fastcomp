;===- ./tools/llvm-nm/LLVMBuild.txt ----------------------------*- Conf -*--===;
;
;                     The LLVM Compiler Infrastructure
;
; This file is distributed under the University of Illinois Open Source
; License. See LICENSE.TXT for details.
;
;===------------------------------------------------------------------------===;
;
; This is an LLVMBuild description file for the components in this subdirectory.
;
; For more information on the LLVMBuild system, please see:
;
;   http://llvm.org/docs/LLVMBuild.html
;
;===------------------------------------------------------------------------===;

[component_0]
type = Tool
name = llvm-nm
parent = Tools
<<<<<<< HEAD
required_libraries = Archive BitReader NaClBitReader Object
=======
required_libraries = BitReader Object
>>>>>>> 5b8f1242
<|MERGE_RESOLUTION|>--- conflicted
+++ resolved
@@ -19,8 +19,4 @@
 type = Tool
 name = llvm-nm
 parent = Tools
-<<<<<<< HEAD
-required_libraries = Archive BitReader NaClBitReader Object
-=======
-required_libraries = BitReader Object
->>>>>>> 5b8f1242
+required_libraries = BitReader NaClBitReader Object