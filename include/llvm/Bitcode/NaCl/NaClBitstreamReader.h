//===- NaClBitstreamReader.h -----------------------------------*- C++ -*-===//
//     Low-level bitstream reader interface
//
//                     The LLVM Compiler Infrastructure
//
// This file is distributed under the University of Illinois Open Source
// License. See LICENSE.TXT for details.
//
//===----------------------------------------------------------------------===//
//
// This header defines the BitstreamReader class.  This class can be used to
// read an arbitrary bitstream, regardless of its contents.
//
//===----------------------------------------------------------------------===//

#ifndef LLVM_BITCODE_NACL_NACLBITSTREAMREADER_H
#define LLVM_BITCODE_NACL_NACLBITSTREAMREADER_H

#include "llvm/ADT/SmallVector.h"
#include "llvm/Bitcode/NaCl/NaClBitcodeHeader.h"
#include "llvm/Bitcode/NaCl/NaClLLVMBitCodes.h"
#include "llvm/Support/Endian.h"
#include "llvm/Support/StreamingMemoryObject.h"
#include <climits>
#include <vector>

namespace llvm {

class Deserializer;

namespace naclbitc {

/// Returns the Bit as a Byte:BitInByte string.
std::string getBitAddress(uint64_t Bit);

/// Severity levels for reporting errors.
enum ErrorLevel {
  Warning,
  Error,
  Fatal
};

// Basic printing routine to generate the beginning of an error
// message. BitPosition is the bit position the error was found.
// Level is the severity of the error.
raw_ostream &ErrorAt(raw_ostream &Out, ErrorLevel Level,
                     uint64_t BitPosition);

} // End namespace naclbitc.

/// This class is used to read from a NaCl bitcode wire format stream,
/// maintaining information that is global to decoding the entire file.
/// While a file is being read, multiple cursors can be independently
/// advanced or skipped around within the file.  These are represented by
/// the NaClBitstreamCursor class.
class NaClBitstreamReader {
public:
  /// This contains information emitted to BLOCKINFO_BLOCK blocks. These
  /// describe abbreviations that all blocks of the specified ID inherit.
  struct BlockInfo {
    unsigned BlockID;
    std::vector<NaClBitCodeAbbrev*> Abbrevs;
  };
private:
  friend class NaClBitstreamCursor;

  std::unique_ptr<MemoryObject> BitcodeBytes;

  std::vector<BlockInfo> BlockInfoRecords;

  /// \brief Holds the offset of the first byte after the header.
  size_t InitialAddress;

<<<<<<< HEAD
  NaClBitstreamReader(const NaClBitstreamReader&) = delete;
  void operator=(const NaClBitstreamReader&) = delete;
public:
  NaClBitstreamReader() : InitialAddress(0) {}
=======
  // True if filler should be added to byte align records.
  bool AlignBitcodeRecords = false;

  NaClBitstreamReader(const NaClBitstreamReader&) LLVM_DELETED_FUNCTION;
  void operator=(const NaClBitstreamReader&) LLVM_DELETED_FUNCTION;
>>>>>>> fe3e9718

  void initFromHeader(NaClBitcodeHeader &Header) {
    InitialAddress = Header.getHeaderSize();
    AlignBitcodeRecords = Header.getAlignBitcodeRecords();
  }

public:
  /// Read stream from sequence of bytes [Start .. End) after parsing
  /// the given bitcode header.
  NaClBitstreamReader(const unsigned char *Start, const unsigned char *End,
                      NaClBitcodeHeader &Header)
      : BitcodeBytes(getNonStreamedMemoryObject(Start, End)) {
    initFromHeader(Header);
  }

  /// Read stream from Bytes, after parsing the given bitcode header.
  NaClBitstreamReader(MemoryObject *Bytes, NaClBitcodeHeader &Header)
      : BitcodeBytes(Bytes) {
    initFromHeader(Header);
  }

  /// Read stream from bytes, starting at the given initial address.
  /// Provides simple API for unit testing.
  NaClBitstreamReader(MemoryObject *Bytes, size_t InitialAddress)
      : BitcodeBytes(Bytes), InitialAddress(InitialAddress) {
  }

  // Returns the memory object that is being read.
  MemoryObject &getBitcodeBytes() { return *BitcodeBytes; }

  ~NaClBitstreamReader() {
    // Free the BlockInfoRecords.
    while (!BlockInfoRecords.empty()) {
      BlockInfo &Info = BlockInfoRecords.back();
      // Free blockinfo abbrev info.
      for (unsigned i = 0, e = static_cast<unsigned>(Info.Abbrevs.size());
           i != e; ++i)
        Info.Abbrevs[i]->dropRef();
      BlockInfoRecords.pop_back();
    }
  }

  /// \brief Returns the initial address (after the header) of the input stream.
  size_t getInitialAddress() const {
    return InitialAddress;
  }

  //===--------------------------------------------------------------------===//
  // Block Manipulation
  //===--------------------------------------------------------------------===//

  /// Return true if we've already read and processed the block info block for
  /// this Bitstream. We only process it for the first cursor that walks over
  /// it.
  bool hasBlockInfoRecords() const { return !BlockInfoRecords.empty(); }

  /// If there is block info for the specified ID, return it, otherwise return
  /// null.
  const BlockInfo *getBlockInfo(unsigned BlockID) const {
    // Common case, the most recent entry matches BlockID.
    if (!BlockInfoRecords.empty() && BlockInfoRecords.back().BlockID == BlockID)
      return &BlockInfoRecords.back();

    for (unsigned i = 0, e = static_cast<unsigned>(BlockInfoRecords.size());
         i != e; ++i)
      if (BlockInfoRecords[i].BlockID == BlockID)
        return &BlockInfoRecords[i];
    return nullptr;
  }

  BlockInfo &getOrCreateBlockInfo(unsigned BlockID) {
    if (const BlockInfo *BI = getBlockInfo(BlockID))
      return *const_cast<BlockInfo*>(BI);

    // Otherwise, add a new record.
    BlockInfoRecords.push_back(BlockInfo());
    BlockInfoRecords.back().BlockID = BlockID;
    return BlockInfoRecords.back();
  }
};

/// When advancing through a bitstream cursor, each advance can discover a few
/// different kinds of entries:
struct NaClBitstreamEntry {
  enum {
    Error,    // Malformed bitcode was found.
    EndBlock, // We've reached the end of the current block, (or the end of the
              // file, which is treated like a series of EndBlock records.
    SubBlock, // This is the start of a new subblock of a specific ID.
    Record    // This is a record with a specific AbbrevID.
  } Kind;

  unsigned ID;

  static NaClBitstreamEntry getError() {
    NaClBitstreamEntry E; E.Kind = Error; return E;
  }
  static NaClBitstreamEntry getEndBlock() {
    NaClBitstreamEntry E; E.Kind = EndBlock; return E;
  }
  static NaClBitstreamEntry getSubBlock(unsigned ID) {
    NaClBitstreamEntry E; E.Kind = SubBlock; E.ID = ID; return E;
  }
  static NaClBitstreamEntry getRecord(unsigned AbbrevID) {
    NaClBitstreamEntry E; E.Kind = Record; E.ID = AbbrevID; return E;
  }
};

/// Models default view of a bitcode record.
typedef SmallVector<uint64_t, 8> NaClBitcodeRecordVector;

/// Class NaClAbbrevListener is used to allow instances of class
/// NaClBitcodeParser to listen to record details when processing
/// abbreviations. The major reason for using a listener is that the
/// NaCl bitcode reader would require a major rewrite (including the
/// introduction of more overhead) if we were to lift abbreviations up
/// to the bitcode reader. That is, not only would we have to lift the
/// block processing up into the readers (i.e. many blocks in
/// NaClBitcodeReader and NaClBitcodeParser), but add many new API's
/// to allow the readers to update internals of the bit stream reader
/// appropriately.
class NaClAbbrevListener {
  NaClAbbrevListener(const NaClAbbrevListener&) = delete;
  void operator=(const NaClAbbrevListener&) = delete;
public:
  NaClAbbrevListener() {}
  virtual ~NaClAbbrevListener() {}

  /// Called to process the read abbreviation.
  virtual void ProcessAbbreviation(NaClBitCodeAbbrev *Abbrev,
                                   bool IsLocal) = 0;

  /// Called after entering block. NumWords is the number of words
  /// in the block.
  virtual void BeginBlockInfoBlock(unsigned NumWords) = 0;

  /// Called if a naclbitc::BLOCKINFO_CODE_SETBID record is found in
  /// NaClBitstreamCursor::ReadBlockInfoBlock.
  virtual void SetBID() = 0;

  /// Called just before an EndBlock record is processed by
  /// NaClBitstreamCursor::ReadBlockInfoBlock
  virtual void EndBlockInfoBlock() = 0;

  /// The values of the bitcode record associated with the called
  /// virtual function.
  NaClBitcodeRecordVector Values;

  /// Start bit for current record being processed in
  /// NaClBitstreamCursor::ReadBlockInfoBlock.
  uint64_t StartBit;
};

/// This represents a position within a bitcode file. There may be multiple
/// independent cursors reading within one bitstream, each maintaining their
/// own local state.
///
/// Unlike iterators, NaClBitstreamCursors are heavy-weight objects
/// that should not be passed by value.
class NaClBitstreamCursor {
public:
  /// This class handles errors in the bitstream reader. Redirects
  /// fatal error messages to virtual method Fatal.
  class ErrorHandler {
    ErrorHandler(const ErrorHandler &) = delete;
    ErrorHandler &operator=(const ErrorHandler &) = delete;
  public:
    explicit ErrorHandler(NaClBitstreamCursor &Cursor) : Cursor(Cursor) {}
    LLVM_ATTRIBUTE_NORETURN
    virtual void Fatal(const std::string &ErrorMessage) const;
    virtual ~ErrorHandler() {}
    uint64_t getCurrentBitNo() const {
      return Cursor.GetCurrentBitNo();
    }
  private:
    NaClBitstreamCursor &Cursor;
  };

private:
  friend class Deserializer;
  NaClBitstreamReader *BitStream;
  size_t NextChar;
  // The current error handler for the bitstream reader.
  std::unique_ptr<ErrorHandler> ErrHandler;

  // The size of the bitcode. 0 if we don't know it yet.
  size_t Size;

  /// This is the current data we have pulled from the stream but have not
  /// returned to the client. This is specifically and intentionally defined to
  /// follow the word size of the host machine for efficiency. We use word_t in
  /// places that are aware of this to make it perfectly explicit what is going
  /// on.
  typedef size_t word_t;
  word_t CurWord;

  /// This is the number of bits in CurWord that are valid. This
  /// is always from [0...bits_of(word_t)-1] inclusive.
  unsigned BitsInCurWord;

  /// This is the declared size of code values used for the current
  /// block, in bits.
  NaClBitcodeSelectorAbbrev CurCodeSize;

  /// Abbrevs installed in this block.
  std::vector<NaClBitCodeAbbrev*> CurAbbrevs;

  struct Block {
    NaClBitcodeSelectorAbbrev PrevCodeSize;
    std::vector<NaClBitCodeAbbrev*> PrevAbbrevs;
    Block() : PrevCodeSize() {}
    explicit Block(const NaClBitcodeSelectorAbbrev& PCS)
        : PrevCodeSize(PCS) {}
  };

  /// This tracks the codesize of parent blocks.
  SmallVector<Block, 8> BlockScope;

  NaClBitstreamCursor(const NaClBitstreamCursor &) = delete;
  NaClBitstreamCursor &operator=(const NaClBitstreamCursor &) = delete;

public:
  NaClBitstreamCursor() : ErrHandler(new ErrorHandler(*this)) {
    init(nullptr);
  }

  explicit NaClBitstreamCursor(NaClBitstreamReader &R)
      : ErrHandler(new ErrorHandler(*this)) { init(&R); }

  void init(NaClBitstreamReader *R) {
    freeState();
    BitStream = R;
    NextChar = (BitStream == nullptr) ? 0 : BitStream->getInitialAddress();
    Size = 0;
    BitsInCurWord = 0;
  }

  ~NaClBitstreamCursor() {
    freeState();
  }

  void freeState();

  // Replaces the current bitstream error handler with the new
  // handler. Takes ownership of the new handler and deletes it when
  // it is no longer needed.
  void setErrorHandler(std::unique_ptr<ErrorHandler> &NewHandler) {
    ErrHandler = std::move(NewHandler);
  }

  bool canSkipToPos(size_t pos) const {
    // pos can be skipped to if it is a valid address or one byte past the end.
    return pos == 0 || BitStream->getBitcodeBytes().isValidAddress(
        static_cast<uint64_t>(pos - 1));
  }

  bool AtEndOfStream() {
    if (BitsInCurWord != 0)
      return false;
    if (Size != 0)
      return Size == NextChar;
    fillCurWord();
    return BitsInCurWord == 0;
  }

  /// Return the number of bits used to encode an abbrev #.
  unsigned getAbbrevIDWidth() const { return CurCodeSize.NumBits; }

  /// Return the bit # of the bit we are reading.
  uint64_t GetCurrentBitNo() const {
    return NextChar*CHAR_BIT - BitsInCurWord;
  }

  NaClBitstreamReader *getBitStreamReader() {
    return BitStream;
  }
  const NaClBitstreamReader *getBitStreamReader() const {
    return BitStream;
  }

  /// Returns the current bit address (string) of the bit cursor.
  std::string getCurrentBitAddress() const {
    return naclbitc::getBitAddress(GetCurrentBitNo());
  }

  /// Flags that modify the behavior of advance().
  enum {
    /// If this flag is used, the advance() method does not automatically pop
    /// the block scope when the end of a block is reached.
    AF_DontPopBlockAtEnd = 1,

    /// If this flag is used, abbrev entries are returned just like normal
    /// records.
    AF_DontAutoprocessAbbrevs = 2
  };

  /// Advance the current bitstream, returning the next entry in the stream.
  /// Use the given abbreviation listener (if provided).
  NaClBitstreamEntry advance(unsigned Flags, NaClAbbrevListener *Listener) {
    while (1) {
      unsigned Code = ReadCode();
      if (Code == naclbitc::END_BLOCK) {
        // Pop the end of the block unless Flags tells us not to.
        if (!(Flags & AF_DontPopBlockAtEnd) && ReadBlockEnd())
          return NaClBitstreamEntry::getError();
        return NaClBitstreamEntry::getEndBlock();
      }

      if (Code == naclbitc::ENTER_SUBBLOCK)
        return NaClBitstreamEntry::getSubBlock(ReadSubBlockID());

      if (Code == naclbitc::DEFINE_ABBREV &&
          !(Flags & AF_DontAutoprocessAbbrevs)) {
        // We read and accumulate abbrev's, the client can't do anything with
        // them anyway.
        ReadAbbrevRecord(true, Listener);
        continue;
      }

      return NaClBitstreamEntry::getRecord(Code);
    }
  }

  /// This is a convenience function for clients that don't expect any
  /// subblocks. This just skips over them automatically.
  NaClBitstreamEntry advanceSkippingSubblocks(unsigned Flags = 0) {
    while (1) {
      // If we found a normal entry, return it.
      NaClBitstreamEntry Entry = advance(Flags, 0);
      if (Entry.Kind != NaClBitstreamEntry::SubBlock)
        return Entry;

      // If we found a sub-block, just skip over it and check the next entry.
      if (SkipBlock())
        return NaClBitstreamEntry::getError();
    }
  }

  /// Reset the stream to the specified bit number.
  void JumpToBit(uint64_t BitNo) {
    uintptr_t ByteNo = uintptr_t(BitNo/8) & ~(sizeof(word_t)-1);
    unsigned WordBitNo = unsigned(BitNo & (sizeof(word_t)*8-1));
    if (!canSkipToPos(ByteNo))
      reportInvalidJumpToBit(BitNo);

    // Move the cursor to the right word.
    NextChar = ByteNo;
    BitsInCurWord = 0;

    // Skip over any bits that are already consumed.
    if (WordBitNo)
      Read(WordBitNo);
  }

  void fillCurWord() {
    assert(Size == 0 || NextChar < (unsigned)Size);

    // Read the next word from the stream.
    uint8_t Array[sizeof(word_t)] = {0};

    uint64_t BytesRead =
        BitStream->getBitcodeBytes().readBytes(Array, sizeof(Array), NextChar);

    // If we run out of data, stop at the end of the stream.
    if (BytesRead == 0) {
      Size = NextChar;
      return;
    }

    CurWord =
        support::endian::read<word_t, support::little, support::unaligned>(
            Array);
    NextChar += BytesRead;
    BitsInCurWord = BytesRead * 8;
  }

  word_t Read(unsigned NumBits) {
    static const unsigned BitsInWord = sizeof(word_t) * 8;

    assert(NumBits && NumBits <= BitsInWord &&
           "Cannot return zero or more than BitsInWord bits!");

    static const unsigned Mask = sizeof(word_t) > 4 ? 0x3f : 0x1f;

    // If the field is fully contained by CurWord, return it quickly.
    if (BitsInCurWord >= NumBits) {
      word_t R = CurWord & (~word_t(0) >> (BitsInWord - NumBits));

      // Use a mask to avoid undefined behavior.
      CurWord >>= (NumBits & Mask);

      BitsInCurWord -= NumBits;
      return R;
    }

    word_t R = BitsInCurWord ? CurWord : 0;
    unsigned BitsLeft = NumBits - BitsInCurWord;

    fillCurWord();

    // If we run out of data, stop at the end of the stream.
    if (BitsLeft > BitsInCurWord)
      return 0;

    word_t R2 = CurWord & (~word_t(0) >> (BitsInWord - BitsLeft));

    // Use a mask to avoid undefined behavior.
    CurWord >>= (BitsLeft & Mask);

    BitsInCurWord -= BitsLeft;

    R |= R2 << (NumBits - BitsLeft);

    return R;
  }

  uint32_t ReadVBR(unsigned NumBits) {
    uint32_t Piece = Read(NumBits);
    if ((Piece & (1U << (NumBits-1))) == 0)
      return Piece;

    uint32_t Result = 0;
    unsigned NextBit = 0;
    while (1) {
      Result |= (Piece & ((1U << (NumBits-1))-1)) << NextBit;

      if ((Piece & (1U << (NumBits-1))) == 0)
        return Result;

      NextBit += NumBits-1;
      Piece = Read(NumBits);
    }
  }

  // Read a VBR that may have a value up to 64-bits in size. The chunk size of
  // the VBR must still be <= 32 bits though.
  uint64_t ReadVBR64(unsigned NumBits) {
    uint32_t Piece = Read(NumBits);
    if ((Piece & (1U << (NumBits-1))) == 0)
      return uint64_t(Piece);

    uint64_t Result = 0;
    unsigned NextBit = 0;
    while (1) {
      Result |= uint64_t(Piece & ((1U << (NumBits-1))-1)) << NextBit;

      if ((Piece & (1U << (NumBits-1))) == 0)
        return Result;

      NextBit += NumBits-1;
      Piece = Read(NumBits);
    }
  }

private:
  void SkipToByteBoundary() {
    unsigned BitsToSkip = BitsInCurWord % CHAR_BIT;
    if (BitsToSkip) {
      CurWord >>= BitsToSkip;
      BitsInCurWord -= BitsToSkip;
    }
  }

  void SkipToByteBoundaryIfAligned() {
    if (BitStream->AlignBitcodeRecords)
      SkipToByteBoundary();
  }

  void SkipToFourByteBoundary() {
    // If word_t is 64-bits and if we've read less than 32 bits, just dump
    // the bits we have up to the next 32-bit boundary.
    if (sizeof(word_t) > 4 &&
        BitsInCurWord >= 32) {
      CurWord >>= BitsInCurWord-32;
      BitsInCurWord = 32;
      return;
    }

    BitsInCurWord = 0;
  }
public:

  unsigned ReadCode() {
    return CurCodeSize.IsFixed
        ? Read(CurCodeSize.NumBits)
        : ReadVBR(CurCodeSize.NumBits);
  }

  // Block header:
  //    [ENTER_SUBBLOCK, blockid, newcodelen, <align4bytes>, blocklen]

  /// Having read the ENTER_SUBBLOCK code, read the BlockID for the block.
  unsigned ReadSubBlockID() {
    return ReadVBR(naclbitc::BlockIDWidth);
  }

  /// Having read the ENTER_SUBBLOCK abbrevid and a BlockID, skip over the body
  /// of this block. If the block record is malformed, return true.
  bool SkipBlock() {
    // Read and ignore the codelen value.  Since we are skipping this block, we
    // don't care what code widths are used inside of it.
    ReadVBR(naclbitc::CodeLenWidth);
    SkipToFourByteBoundary();
    unsigned NumFourBytes = Read(naclbitc::BlockSizeWidth);

    // Check that the block wasn't partially defined, and that the offset isn't
    // bogus.
    size_t SkipTo = GetCurrentBitNo() + NumFourBytes*4*8;
    if (AtEndOfStream() || !canSkipToPos(SkipTo/8))
      return true;

    JumpToBit(SkipTo);
    return false;
  }

  /// Having read the ENTER_SUBBLOCK abbrevid, enter the block, and return true
  /// if the block has an error.
  bool EnterSubBlock(unsigned BlockID, unsigned *NumWordsP = nullptr);

  bool ReadBlockEnd() {
    if (BlockScope.empty()) return true;

    // Block tail:
    //    [END_BLOCK, <align4bytes>]
    SkipToFourByteBoundary();

    popBlockScope();
    return false;
  }

private:

  void popBlockScope() {
    CurCodeSize = BlockScope.back().PrevCodeSize;

    // Delete abbrevs from popped scope.
    for (unsigned i = 0, e = static_cast<unsigned>(CurAbbrevs.size());
         i != e; ++i)
      CurAbbrevs[i]->dropRef();

    BlockScope.back().PrevAbbrevs.swap(CurAbbrevs);
    BlockScope.pop_back();
  }

  //===--------------------------------------------------------------------===//
  // Record Processing
  //===--------------------------------------------------------------------===//

private:
  // Returns abbreviation encoding associated with Value.
  NaClBitCodeAbbrevOp::Encoding getEncoding(uint64_t Value);

  void skipAbbreviatedField(const NaClBitCodeAbbrevOp &Op);

  // Reads the next Value using the abbreviation Op. Returns true only
  // if Op is an array (and sets Value to the number of elements in the
  // array).
  inline bool readRecordAbbrevField(const NaClBitCodeAbbrevOp &Op,
                                    uint64_t &Value);

  // Reads and returns the next value using the abbreviation Op,
  // assuming Op appears after an array abbreviation.
  inline uint64_t readArrayAbbreviatedField(const NaClBitCodeAbbrevOp &Op);

  // Reads the array abbreviation Op, NumArrayElements times, putting
  // the read values in Vals.
  inline void readArrayAbbrev(const NaClBitCodeAbbrevOp &Op,
                              unsigned NumArrayElements,
                              SmallVectorImpl<uint64_t> &Vals);

  // Reports that that abbreviation Index is not valid.
  void reportInvalidAbbrevNumber(unsigned Index) const;

  // Reports that jumping to Bit is not valid.
  void reportInvalidJumpToBit(uint64_t Bit) const;

public:

  /// Return the abbreviation for the specified AbbrevId.
  const NaClBitCodeAbbrev *getAbbrev(unsigned AbbrevID) const {
    unsigned AbbrevNo = AbbrevID-naclbitc::FIRST_APPLICATION_ABBREV;
    if (AbbrevNo >= CurAbbrevs.size())
      reportInvalidAbbrevNumber(AbbrevID);
    return CurAbbrevs[AbbrevNo];
  }

  /// Read the current record and discard it.
  void skipRecord(unsigned AbbrevID);
  
  unsigned readRecord(unsigned AbbrevID, SmallVectorImpl<uint64_t> &Vals);

  //===--------------------------------------------------------------------===//
  // Abbrev Processing
  //===--------------------------------------------------------------------===//
  // IsLocal indicates where the abbreviation occurs. If it is in the
  // BlockInfo block, IsLocal is false. In all other cases, IsLocal is
  // true.
  void ReadAbbrevRecord(bool IsLocal,
                        NaClAbbrevListener *Listener);

  // Skips over an abbreviation record. Duplicates code of ReadAbbrevRecord,
  // except that no abbreviation is built.
  void SkipAbbrevRecord();
  
  bool ReadBlockInfoBlock(NaClAbbrevListener *Listener);
};

} // End llvm namespace

#endif<|MERGE_RESOLUTION|>--- conflicted
+++ resolved
@@ -71,18 +71,11 @@
   /// \brief Holds the offset of the first byte after the header.
   size_t InitialAddress;
 
-<<<<<<< HEAD
+  // True if filler should be added to byte align records.
+  bool AlignBitcodeRecords = false;
   NaClBitstreamReader(const NaClBitstreamReader&) = delete;
   void operator=(const NaClBitstreamReader&) = delete;
-public:
-  NaClBitstreamReader() : InitialAddress(0) {}
-=======
-  // True if filler should be added to byte align records.
-  bool AlignBitcodeRecords = false;
-
-  NaClBitstreamReader(const NaClBitstreamReader&) LLVM_DELETED_FUNCTION;
-  void operator=(const NaClBitstreamReader&) LLVM_DELETED_FUNCTION;
->>>>>>> fe3e9718
+
 
   void initFromHeader(NaClBitcodeHeader &Header) {
     InitialAddress = Header.getHeaderSize();
