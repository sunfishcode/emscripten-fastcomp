--- conflicted
+++ resolved
@@ -509,18 +509,14 @@
     return getOS() == Triple::NaCl;
   }
 
-<<<<<<< HEAD
   // @LOCALMOD-START Emscripten
-  /// \brief Tests whether the OS is Emscripten.
+  /// Tests whether the OS is Emscripten.
   bool isOSEmscripten() const {
     return getOS() == Triple::Emscripten;
   }
   // @LOCALMOD-END Emscripten
 
-  /// \brief Tests whether the OS is Linux.
-=======
   /// Tests whether the OS is Linux.
->>>>>>> 66f5f81e
   bool isOSLinux() const {
     return getOS() == Triple::Linux;
   }
