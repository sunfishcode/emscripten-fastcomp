//===-- llvm/CodeGen/ISDOpcodes.h - CodeGen opcodes -------------*- C++ -*-===//
//
//                     The LLVM Compiler Infrastructure
//
// This file is distributed under the University of Illinois Open Source
// License. See LICENSE.TXT for details.
//
//===----------------------------------------------------------------------===//
//
// This file declares codegen opcodes and related utilities.
//
//===----------------------------------------------------------------------===//

#ifndef LLVM_CODEGEN_ISDOPCODES_H
#define LLVM_CODEGEN_ISDOPCODES_H

namespace llvm {

/// ISD namespace - This namespace contains an enum which represents all of the
/// SelectionDAG node types and value types.
///
namespace ISD {

  //===--------------------------------------------------------------------===//
  /// ISD::NodeType enum - This enum defines the target-independent operators
  /// for a SelectionDAG.
  ///
  /// Targets may also define target-dependent operator codes for SDNodes. For
  /// example, on x86, these are the enum values in the X86ISD namespace.
  /// Targets should aim to use target-independent operators to model their
  /// instruction sets as much as possible, and only use target-dependent
  /// operators when they have special requirements.
  ///
  /// Finally, during and after selection proper, SNodes may use special
  /// operator codes that correspond directly with MachineInstr opcodes. These
  /// are used to represent selected instructions. See the isMachineOpcode()
  /// and getMachineOpcode() member functions of SDNode.
  ///
  enum NodeType {
    /// DELETED_NODE - This is an illegal value that is used to catch
    /// errors.  This opcode is not a legal opcode for any node.
    DELETED_NODE,

    /// EntryToken - This is the marker used to indicate the start of a region.
    EntryToken,

    /// TokenFactor - This node takes multiple tokens as input and produces a
    /// single token result. This is used to represent the fact that the operand
    /// operators are independent of each other.
    TokenFactor,

    /// AssertSext, AssertZext - These nodes record if a register contains a
    /// value that has already been zero or sign extended from a narrower type.
    /// These nodes take two operands.  The first is the node that has already
    /// been extended, and the second is a value type node indicating the width
    /// of the extension
    AssertSext, AssertZext,

    /// Various leaf nodes.
    BasicBlock, VALUETYPE, CONDCODE, Register, RegisterMask,
    Constant, ConstantFP,
    GlobalAddress, GlobalTLSAddress, FrameIndex,
    JumpTable, ConstantPool, ExternalSymbol, BlockAddress,

    /// The address of the GOT
    GLOBAL_OFFSET_TABLE,

    /// FRAMEADDR, RETURNADDR - These nodes represent llvm.frameaddress and
    /// llvm.returnaddress on the DAG.  These nodes take one operand, the index
    /// of the frame or return address to return.  An index of zero corresponds
    /// to the current function's frame or return address, an index of one to
    /// the parent's frame or return address, and so on.
    FRAMEADDR, RETURNADDR,

    /// LOCAL_RECOVER - Represents the llvm.localrecover intrinsic.
    /// Materializes the offset from the local object pointer of another
    /// function to a particular local object passed to llvm.localescape. The
    /// operand is the MCSymbol label used to represent this offset, since
    /// typically the offset is not known until after code generation of the
    /// parent.
    LOCAL_RECOVER,

    /// READ_REGISTER, WRITE_REGISTER - This node represents llvm.register on
    /// the DAG, which implements the named register global variables extension.
    READ_REGISTER,
    WRITE_REGISTER,

    /// FRAME_TO_ARGS_OFFSET - This node represents offset from frame pointer to
    /// first (possible) on-stack argument. This is needed for correct stack
    /// adjustment during unwind.
    FRAME_TO_ARGS_OFFSET,

    /// OUTCHAIN = EH_RETURN(INCHAIN, OFFSET, HANDLER) - This node represents
    /// 'eh_return' gcc dwarf builtin, which is used to return from
    /// exception. The general meaning is: adjust stack by OFFSET and pass
    /// execution to HANDLER. Many platform-related details also :)
    EH_RETURN,

    /// RESULT, OUTCHAIN = EH_SJLJ_SETJMP(INCHAIN, buffer)
    /// This corresponds to the eh.sjlj.setjmp intrinsic.
    /// It takes an input chain and a pointer to the jump buffer as inputs
    /// and returns an outchain.
    EH_SJLJ_SETJMP,

    /// OUTCHAIN = EH_SJLJ_LONGJMP(INCHAIN, buffer)
    /// This corresponds to the eh.sjlj.longjmp intrinsic.
    /// It takes an input chain and a pointer to the jump buffer as inputs
    /// and returns an outchain.
    EH_SJLJ_LONGJMP,

    /// OUTCHAIN = EH_SJLJ_SETUP_DISPATCH(INCHAIN)
    /// The target initializes the dispatch table here.
    EH_SJLJ_SETUP_DISPATCH,

    /// TargetConstant* - Like Constant*, but the DAG does not do any folding,
    /// simplification, or lowering of the constant. They are used for constants
    /// which are known to fit in the immediate fields of their users, or for
    /// carrying magic numbers which are not values which need to be
    /// materialized in registers.
    TargetConstant,
    TargetConstantFP,

    /// TargetGlobalAddress - Like GlobalAddress, but the DAG does no folding or
    /// anything else with this node, and this is valid in the target-specific
    /// dag, turning into a GlobalAddress operand.
    TargetGlobalAddress,
    TargetGlobalTLSAddress,
    TargetFrameIndex,
    TargetJumpTable,
    TargetConstantPool,
    TargetExternalSymbol,
    TargetBlockAddress,

    MCSymbol,

    /// TargetIndex - Like a constant pool entry, but with completely
    /// target-dependent semantics. Holds target flags, a 32-bit index, and a
    /// 64-bit index. Targets can use this however they like.
    TargetIndex,

    /// RESULT = INTRINSIC_WO_CHAIN(INTRINSICID, arg1, arg2, ...)
    /// This node represents a target intrinsic function with no side effects.
    /// The first operand is the ID number of the intrinsic from the
    /// llvm::Intrinsic namespace.  The operands to the intrinsic follow.  The
    /// node returns the result of the intrinsic.
    INTRINSIC_WO_CHAIN,

    /// RESULT,OUTCHAIN = INTRINSIC_W_CHAIN(INCHAIN, INTRINSICID, arg1, ...)
    /// This node represents a target intrinsic function with side effects that
    /// returns a result.  The first operand is a chain pointer.  The second is
    /// the ID number of the intrinsic from the llvm::Intrinsic namespace.  The
    /// operands to the intrinsic follow.  The node has two results, the result
    /// of the intrinsic and an output chain.
    INTRINSIC_W_CHAIN,

    /// OUTCHAIN = INTRINSIC_VOID(INCHAIN, INTRINSICID, arg1, arg2, ...)
    /// This node represents a target intrinsic function with side effects that
    /// does not return a result.  The first operand is a chain pointer.  The
    /// second is the ID number of the intrinsic from the llvm::Intrinsic
    /// namespace.  The operands to the intrinsic follow.
    INTRINSIC_VOID,

    /// CopyToReg - This node has three operands: a chain, a register number to
    /// set to this value, and a value.
    CopyToReg,

    /// CopyFromReg - This node indicates that the input value is a virtual or
    /// physical register that is defined outside of the scope of this
    /// SelectionDAG.  The register is available from the RegisterSDNode object.
    CopyFromReg,

    /// UNDEF - An undefined node.
    UNDEF,

    /// EXTRACT_ELEMENT - This is used to get the lower or upper (determined by
    /// a Constant, which is required to be operand #1) half of the integer or
    /// float value specified as operand #0.  This is only for use before
    /// legalization, for values that will be broken into multiple registers.
    EXTRACT_ELEMENT,

    /// BUILD_PAIR - This is the opposite of EXTRACT_ELEMENT in some ways.
    /// Given two values of the same integer value type, this produces a value
    /// twice as big.  Like EXTRACT_ELEMENT, this can only be used before
    /// legalization.
    BUILD_PAIR,

    /// MERGE_VALUES - This node takes multiple discrete operands and returns
    /// them all as its individual results.  This nodes has exactly the same
    /// number of inputs and outputs. This node is useful for some pieces of the
    /// code generator that want to think about a single node with multiple
    /// results, not multiple nodes.
    MERGE_VALUES,

    /// Simple integer binary arithmetic operators.
    ADD, SUB, MUL, SDIV, UDIV, SREM, UREM,

    /// SMUL_LOHI/UMUL_LOHI - Multiply two integers of type iN, producing
    /// a signed/unsigned value of type i[2*N], and return the full value as
    /// two results, each of type iN.
    SMUL_LOHI, UMUL_LOHI,

    /// SDIVREM/UDIVREM - Divide two integers and produce both a quotient and
    /// remainder result.
    SDIVREM, UDIVREM,

    /// CARRY_FALSE - This node is used when folding other nodes,
    /// like ADDC/SUBC, which indicate the carry result is always false.
    CARRY_FALSE,

    /// Carry-setting nodes for multiple precision addition and subtraction.
    /// These nodes take two operands of the same value type, and produce two
    /// results.  The first result is the normal add or sub result, the second
    /// result is the carry flag result.
    ADDC, SUBC,

    /// Carry-using nodes for multiple precision addition and subtraction. These
    /// nodes take three operands: The first two are the normal lhs and rhs to
    /// the add or sub, and the third is the input carry flag.  These nodes
    /// produce two results; the normal result of the add or sub, and the output
    /// carry flag.  These nodes both read and write a carry flag to allow them
    /// to them to be chained together for add and sub of arbitrarily large
    /// values.
    ADDE, SUBE,

    /// RESULT, BOOL = [SU]ADDO(LHS, RHS) - Overflow-aware nodes for addition.
    /// These nodes take two operands: the normal LHS and RHS to the add. They
    /// produce two results: the normal result of the add, and a boolean that
    /// indicates if an overflow occurred (*not* a flag, because it may be store
    /// to memory, etc.).  If the type of the boolean is not i1 then the high
    /// bits conform to getBooleanContents.
    /// These nodes are generated from llvm.[su]add.with.overflow intrinsics.
    SADDO, UADDO,

    /// Same for subtraction.
    SSUBO, USUBO,

    /// Same for multiplication.
    SMULO, UMULO,

    /// Simple binary floating point operators.
    FADD, FSUB, FMUL, FDIV, FREM,

    /// FMA - Perform a * b + c with no intermediate rounding step.
    FMA,

    /// FMAD - Perform a * b + c, while getting the same result as the
    /// separately rounded operations.
    FMAD,

    /// FCOPYSIGN(X, Y) - Return the value of X with the sign of Y.  NOTE: This
    /// DAG node does not require that X and Y have the same type, just that
    /// they are both floating point.  X and the result must have the same type.
    /// FCOPYSIGN(f32, f64) is allowed.
    FCOPYSIGN,

    /// INT = FGETSIGN(FP) - Return the sign bit of the specified floating point
    /// value as an integer 0/1 value.
    FGETSIGN,

    /// BUILD_VECTOR(ELT0, ELT1, ELT2, ELT3,...) - Return a vector with the
    /// specified, possibly variable, elements.  The number of elements is
    /// required to be a power of two.  The types of the operands must all be
    /// the same and must match the vector element type, except that integer
    /// types are allowed to be larger than the element type, in which case
    /// the operands are implicitly truncated.
    BUILD_VECTOR,

    /// INSERT_VECTOR_ELT(VECTOR, VAL, IDX) - Returns VECTOR with the element
    /// at IDX replaced with VAL.  If the type of VAL is larger than the vector
    /// element type then VAL is truncated before replacement.
    INSERT_VECTOR_ELT,

    /// EXTRACT_VECTOR_ELT(VECTOR, IDX) - Returns a single element from VECTOR
    /// identified by the (potentially variable) element number IDX.  If the
    /// return type is an integer type larger than the element type of the
    /// vector, the result is extended to the width of the return type.
    EXTRACT_VECTOR_ELT,

    /// CONCAT_VECTORS(VECTOR0, VECTOR1, ...) - Given a number of values of
    /// vector type with the same length and element type, this produces a
    /// concatenated vector result value, with length equal to the sum of the
    /// lengths of the input vectors.
    CONCAT_VECTORS,

    /// INSERT_SUBVECTOR(VECTOR1, VECTOR2, IDX) - Returns a vector
    /// with VECTOR2 inserted into VECTOR1 at the (potentially
    /// variable) element number IDX, which must be a multiple of the
    /// VECTOR2 vector length.  The elements of VECTOR1 starting at
    /// IDX are overwritten with VECTOR2.  Elements IDX through
    /// vector_length(VECTOR2) must be valid VECTOR1 indices.
    INSERT_SUBVECTOR,

    /// EXTRACT_SUBVECTOR(VECTOR, IDX) - Returns a subvector from VECTOR (an
    /// vector value) starting with the element number IDX, which must be a
    /// constant multiple of the result vector length.
    EXTRACT_SUBVECTOR,

    /// VECTOR_SHUFFLE(VEC1, VEC2) - Returns a vector, of the same type as
    /// VEC1/VEC2.  A VECTOR_SHUFFLE node also contains an array of constant int
    /// values that indicate which value (or undef) each result element will
    /// get.  These constant ints are accessible through the
    /// ShuffleVectorSDNode class.  This is quite similar to the Altivec
    /// 'vperm' instruction, except that the indices must be constants and are
    /// in terms of the element size of VEC1/VEC2, not in terms of bytes.
    VECTOR_SHUFFLE,

    /// SCALAR_TO_VECTOR(VAL) - This represents the operation of loading a
    /// scalar value into element 0 of the resultant vector type.  The top
    /// elements 1 to N-1 of the N-element vector are undefined.  The type
    /// of the operand must match the vector element type, except when they
    /// are integer types.  In this case the operand is allowed to be wider
    /// than the vector element type, and is implicitly truncated to it.
    SCALAR_TO_VECTOR,

    /// MULHU/MULHS - Multiply high - Multiply two integers of type iN,
    /// producing an unsigned/signed value of type i[2*N], then return the top
    /// part.
    MULHU, MULHS,

    /// [US]{MIN/MAX} - Binary minimum or maximum or signed or unsigned
    /// integers.
    SMIN, SMAX, UMIN, UMAX,

    /// Bitwise operators - logical and, logical or, logical xor.
    AND, OR, XOR,

    /// Shift and rotation operations.  After legalization, the type of the
    /// shift amount is known to be TLI.getShiftAmountTy().  Before legalization
    /// the shift amount can be any type, but care must be taken to ensure it is
    /// large enough.  TLI.getShiftAmountTy() is i8 on some targets, but before
    /// legalization, types like i1024 can occur and i8 doesn't have enough bits
    /// to represent the shift amount.
    /// When the 1st operand is a vector, the shift amount must be in the same
    /// type. (TLI.getShiftAmountTy() will return the same type when the input
    /// type is a vector.)
    SHL, SRA, SRL, ROTL, ROTR,

    /// Byte Swap and Counting operators.
    BSWAP, CTTZ, CTLZ, CTPOP,

    /// [SU]ABSDIFF - Signed/Unsigned absolute difference of two input integer
    /// vector. These nodes are generated from llvm.*absdiff* intrinsics.
    SABSDIFF, UABSDIFF,

    /// Bit counting operators with an undefined result for zero inputs.
    CTTZ_ZERO_UNDEF, CTLZ_ZERO_UNDEF,

    /// Select(COND, TRUEVAL, FALSEVAL).  If the type of the boolean COND is not
    /// i1 then the high bits must conform to getBooleanContents.
    SELECT,

    /// Select with a vector condition (op #0) and two vector operands (ops #1
    /// and #2), returning a vector result.  All vectors have the same length.
    /// Much like the scalar select and setcc, each bit in the condition selects
    /// whether the corresponding result element is taken from op #1 or op #2.
    /// At first, the VSELECT condition is of vXi1 type. Later, targets may
    /// change the condition type in order to match the VSELECT node using a
    /// pattern. The condition follows the BooleanContent format of the target.
    VSELECT,

    /// Select with condition operator - This selects between a true value and
    /// a false value (ops #2 and #3) based on the boolean result of comparing
    /// the lhs and rhs (ops #0 and #1) of a conditional expression with the
    /// condition code in op #4, a CondCodeSDNode.
    SELECT_CC,

    /// SetCC operator - This evaluates to a true value iff the condition is
    /// true.  If the result value type is not i1 then the high bits conform
    /// to getBooleanContents.  The operands to this are the left and right
    /// operands to compare (ops #0, and #1) and the condition code to compare
    /// them with (op #2) as a CondCodeSDNode. If the operands are vector types
    /// then the result type must also be a vector type.
    SETCC,

    /// SHL_PARTS/SRA_PARTS/SRL_PARTS - These operators are used for expanded
    /// integer shift operations, just like ADD/SUB_PARTS.  The operation
    /// ordering is:
    ///       [Lo,Hi] = op [LoLHS,HiLHS], Amt
    SHL_PARTS, SRA_PARTS, SRL_PARTS,

    /// Conversion operators.  These are all single input single output
    /// operations.  For all of these, the result type must be strictly
    /// wider or narrower (depending on the operation) than the source
    /// type.

    /// SIGN_EXTEND - Used for integer types, replicating the sign bit
    /// into new bits.
    SIGN_EXTEND,

    /// ZERO_EXTEND - Used for integer types, zeroing the new bits.
    ZERO_EXTEND,

    /// ANY_EXTEND - Used for integer types.  The high bits are undefined.
    ANY_EXTEND,

    /// TRUNCATE - Completely drop the high bits.
    TRUNCATE,

    /// [SU]INT_TO_FP - These operators convert integers (whose interpreted sign
    /// depends on the first letter) to floating point.
    SINT_TO_FP,
    UINT_TO_FP,

    /// SIGN_EXTEND_INREG - This operator atomically performs a SHL/SRA pair to
    /// sign extend a small value in a large integer register (e.g. sign
    /// extending the low 8 bits of a 32-bit register to fill the top 24 bits
    /// with the 7th bit).  The size of the smaller type is indicated by the 1th
    /// operand, a ValueType node.
    SIGN_EXTEND_INREG,

    /// ANY_EXTEND_VECTOR_INREG(Vector) - This operator represents an
    /// in-register any-extension of the low lanes of an integer vector. The
    /// result type must have fewer elements than the operand type, and those
    /// elements must be larger integer types such that the total size of the
    /// operand type and the result type match. Each of the low operand
    /// elements is any-extended into the corresponding, wider result
    /// elements with the high bits becoming undef.
    ANY_EXTEND_VECTOR_INREG,

    /// SIGN_EXTEND_VECTOR_INREG(Vector) - This operator represents an
    /// in-register sign-extension of the low lanes of an integer vector. The
    /// result type must have fewer elements than the operand type, and those
    /// elements must be larger integer types such that the total size of the
    /// operand type and the result type match. Each of the low operand
    /// elements is sign-extended into the corresponding, wider result
    /// elements.
    // FIXME: The SIGN_EXTEND_INREG node isn't specifically limited to
    // scalars, but it also doesn't handle vectors well. Either it should be
    // restricted to scalars or this node (and its handling) should be merged
    // into it.
    SIGN_EXTEND_VECTOR_INREG,

    /// ZERO_EXTEND_VECTOR_INREG(Vector) - This operator represents an
    /// in-register zero-extension of the low lanes of an integer vector. The
    /// result type must have fewer elements than the operand type, and those
    /// elements must be larger integer types such that the total size of the
    /// operand type and the result type match. Each of the low operand
    /// elements is zero-extended into the corresponding, wider result
    /// elements.
    ZERO_EXTEND_VECTOR_INREG,

    /// FP_TO_[US]INT - Convert a floating point value to a signed or unsigned
    /// integer.
    FP_TO_SINT,
    FP_TO_UINT,

    /// X = FP_ROUND(Y, TRUNC) - Rounding 'Y' from a larger floating point type
    /// down to the precision of the destination VT.  TRUNC is a flag, which is
    /// always an integer that is zero or one.  If TRUNC is 0, this is a
    /// normal rounding, if it is 1, this FP_ROUND is known to not change the
    /// value of Y.
    ///
    /// The TRUNC = 1 case is used in cases where we know that the value will
    /// not be modified by the node, because Y is not using any of the extra
    /// precision of source type.  This allows certain transformations like
    /// FP_EXTEND(FP_ROUND(X,1)) -> X which are not safe for
    /// FP_EXTEND(FP_ROUND(X,0)) because the extra bits aren't removed.
    FP_ROUND,

    /// FLT_ROUNDS_ - Returns current rounding mode:
    /// -1 Undefined
    ///  0 Round to 0
    ///  1 Round to nearest
    ///  2 Round to +inf
    ///  3 Round to -inf
    FLT_ROUNDS_,

    /// X = FP_ROUND_INREG(Y, VT) - This operator takes an FP register, and
    /// rounds it to a floating point value.  It then promotes it and returns it
    /// in a register of the same size.  This operation effectively just
    /// discards excess precision.  The type to round down to is specified by
    /// the VT operand, a VTSDNode.
    FP_ROUND_INREG,

    /// X = FP_EXTEND(Y) - Extend a smaller FP type into a larger FP type.
    FP_EXTEND,

    /// BITCAST - This operator converts between integer, vector and FP
    /// values, as if the value was stored to memory with one type and loaded
    /// from the same address with the other type (or equivalently for vector
    /// format conversions, etc).  The source and result are required to have
    /// the same bit size (e.g.  f32 <-> i32).  This can also be used for
    /// int-to-int or fp-to-fp conversions, but that is a noop, deleted by
    /// getNode().
    BITCAST,

    /// ADDRSPACECAST - This operator converts between pointers of different
    /// address spaces.
    ADDRSPACECAST,

    /// CONVERT_RNDSAT - This operator is used to support various conversions
    /// between various types (float, signed, unsigned and vectors of those
    /// types) with rounding and saturation. NOTE: Avoid using this operator as
    /// most target don't support it and the operator might be removed in the
    /// future. It takes the following arguments:
    ///   0) value
    ///   1) dest type (type to convert to)
    ///   2) src type (type to convert from)
    ///   3) rounding imm
    ///   4) saturation imm
    ///   5) ISD::CvtCode indicating the type of conversion to do
    CONVERT_RNDSAT,

    /// FP16_TO_FP, FP_TO_FP16 - These operators are used to perform promotions
    /// and truncation for half-precision (16 bit) floating numbers. These nodes
    /// form a semi-softened interface for dealing with f16 (as an i16), which
    /// is often a storage-only type but has native conversions.
    FP16_TO_FP, FP_TO_FP16,

    /// FNEG, FABS, FSQRT, FSIN, FCOS, FPOWI, FPOW,
    /// FLOG, FLOG2, FLOG10, FEXP, FEXP2,
    /// FCEIL, FTRUNC, FRINT, FNEARBYINT, FROUND, FFLOOR - Perform various unary
    /// floating point operations. These are inspired by libm.
    FNEG, FABS, FSQRT, FSIN, FCOS, FPOWI, FPOW,
    FLOG, FLOG2, FLOG10, FEXP, FEXP2,
    FCEIL, FTRUNC, FRINT, FNEARBYINT, FROUND, FFLOOR,
    FMINNUM, FMAXNUM,

    /// FSINCOS - Compute both fsin and fcos as a single operation.
    FSINCOS,

    /// LOAD and STORE have token chains as their first operand, then the same
    /// operands as an LLVM load/store instruction, then an offset node that
    /// is added / subtracted from the base pointer to form the address (for
    /// indexed memory ops).
    LOAD, STORE,

    /// DYNAMIC_STACKALLOC - Allocate some number of bytes on the stack aligned
    /// to a specified boundary.  This node always has two return values: a new
    /// stack pointer value and a chain. The first operand is the token chain,
    /// the second is the number of bytes to allocate, and the third is the
    /// alignment boundary.  The size is guaranteed to be a multiple of the
    /// stack alignment, and the alignment is guaranteed to be bigger than the
    /// stack alignment (if required) or 0 to get standard stack alignment.
    DYNAMIC_STACKALLOC,

    /// Control flow instructions.  These all have token chains.

    /// BR - Unconditional branch.  The first operand is the chain
    /// operand, the second is the MBB to branch to.
    BR,

    /// BRIND - Indirect branch.  The first operand is the chain, the second
    /// is the value to branch to, which must be of the same type as the
    /// target's pointer type.
    BRIND,

    /// BR_JT - Jumptable branch. The first operand is the chain, the second
    /// is the jumptable index, the last one is the jumptable entry index.
    BR_JT,

    /// BRCOND - Conditional branch.  The first operand is the chain, the
    /// second is the condition, the third is the block to branch to if the
    /// condition is true.  If the type of the condition is not i1, then the
    /// high bits must conform to getBooleanContents.
    BRCOND,

    /// BR_CC - Conditional branch.  The behavior is like that of SELECT_CC, in
    /// that the condition is represented as condition code, and two nodes to
    /// compare, rather than as a combined SetCC node.  The operands in order
    /// are chain, cc, lhs, rhs, block to branch to if condition is true.
    BR_CC,

    /// INLINEASM - Represents an inline asm block.  This node always has two
    /// return values: a chain and a flag result.  The inputs are as follows:
    ///   Operand #0  : Input chain.
    ///   Operand #1  : a ExternalSymbolSDNode with a pointer to the asm string.
    ///   Operand #2  : a MDNodeSDNode with the !srcloc metadata.
    ///   Operand #3  : HasSideEffect, IsAlignStack bits.
    ///   After this, it is followed by a list of operands with this format:
    ///     ConstantSDNode: Flags that encode whether it is a mem or not, the
    ///                     of operands that follow, etc.  See InlineAsm.h.
    ///     ... however many operands ...
    ///   Operand #last: Optional, an incoming flag.
    ///
    /// The variable width operands are required to represent target addressing
    /// modes as a single "operand", even though they may have multiple
    /// SDOperands.
    INLINEASM,

    /// EH_LABEL - Represents a label in mid basic block used to track
    /// locations needed for debug and exception handling tables.  These nodes
    /// take a chain as input and return a chain.
    EH_LABEL,

    /// STACKSAVE - STACKSAVE has one operand, an input chain.  It produces a
    /// value, the same type as the pointer type for the system, and an output
    /// chain.
    STACKSAVE,

    /// STACKRESTORE has two operands, an input chain and a pointer to restore
    /// to it returns an output chain.
    STACKRESTORE,

    /// CALLSEQ_START/CALLSEQ_END - These operators mark the beginning and end
    /// of a call sequence, and carry arbitrary information that target might
    /// want to know.  The first operand is a chain, the rest are specified by
    /// the target and not touched by the DAG optimizers.
    /// CALLSEQ_START..CALLSEQ_END pairs may not be nested.
    CALLSEQ_START,  // Beginning of a call sequence
    CALLSEQ_END,    // End of a call sequence

    /// VAARG - VAARG has four operands: an input chain, a pointer, a SRCVALUE,
    /// and the alignment. It returns a pair of values: the vaarg value and a
    /// new chain.
    VAARG,

    /// VACOPY - VACOPY has 5 operands: an input chain, a destination pointer,
    /// a source pointer, a SRCVALUE for the destination, and a SRCVALUE for the
    /// source.
    VACOPY,

    /// VAEND, VASTART - VAEND and VASTART have three operands: an input chain,
    /// pointer, and a SRCVALUE.
    VAEND, VASTART,

    /// SRCVALUE - This is a node type that holds a Value* that is used to
    /// make reference to a value in the LLVM IR.
    SRCVALUE,

    /// MDNODE_SDNODE - This is a node that holdes an MDNode*, which is used to
    /// reference metadata in the IR.
    MDNODE_SDNODE,

    /// PCMARKER - This corresponds to the pcmarker intrinsic.
    PCMARKER,

    /// READCYCLECOUNTER - This corresponds to the readcyclecounter intrinsic.
    /// The only operand is a chain and a value and a chain are produced.  The
    /// value is the contents of the architecture specific cycle counter like
    /// register (or other high accuracy low latency clock source)
    READCYCLECOUNTER,

    /// HANDLENODE node - Used as a handle for various purposes.
    HANDLENODE,

    /// INIT_TRAMPOLINE - This corresponds to the init_trampoline intrinsic.  It
    /// takes as input a token chain, the pointer to the trampoline, the pointer
    /// to the nested function, the pointer to pass for the 'nest' parameter, a
    /// SRCVALUE for the trampoline and another for the nested function
    /// (allowing targets to access the original Function*).
    /// It produces a token chain as output.
    INIT_TRAMPOLINE,

    /// ADJUST_TRAMPOLINE - This corresponds to the adjust_trampoline intrinsic.
    /// It takes a pointer to the trampoline and produces a (possibly) new
    /// pointer to the same trampoline with platform-specific adjustments
    /// applied.  The pointer it returns points to an executable block of code.
    ADJUST_TRAMPOLINE,

    /// TRAP - Trapping instruction
    TRAP,

    /// DEBUGTRAP - Trap intended to get the attention of a debugger.
    DEBUGTRAP,

    /// PREFETCH - This corresponds to a prefetch intrinsic. The first operand
    /// is the chain.  The other operands are the address to prefetch,
    /// read / write specifier, locality specifier and instruction / data cache
    /// specifier.
    PREFETCH,

    /// OUTCHAIN = ATOMIC_FENCE(INCHAIN, ordering, scope)
    /// This corresponds to the fence instruction. It takes an input chain, and
    /// two integer constants: an AtomicOrdering and a SynchronizationScope.
    ATOMIC_FENCE,

    /// Val, OUTCHAIN = ATOMIC_LOAD(INCHAIN, ptr)
    /// This corresponds to "load atomic" instruction.
    ATOMIC_LOAD,

    /// OUTCHAIN = ATOMIC_STORE(INCHAIN, ptr, val)
    /// This corresponds to "store atomic" instruction.
    ATOMIC_STORE,

    /// Val, OUTCHAIN = ATOMIC_CMP_SWAP(INCHAIN, ptr, cmp, swap)
    /// For double-word atomic operations:
    /// ValLo, ValHi, OUTCHAIN = ATOMIC_CMP_SWAP(INCHAIN, ptr, cmpLo, cmpHi,
    ///                                          swapLo, swapHi)
    /// This corresponds to the cmpxchg instruction.
    ATOMIC_CMP_SWAP,

    /// Val, Success, OUTCHAIN
    ///     = ATOMIC_CMP_SWAP_WITH_SUCCESS(INCHAIN, ptr, cmp, swap)
    /// N.b. this is still a strong cmpxchg operation, so
    /// Success == "Val == cmp".
    ATOMIC_CMP_SWAP_WITH_SUCCESS,

    /// Val, OUTCHAIN = ATOMIC_SWAP(INCHAIN, ptr, amt)
    /// Val, OUTCHAIN = ATOMIC_LOAD_[OpName](INCHAIN, ptr, amt)
    /// For double-word atomic operations:
    /// ValLo, ValHi, OUTCHAIN = ATOMIC_SWAP(INCHAIN, ptr, amtLo, amtHi)
    /// ValLo, ValHi, OUTCHAIN = ATOMIC_LOAD_[OpName](INCHAIN, ptr, amtLo, amtHi)
    /// These correspond to the atomicrmw instruction.
    ATOMIC_SWAP,
    ATOMIC_LOAD_ADD,
    ATOMIC_LOAD_SUB,
    ATOMIC_LOAD_AND,
    ATOMIC_LOAD_OR,
    ATOMIC_LOAD_XOR,
    ATOMIC_LOAD_NAND,
    ATOMIC_LOAD_MIN,
    ATOMIC_LOAD_MAX,
    ATOMIC_LOAD_UMIN,
    ATOMIC_LOAD_UMAX,

    // Masked load and store - consecutive vector load and store operations
    // with additional mask operand that prevents memory accesses to the
    // masked-off lanes.
    MLOAD, MSTORE,

    // Masked gather and scatter - load and store operations for a vector of
    // random addresses with additional mask operand that prevents memory
    // accesses to the masked-off lanes.
    MGATHER, MSCATTER,

    /// This corresponds to the llvm.lifetime.* intrinsics. The first operand
    /// is the chain and the second operand is the alloca pointer.
    LIFETIME_START, LIFETIME_END,

<<<<<<< HEAD
    // @LOCALMOD-BEGIN
    // NACL_* - Native Client instrinsics.
    // NACL_READ_TP is a fast built-in version of NaCl's tls_get() IRT
    // interface.
    NACL_READ_TP,
    // @LOCALMOD-END
=======
    /// GC_TRANSITION_START/GC_TRANSITION_END - These operators mark the
    /// beginning and end of GC transition  sequence, and carry arbitrary
    /// information that target might need for lowering.  The first operand is
    /// a chain, the rest are specified by the target and not touched by the DAG
    /// optimizers. GC_TRANSITION_START..GC_TRANSITION_END pairs may not be
    /// nested.
    GC_TRANSITION_START,
    GC_TRANSITION_END,
>>>>>>> 99e9f85e

    /// BUILTIN_OP_END - This must be the last enum value in this list.
    /// The target-specific pre-isel opcode values start here.
    BUILTIN_OP_END
  };

  /// FIRST_TARGET_MEMORY_OPCODE - Target-specific pre-isel operations
  /// which do not reference a specific memory location should be less than
  /// this value. Those that do must not be less than this value, and can
  /// be used with SelectionDAG::getMemIntrinsicNode.
  static const int FIRST_TARGET_MEMORY_OPCODE = BUILTIN_OP_END+300;

  //===--------------------------------------------------------------------===//
  /// MemIndexedMode enum - This enum defines the load / store indexed
  /// addressing modes.
  ///
  /// UNINDEXED    "Normal" load / store. The effective address is already
  ///              computed and is available in the base pointer. The offset
  ///              operand is always undefined. In addition to producing a
  ///              chain, an unindexed load produces one value (result of the
  ///              load); an unindexed store does not produce a value.
  ///
  /// PRE_INC      Similar to the unindexed mode where the effective address is
  /// PRE_DEC      the value of the base pointer add / subtract the offset.
  ///              It considers the computation as being folded into the load /
  ///              store operation (i.e. the load / store does the address
  ///              computation as well as performing the memory transaction).
  ///              The base operand is always undefined. In addition to
  ///              producing a chain, pre-indexed load produces two values
  ///              (result of the load and the result of the address
  ///              computation); a pre-indexed store produces one value (result
  ///              of the address computation).
  ///
  /// POST_INC     The effective address is the value of the base pointer. The
  /// POST_DEC     value of the offset operand is then added to / subtracted
  ///              from the base after memory transaction. In addition to
  ///              producing a chain, post-indexed load produces two values
  ///              (the result of the load and the result of the base +/- offset
  ///              computation); a post-indexed store produces one value (the
  ///              the result of the base +/- offset computation).
  enum MemIndexedMode {
    UNINDEXED = 0,
    PRE_INC,
    PRE_DEC,
    POST_INC,
    POST_DEC,
    LAST_INDEXED_MODE
  };

  //===--------------------------------------------------------------------===//
  /// LoadExtType enum - This enum defines the three variants of LOADEXT
  /// (load with extension).
  ///
  /// SEXTLOAD loads the integer operand and sign extends it to a larger
  ///          integer result type.
  /// ZEXTLOAD loads the integer operand and zero extends it to a larger
  ///          integer result type.
  /// EXTLOAD  is used for two things: floating point extending loads and
  ///          integer extending loads [the top bits are undefined].
  enum LoadExtType {
    NON_EXTLOAD = 0,
    EXTLOAD,
    SEXTLOAD,
    ZEXTLOAD,
    LAST_LOADEXT_TYPE
  };

  NodeType getExtForLoadExtType(bool IsFP, LoadExtType);

  //===--------------------------------------------------------------------===//
  /// ISD::CondCode enum - These are ordered carefully to make the bitfields
  /// below work out, when considering SETFALSE (something that never exists
  /// dynamically) as 0.  "U" -> Unsigned (for integer operands) or Unordered
  /// (for floating point), "L" -> Less than, "G" -> Greater than, "E" -> Equal
  /// to.  If the "N" column is 1, the result of the comparison is undefined if
  /// the input is a NAN.
  ///
  /// All of these (except for the 'always folded ops') should be handled for
  /// floating point.  For integer, only the SETEQ,SETNE,SETLT,SETLE,SETGT,
  /// SETGE,SETULT,SETULE,SETUGT, and SETUGE opcodes are used.
  ///
  /// Note that these are laid out in a specific order to allow bit-twiddling
  /// to transform conditions.
  enum CondCode {
    // Opcode          N U L G E       Intuitive operation
    SETFALSE,      //    0 0 0 0       Always false (always folded)
    SETOEQ,        //    0 0 0 1       True if ordered and equal
    SETOGT,        //    0 0 1 0       True if ordered and greater than
    SETOGE,        //    0 0 1 1       True if ordered and greater than or equal
    SETOLT,        //    0 1 0 0       True if ordered and less than
    SETOLE,        //    0 1 0 1       True if ordered and less than or equal
    SETONE,        //    0 1 1 0       True if ordered and operands are unequal
    SETO,          //    0 1 1 1       True if ordered (no nans)
    SETUO,         //    1 0 0 0       True if unordered: isnan(X) | isnan(Y)
    SETUEQ,        //    1 0 0 1       True if unordered or equal
    SETUGT,        //    1 0 1 0       True if unordered or greater than
    SETUGE,        //    1 0 1 1       True if unordered, greater than, or equal
    SETULT,        //    1 1 0 0       True if unordered or less than
    SETULE,        //    1 1 0 1       True if unordered, less than, or equal
    SETUNE,        //    1 1 1 0       True if unordered or not equal
    SETTRUE,       //    1 1 1 1       Always true (always folded)
    // Don't care operations: undefined if the input is a nan.
    SETFALSE2,     //  1 X 0 0 0       Always false (always folded)
    SETEQ,         //  1 X 0 0 1       True if equal
    SETGT,         //  1 X 0 1 0       True if greater than
    SETGE,         //  1 X 0 1 1       True if greater than or equal
    SETLT,         //  1 X 1 0 0       True if less than
    SETLE,         //  1 X 1 0 1       True if less than or equal
    SETNE,         //  1 X 1 1 0       True if not equal
    SETTRUE2,      //  1 X 1 1 1       Always true (always folded)

    SETCC_INVALID       // Marker value.
  };

  /// isSignedIntSetCC - Return true if this is a setcc instruction that
  /// performs a signed comparison when used with integer operands.
  inline bool isSignedIntSetCC(CondCode Code) {
    return Code == SETGT || Code == SETGE || Code == SETLT || Code == SETLE;
  }

  /// isUnsignedIntSetCC - Return true if this is a setcc instruction that
  /// performs an unsigned comparison when used with integer operands.
  inline bool isUnsignedIntSetCC(CondCode Code) {
    return Code == SETUGT || Code == SETUGE || Code == SETULT || Code == SETULE;
  }

  /// isTrueWhenEqual - Return true if the specified condition returns true if
  /// the two operands to the condition are equal.  Note that if one of the two
  /// operands is a NaN, this value is meaningless.
  inline bool isTrueWhenEqual(CondCode Cond) {
    return ((int)Cond & 1) != 0;
  }

  /// getUnorderedFlavor - This function returns 0 if the condition is always
  /// false if an operand is a NaN, 1 if the condition is always true if the
  /// operand is a NaN, and 2 if the condition is undefined if the operand is a
  /// NaN.
  inline unsigned getUnorderedFlavor(CondCode Cond) {
    return ((int)Cond >> 3) & 3;
  }

  /// getSetCCInverse - Return the operation corresponding to !(X op Y), where
  /// 'op' is a valid SetCC operation.
  CondCode getSetCCInverse(CondCode Operation, bool isInteger);

  /// getSetCCSwappedOperands - Return the operation corresponding to (Y op X)
  /// when given the operation for (X op Y).
  CondCode getSetCCSwappedOperands(CondCode Operation);

  /// getSetCCOrOperation - Return the result of a logical OR between different
  /// comparisons of identical values: ((X op1 Y) | (X op2 Y)).  This
  /// function returns SETCC_INVALID if it is not possible to represent the
  /// resultant comparison.
  CondCode getSetCCOrOperation(CondCode Op1, CondCode Op2, bool isInteger);

  /// getSetCCAndOperation - Return the result of a logical AND between
  /// different comparisons of identical values: ((X op1 Y) & (X op2 Y)).  This
  /// function returns SETCC_INVALID if it is not possible to represent the
  /// resultant comparison.
  CondCode getSetCCAndOperation(CondCode Op1, CondCode Op2, bool isInteger);

  //===--------------------------------------------------------------------===//
  /// CvtCode enum - This enum defines the various converts CONVERT_RNDSAT
  /// supports.
  enum CvtCode {
    CVT_FF,     /// Float from Float
    CVT_FS,     /// Float from Signed
    CVT_FU,     /// Float from Unsigned
    CVT_SF,     /// Signed from Float
    CVT_UF,     /// Unsigned from Float
    CVT_SS,     /// Signed from Signed
    CVT_SU,     /// Signed from Unsigned
    CVT_US,     /// Unsigned from Signed
    CVT_UU,     /// Unsigned from Unsigned
    CVT_INVALID /// Marker - Invalid opcode
  };

} // end llvm::ISD namespace

} // end llvm namespace

#endif<|MERGE_RESOLUTION|>--- conflicted
+++ resolved
@@ -718,14 +718,6 @@
     /// is the chain and the second operand is the alloca pointer.
     LIFETIME_START, LIFETIME_END,
 
-<<<<<<< HEAD
-    // @LOCALMOD-BEGIN
-    // NACL_* - Native Client instrinsics.
-    // NACL_READ_TP is a fast built-in version of NaCl's tls_get() IRT
-    // interface.
-    NACL_READ_TP,
-    // @LOCALMOD-END
-=======
     /// GC_TRANSITION_START/GC_TRANSITION_END - These operators mark the
     /// beginning and end of GC transition  sequence, and carry arbitrary
     /// information that target might need for lowering.  The first operand is
@@ -734,7 +726,6 @@
     /// nested.
     GC_TRANSITION_START,
     GC_TRANSITION_END,
->>>>>>> 99e9f85e
 
     /// BUILTIN_OP_END - This must be the last enum value in this list.
     /// The target-specific pre-isel opcode values start here.
