--- conflicted
+++ resolved
@@ -318,30 +318,8 @@
   return BuildMI(BB, MII, DL, MCID);
 }
 
-<<<<<<< HEAD
-// @LOCALMOD-BEGIN
-/// BuildMI - This version of the builder inserts the newly-built
-/// instruction before the given position in the given MachineBasicBlock,
-/// does NOT take a destination register, and does not add implicit operands.
-///
-inline MachineInstrBuilder BuildMI_NoImp(MachineBasicBlock &BB,
-                                         MachineBasicBlock::iterator I,
-                                         DebugLoc DL,
-                                         const MCInstrDesc &MCID) {
-  MachineInstr *MI = BB.getParent()->CreateMachineInstr(MCID, DL, true);
-  BB.insert(I, MI);
-  return MachineInstrBuilder(*BB.getParent(), MI);
-}
-// @LOCALMOD-END
-
-/// BuildMI - This version of the builder inserts the newly-built
-/// instruction at the end of the given MachineBasicBlock, and does NOT take a
-/// destination register.
-///
-=======
 /// This version of the builder inserts the newly-built instruction at the end
 /// of the given MachineBasicBlock, and does NOT take a destination register.
->>>>>>> 99e9f85e
 inline MachineInstrBuilder BuildMI(MachineBasicBlock *BB,
                                    DebugLoc DL,
                                    const MCInstrDesc &MCID) {
