--- conflicted
+++ resolved
@@ -225,33 +225,15 @@
   }
 
   explicit BitcodeReader(MemoryBuffer *buffer, LLVMContext &C)
-<<<<<<< HEAD
-    : Context(C), TheModule(0), Buffer(buffer), BufferOwned(false),
-      LazyStreamer(0), NextUnreadBit(0), SeenValueSymbolTable(false),
-      ValueList(C), MDValueList(C),
-      SeenFirstFunctionBody(false), UseRelativeIDs(false) {
-  }
-  // @LOCALMOD -- DataStreamer -> StreamingMemoryObject.
-  explicit BitcodeReader(StreamingMemoryObject *streamer,
-                         LLVMContext &C)
-    : Context(C), TheModule(0), Buffer(0), BufferOwned(false),
-      LazyStreamer(streamer), NextUnreadBit(0), SeenValueSymbolTable(false),
-      ValueList(C), MDValueList(C),
-      SeenFirstFunctionBody(false), UseRelativeIDs(false) {
-  }
-  ~BitcodeReader() {
-    FreeState();
-  }
-=======
       : Context(C), TheModule(nullptr), Buffer(buffer), LazyStreamer(nullptr),
         NextUnreadBit(0), SeenValueSymbolTable(false), ValueList(C),
         MDValueList(C), SeenFirstFunctionBody(false), UseRelativeIDs(false) {}
-  explicit BitcodeReader(DataStreamer *streamer, LLVMContext &C)
+  // @LOCALMOD -- DataStreamer -> StreamingMemoryObject.
+  explicit BitcodeReader(StreamingMemoryObject *streamer, LLVMContext &C)
       : Context(C), TheModule(nullptr), Buffer(nullptr), LazyStreamer(streamer),
         NextUnreadBit(0), SeenValueSymbolTable(false), ValueList(C),
         MDValueList(C), SeenFirstFunctionBody(false), UseRelativeIDs(false) {}
   ~BitcodeReader() { FreeState(); }
->>>>>>> 434f0e35
 
   void materializeForwardReferencedFunctions();
 
