--- conflicted
+++ resolved
@@ -31,12 +31,6 @@
   def int_AMDGPU_rsq : Intrinsic<
     [llvm_anyfloat_ty], [LLVMMatchType<0>], [IntrNoMem]
   >;
-<<<<<<< HEAD
-
-  // Deprecated in favor of llvm.amdgcn.read.workdim
-  def int_AMDGPU_read_workdim : Intrinsic<[llvm_i32_ty], [], [IntrNoMem]>;
-=======
->>>>>>> c329efbc
 }
 
 include "SIIntrinsics.td"