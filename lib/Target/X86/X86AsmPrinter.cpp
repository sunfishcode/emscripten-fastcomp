--- conflicted
+++ resolved
@@ -549,13 +549,6 @@
 void X86AsmPrinter::EmitStartOfAsmFile(Module &M) {
   if (Subtarget->isTargetEnvMacho())
     OutStreamer.SwitchSection(getObjFileLowering().getTextSection());
-<<<<<<< HEAD
-  // @LOCALMOD-BEGIN
-  if (Subtarget->isTargetNaCl())
-    initializeNaClMCStreamer(OutStreamer, OutContext,
-                             Subtarget->getTargetTriple());
-  // @LOCALMOD-END
-=======
 
   if (Subtarget->isTargetCOFF()) {
     // Emit an absolute @feat.00 symbol.  This appears to be some kind of
@@ -577,7 +570,12 @@
           S, MCConstantExpr::Create(int64_t(1), MMI->getContext()));
     }
   }
->>>>>>> 5b8f1242
+
+  // @LOCALMOD-BEGIN
+  if (Subtarget->isTargetNaCl())
+    initializeNaClMCStreamer(OutStreamer, OutContext,
+                             Subtarget->getTargetTriple());
+  // @LOCALMOD-END
 }
 
 
