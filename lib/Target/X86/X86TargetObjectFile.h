//===-- X86TargetObjectFile.h - X86 Object Info -----------------*- C++ -*-===//
//
//                     The LLVM Compiler Infrastructure
//
// This file is distributed under the University of Illinois Open Source
// License. See LICENSE.TXT for details.
//
//===----------------------------------------------------------------------===//

#ifndef LLVM_LIB_TARGET_X86_X86TARGETOBJECTFILE_H
#define LLVM_LIB_TARGET_X86_X86TARGETOBJECTFILE_H

#include "llvm/CodeGen/TargetLoweringObjectFileImpl.h"
#include "llvm/Target/TargetLoweringObjectFile.h"

namespace llvm {

  /// X86_64MachoTargetObjectFile - This TLOF implementation is used for Darwin
  /// x86-64.
  class X86_64MachoTargetObjectFile : public TargetLoweringObjectFileMachO {
  public:
    const MCExpr *
    getTTypeGlobalReference(const GlobalValue *GV, unsigned Encoding,
                            Mangler &Mang, const TargetMachine &TM,
                            MachineModuleInfo *MMI,
                            MCStreamer &Streamer) const override;

    // getCFIPersonalitySymbol - The symbol that gets passed to
    // .cfi_personality.
    MCSymbol *getCFIPersonalitySymbol(const GlobalValue *GV, Mangler &Mang,
                                      const TargetMachine &TM,
                                      MachineModuleInfo *MMI) const override;

    const MCExpr *getIndirectSymViaGOTPCRel(const MCSymbol *Sym,
                                            const MCValue &MV, int64_t Offset,
                                            MachineModuleInfo *MMI,
                                            MCStreamer &Streamer) const override;
  };

  /// \brief This implemenatation is used for X86 ELF targets that don't
  /// have a further specialization.
  class X86ELFTargetObjectFile : public TargetLoweringObjectFileELF {
    /// \brief Describe a TLS variable address within debug info.
    const MCExpr *getDebugThreadLocalSymbol(const MCSymbol *Sym) const override;
  };

  /// X86LinuxNaClTargetObjectFile - This implementation is used for linux x86
  /// and x86-64.
<<<<<<< HEAD
  class X86LinuxTargetObjectFile : public X86ELFTargetObjectFile {
=======
  class X86LinuxNaClTargetObjectFile : public TargetLoweringObjectFileELF {
>>>>>>> b82e6c61
    void Initialize(MCContext &Ctx, const TargetMachine &TM) override;
  };

  /// \brief This implementation is used for Windows targets on x86 and x86-64.
  class X86WindowsTargetObjectFile : public TargetLoweringObjectFileCOFF {
    const MCExpr *
    getExecutableRelativeSymbol(const ConstantExpr *CE, Mangler &Mang,
                                const TargetMachine &TM) const override;

    /// \brief Given a mergeable constant with the specified size and relocation
    /// information, return a section that it should be placed in.
    const MCSection *getSectionForConstant(SectionKind Kind,
                                           const Constant *C) const override;
  };

} // end namespace llvm

#endif<|MERGE_RESOLUTION|>--- conflicted
+++ resolved
@@ -46,11 +46,8 @@
 
   /// X86LinuxNaClTargetObjectFile - This implementation is used for linux x86
   /// and x86-64.
-<<<<<<< HEAD
-  class X86LinuxTargetObjectFile : public X86ELFTargetObjectFile {
-=======
-  class X86LinuxNaClTargetObjectFile : public TargetLoweringObjectFileELF {
->>>>>>> b82e6c61
+  //MERGETODO(dschuff) is this right?
+  class X86LinuxNaClTargetObjectFile : public X86ELFTargetObjectFile {
     void Initialize(MCContext &Ctx, const TargetMachine &TM) override;
   };
 
