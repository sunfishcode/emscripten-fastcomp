--- conflicted
+++ resolved
@@ -102,18 +102,16 @@
 
   void EmitInstruction(const MachineInstr *MI) override;
 
-<<<<<<< HEAD
   bool UseReadOnlyJumpTables() const override; // @LOCALMOD
 
   unsigned GetTargetBasicBlockAlign() const override; // @LOCLAMOD
 
   unsigned
   GetTargetLabelAlign(const MachineInstr *MI) const override; //@LOCALMOD
-=======
+
   void EmitBasicBlockEnd(const MachineBasicBlock &MBB) override {
     SMShadowTracker.emitShadowPadding(OutStreamer, getSubtargetInfo());
   }
->>>>>>> 7ffc5bb5
 
   bool PrintAsmOperand(const MachineInstr *MI, unsigned OpNo,
                        unsigned AsmVariant, const char *ExtraCode,
@@ -126,7 +124,14 @@
   MCSymbol *GetCPISymbol(unsigned CPID) const override;
 
   bool doInitialization(Module &M) override {
-    SMShadowTracker.reset(0);
+    // @LOCALMOD-BEGIN -- disable ShadowMapShadowTracker for NaCl for now.
+    // This requires knowing the size of instructions, and with NaCl pseudos
+    // being expanded late by the streamer, it isn't going to be counting
+    // the expanded instruction. It might not be counting the bundle padding
+    // correctly either.
+    if (!Subtarget->isTargetNaCl())
+      SMShadowTracker.reset(0);
+    // @LOCALMOD-END
     SM.reset();
     return AsmPrinter::doInitialization(M);
   }
