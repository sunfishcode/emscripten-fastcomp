--- conflicted
+++ resolved
@@ -1012,19 +1012,11 @@
 
 def : Pat<(X86tcret (i64 tglobaladdr:$dst), imm:$off),
           (TCRETURNdi64 tglobaladdr:$dst, imm:$off)>,
-<<<<<<< HEAD
           Requires<[IsLP64]>;
 
 def : Pat<(X86tcret (i64 texternalsym:$dst), imm:$off),
           (TCRETURNdi64 texternalsym:$dst, imm:$off)>,
           Requires<[IsLP64]>;
-=======
-          Requires<[In64BitMode, IsNotNaCl]>;
-
-def : Pat<(X86tcret (i64 texternalsym:$dst), imm:$off),
-          (TCRETURNdi64 texternalsym:$dst, imm:$off)>,
-          Requires<[In64BitMode, IsNotNaCl]>;
->>>>>>> b82e6c61
 
 // Normal calls, with various flavors of addresses.
 def : Pat<(X86call (i32 tglobaladdr:$dst)),
