//===-- X86InstrFormats.td - X86 Instruction Formats -------*- tablegen -*-===//
//
//                     The LLVM Compiler Infrastructure
//
// This file is distributed under the University of Illinois Open Source
// License. See LICENSE.TXT for details.
//
//===----------------------------------------------------------------------===//

//===----------------------------------------------------------------------===//
// X86 Instruction Format Definitions.
//

// Format specifies the encoding used by the instruction.  This is part of the
// ad-hoc solution used to emit machine instruction encodings by our machine
// code emitter.
class Format<bits<7> val> {
  bits<7> Value = val;
}

def Pseudo     : Format<0>; def RawFrm     : Format<1>;
def AddRegFrm  : Format<2>; def MRMDestReg : Format<3>;
def MRMDestMem : Format<4>; def MRMSrcReg  : Format<5>;
def MRMSrcMem  : Format<6>; def RawFrmMemOffs : Format<7>;
def RawFrmSrc  : Format<8>; def RawFrmDst     : Format<9>;
def RawFrmDstSrc: Format<10>;
def RawFrmImm8 : Format<11>;
def RawFrmImm16 : Format<12>;
def MRMXr  : Format<14>; def MRMXm  : Format<15>;
def MRM0r  : Format<16>; def MRM1r  : Format<17>; def MRM2r  : Format<18>;
def MRM3r  : Format<19>; def MRM4r  : Format<20>; def MRM5r  : Format<21>;
def MRM6r  : Format<22>; def MRM7r  : Format<23>;
def MRM0m  : Format<24>; def MRM1m  : Format<25>; def MRM2m  : Format<26>;
def MRM3m  : Format<27>; def MRM4m  : Format<28>; def MRM5m  : Format<29>;
def MRM6m  : Format<30>; def MRM7m  : Format<31>;
def MRM_C0 : Format<32>; def MRM_C1 : Format<33>; def MRM_C2 : Format<34>;
def MRM_C3 : Format<35>; def MRM_C4 : Format<36>; def MRM_C8 : Format<37>;
def MRM_C9 : Format<38>; def MRM_CA : Format<39>; def MRM_CB : Format<40>;
<<<<<<< HEAD
def MRM_D0 : Format<41>; def MRM_D1 : Format<42>; def MRM_D4 : Format<43>;
def MRM_D5 : Format<44>; def MRM_D6 : Format<45>; def MRM_D8 : Format<46>;
def MRM_D9 : Format<47>; def MRM_DA : Format<48>; def MRM_DB : Format<49>;
def MRM_DC : Format<50>; def MRM_DD : Format<51>; def MRM_DE : Format<52>;
def MRM_DF : Format<53>; def MRM_E0 : Format<54>; def MRM_E1 : Format<55>;
def MRM_E2 : Format<56>; def MRM_E3 : Format<57>; def MRM_E4 : Format<58>;
def MRM_E5 : Format<59>; def MRM_E8 : Format<60>; def MRM_E9 : Format<61>;
def MRM_EA : Format<62>; def MRM_EB : Format<63>; def MRM_EC : Format<64>;
def MRM_ED : Format<65>; def MRM_EE : Format<66>; def MRM_F0 : Format<67>;
def MRM_F1 : Format<68>; def MRM_F2 : Format<69>; def MRM_F3 : Format<70>;
def MRM_F4 : Format<71>; def MRM_F5 : Format<72>; def MRM_F6 : Format<73>;
def MRM_F7 : Format<74>; def MRM_F8 : Format<75>; def MRM_F9 : Format<76>;
def MRM_FA : Format<77>; def MRM_FB : Format<78>; def MRM_FC : Format<79>;
def MRM_FD : Format<80>; def MRM_FE : Format<81>; def MRM_FF : Format<82>;
def CustomFrm : Format<126>; // @LOCALMOD
=======
def MRM_CF : Format<41>; def MRM_D0 : Format<42>; def MRM_D1 : Format<43>;
def MRM_D4 : Format<44>; def MRM_D5 : Format<45>; def MRM_D6 : Format<46>;
def MRM_D7 : Format<47>; def MRM_D8 : Format<48>; def MRM_D9 : Format<49>;
def MRM_DA : Format<50>; def MRM_DB : Format<51>; def MRM_DC : Format<52>;
def MRM_DD : Format<53>; def MRM_DE : Format<54>; def MRM_DF : Format<55>;
def MRM_E0 : Format<56>; def MRM_E1 : Format<57>; def MRM_E2 : Format<58>;
def MRM_E3 : Format<59>; def MRM_E4 : Format<60>; def MRM_E5 : Format<61>;
def MRM_E8 : Format<62>; def MRM_E9 : Format<63>; def MRM_EA : Format<64>;
def MRM_EB : Format<65>; def MRM_EC : Format<66>; def MRM_ED : Format<67>;
def MRM_EE : Format<68>; def MRM_F0 : Format<69>; def MRM_F1 : Format<70>;
def MRM_F2 : Format<71>; def MRM_F3 : Format<72>; def MRM_F4 : Format<73>;
def MRM_F5 : Format<74>; def MRM_F6 : Format<75>; def MRM_F7 : Format<76>;
def MRM_F8 : Format<77>; def MRM_F9 : Format<78>; def MRM_FA : Format<79>;
def MRM_FB : Format<80>; def MRM_FC : Format<81>; def MRM_FD : Format<82>;
def MRM_FE : Format<83>; def MRM_FF : Format<84>;
>>>>>>> 7ffc5bb5

// ImmType - This specifies the immediate type used by an instruction. This is
// part of the ad-hoc solution used to emit machine instruction encodings by our
// machine code emitter.
class ImmType<bits<4> val> {
  bits<4> Value = val;
}
def NoImm      : ImmType<0>;
def Imm8       : ImmType<1>;
def Imm8PCRel  : ImmType<2>;
def Imm16      : ImmType<3>;
def Imm16PCRel : ImmType<4>;
def Imm32      : ImmType<5>;
def Imm32PCRel : ImmType<6>;
def Imm32S     : ImmType<7>;
def Imm64      : ImmType<8>;

// FPFormat - This specifies what form this FP instruction has.  This is used by
// the Floating-Point stackifier pass.
class FPFormat<bits<3> val> {
  bits<3> Value = val;
}
def NotFP      : FPFormat<0>;
def ZeroArgFP  : FPFormat<1>;
def OneArgFP   : FPFormat<2>;
def OneArgFPRW : FPFormat<3>;
def TwoArgFP   : FPFormat<4>;
def CompareFP  : FPFormat<5>;
def CondMovFP  : FPFormat<6>;
def SpecialFP  : FPFormat<7>;

// Class specifying the SSE execution domain, used by the SSEDomainFix pass.
// Keep in sync with tables in X86InstrInfo.cpp.
class Domain<bits<2> val> {
  bits<2> Value = val;
}
def GenericDomain   : Domain<0>;
def SSEPackedSingle : Domain<1>;
def SSEPackedDouble : Domain<2>;
def SSEPackedInt    : Domain<3>;

// Class specifying the vector form of the decompressed
// displacement of 8-bit.
class CD8VForm<bits<3> val> {
  bits<3> Value = val;
}
def CD8VF  : CD8VForm<0>;  // v := VL
def CD8VH  : CD8VForm<1>;  // v := VL/2
def CD8VQ  : CD8VForm<2>;  // v := VL/4
def CD8VO  : CD8VForm<3>;  // v := VL/8
// The tuple (subvector) forms.
def CD8VT1 : CD8VForm<4>;  // v := 1
def CD8VT2 : CD8VForm<5>;  // v := 2
def CD8VT4 : CD8VForm<6>;  // v := 4
def CD8VT8 : CD8VForm<7>;  // v := 8

// Class specifying the prefix used an opcode extension.
class Prefix<bits<3> val> {
  bits<3> Value = val;
}
def NoPrfx : Prefix<0>;
def PS     : Prefix<1>;
def PD     : Prefix<2>;
def XS     : Prefix<3>;
def XD     : Prefix<4>;

// Class specifying the opcode map.
class Map<bits<3> val> {
  bits<3> Value = val;
}
def OB   : Map<0>;
def TB   : Map<1>;
def T8   : Map<2>;
def TA   : Map<3>;
def XOP8 : Map<4>;
def XOP9 : Map<5>;
def XOPA : Map<6>;

// Class specifying the encoding
class Encoding<bits<2> val> {
  bits<2> Value = val;
}
def EncNormal : Encoding<0>;
def EncVEX    : Encoding<1>;
def EncXOP    : Encoding<2>;
def EncEVEX   : Encoding<3>;

// Operand size for encodings that change based on mode.
class OperandSize<bits<2> val> {
  bits<2> Value = val;
}
def OpSizeFixed : OperandSize<0>; // Never needs a 0x66 prefix.
def OpSize16    : OperandSize<1>; // Needs 0x66 prefix in 32-bit mode.
def OpSize32    : OperandSize<2>; // Needs 0x66 prefix in 16-bit mode.

// Prefix byte classes which are used to indicate to the ad-hoc machine code
// emitter that various prefix bytes are required.
class OpSize16 { OperandSize OpSize = OpSize16; }
class OpSize32 { OperandSize OpSize = OpSize32; }
class AdSize { bit hasAdSizePrefix = 1; }
class REX_W  { bit hasREX_WPrefix = 1; }
class LOCK   { bit hasLockPrefix = 1; }
class REP    { bit hasREPPrefix = 1; }
class TB     { Map OpMap = TB; }
class T8     { Map OpMap = T8; }
class TA     { Map OpMap = TA; }
class XOP8   { Map OpMap = XOP8; Prefix OpPrefix = PS; }
class XOP9   { Map OpMap = XOP9; Prefix OpPrefix = PS; }
class XOPA   { Map OpMap = XOPA; Prefix OpPrefix = PS; }
class OBXS   { Prefix OpPrefix = XS; }
class PS   : TB { Prefix OpPrefix = PS; }
class PD   : TB { Prefix OpPrefix = PD; }
class XD   : TB { Prefix OpPrefix = XD; }
class XS   : TB { Prefix OpPrefix = XS; }
class T8PS : T8 { Prefix OpPrefix = PS; }
class T8PD : T8 { Prefix OpPrefix = PD; }
class T8XD : T8 { Prefix OpPrefix = XD; }
class T8XS : T8 { Prefix OpPrefix = XS; }
class TAPS : TA { Prefix OpPrefix = PS; }
class TAPD : TA { Prefix OpPrefix = PD; }
class TAXD : TA { Prefix OpPrefix = XD; }
class VEX    { Encoding OpEnc = EncVEX; }
class VEX_W  { bit hasVEX_WPrefix = 1; }
class VEX_4V : VEX { bit hasVEX_4V = 1; }
class VEX_4VOp3 : VEX { bit hasVEX_4VOp3 = 1; }
class VEX_I8IMM { bit hasVEX_i8ImmReg = 1; }
class VEX_L  { bit hasVEX_L = 1; }
class VEX_LIG { bit ignoresVEX_L = 1; }
class EVEX : VEX { Encoding OpEnc = EncEVEX; }
class EVEX_4V : VEX_4V { Encoding OpEnc = EncEVEX; }
class EVEX_K { bit hasEVEX_K = 1; }
class EVEX_KZ : EVEX_K { bit hasEVEX_Z = 1; }
class EVEX_B { bit hasEVEX_B = 1; }
class EVEX_RC { bit hasEVEX_RC = 1; }
class EVEX_V512 { bit hasEVEX_L2 = 1; bit hasVEX_L = 0; }
class EVEX_V256 { bit hasEVEX_L2 = 0; bit hasVEX_L = 1; }
class EVEX_V128 { bit hasEVEX_L2 = 0; bit hasVEX_L = 0; }

// Specify AVX512 8-bit compressed displacement encoding based on the vector
// element size in bits (8, 16, 32, 64) and the CDisp8 form.
class EVEX_CD8<int esize, CD8VForm form> {
  int CD8_EltSize = !srl(esize, 3);
  bits<3> CD8_Form = form.Value;
}

class Has3DNow0F0FOpcode  { bit has3DNow0F0FOpcode = 1; }
class MemOp4 { bit hasMemOp4Prefix = 1; }
class XOP { Encoding OpEnc = EncXOP; }
class XOP_4V : XOP { bit hasVEX_4V = 1; }
class XOP_4VOp3 : XOP { bit hasVEX_4VOp3 = 1; }

class X86Inst<bits<8> opcod, Format f, ImmType i, dag outs, dag ins,
              string AsmStr,
              InstrItinClass itin,
              Domain d = GenericDomain>
  : Instruction {
  let Namespace = "X86";

  bits<8> Opcode = opcod;
  Format Form = f;
  bits<7> FormBits = Form.Value;
  ImmType ImmT = i;

  dag OutOperandList = outs;
  dag InOperandList = ins;
  string AsmString = AsmStr;

  // If this is a pseudo instruction, mark it isCodeGenOnly.
  let isCodeGenOnly = !eq(!cast<string>(f), "Pseudo");

  let Itinerary = itin;

  //
  // Attributes specific to X86 instructions...
  //
  bit ForceDisassemble = 0; // Force instruction to disassemble even though it's
                            // isCodeGenonly. Needed to hide an ambiguous
                            // AsmString from the parser, but still disassemble.

  OperandSize OpSize = OpSizeFixed; // Does this instruction's encoding change
                                    // based on operand size of the mode
  bits<2> OpSizeBits = OpSize.Value;
  bit hasAdSizePrefix = 0;  // Does this inst have a 0x67 prefix?

  Prefix OpPrefix = NoPrfx; // Which prefix byte does this inst have?
  bits<3> OpPrefixBits = OpPrefix.Value;
  Map OpMap = OB;           // Which opcode map does this inst have?
  bits<3> OpMapBits = OpMap.Value;
  bit hasREX_WPrefix  = 0;  // Does this inst require the REX.W prefix?
  FPFormat FPForm = NotFP;  // What flavor of FP instruction is this?
  bit hasLockPrefix = 0;    // Does this inst have a 0xF0 prefix?
  Domain ExeDomain = d;
  bit hasREPPrefix = 0;     // Does this inst have a REP prefix?
  Encoding OpEnc = EncNormal; // Encoding used by this instruction
  bits<2> OpEncBits = OpEnc.Value;
  bit hasVEX_WPrefix = 0;   // Does this inst set the VEX_W field?
  bit hasVEX_4V = 0;        // Does this inst require the VEX.VVVV field?
  bit hasVEX_4VOp3 = 0;     // Does this inst require the VEX.VVVV field to
                            // encode the third operand?
  bit hasVEX_i8ImmReg = 0;  // Does this inst require the last source register
                            // to be encoded in a immediate field?
  bit hasVEX_L = 0;         // Does this inst use large (256-bit) registers?
  bit ignoresVEX_L = 0;     // Does this instruction ignore the L-bit
  bit hasEVEX_K = 0;        // Does this inst require masking?
  bit hasEVEX_Z = 0;        // Does this inst set the EVEX_Z field?
  bit hasEVEX_L2 = 0;       // Does this inst set the EVEX_L2 field?
  bit hasEVEX_B = 0;        // Does this inst set the EVEX_B field?
  bits<3> CD8_Form = 0;     // Compressed disp8 form - vector-width.
  // Declare it int rather than bits<4> so that all bits are defined when
  // assigning to bits<7>.
  int CD8_EltSize = 0;      // Compressed disp8 form - element-size in bytes.
  bit has3DNow0F0FOpcode =0;// Wacky 3dNow! encoding?
  bit hasMemOp4Prefix = 0;  // Same bit as VEX_W, but used for swapping operands
  bit hasEVEX_RC = 0;       // Explicitly specified rounding control in FP instruction.

  bits<2> EVEX_LL;
  let EVEX_LL{0} = hasVEX_L;
  let EVEX_LL{1} = hasEVEX_L2;
  // Vector size in bytes.
  bits<7> VectSize = !shl(16, EVEX_LL);

  // The scaling factor for AVX512's compressed displacement is either
  //   - the size of a  power-of-two number of elements or
  //   - the size of a single element for broadcasts or
  //   - the total vector size divided by a power-of-two number.
  // Possible values are: 0 (non-AVX512 inst), 1, 2, 4, 8, 16, 32 and 64.
  bits<7> CD8_Scale = !if (!eq (OpEnc.Value, EncEVEX.Value),
                           !if (CD8_Form{2},
                                !shl(CD8_EltSize, CD8_Form{1-0}),
                                !if (hasEVEX_B,
                                     CD8_EltSize,
                                     !srl(VectSize, CD8_Form{1-0}))), 0);

  // TSFlags layout should be kept in sync with X86InstrInfo.h.
  let TSFlags{6-0}   = FormBits;
  let TSFlags{8-7}   = OpSizeBits;
  let TSFlags{9}     = hasAdSizePrefix;
  let TSFlags{12-10} = OpPrefixBits;
  let TSFlags{15-13} = OpMapBits;
  let TSFlags{16}    = hasREX_WPrefix;
  let TSFlags{20-17} = ImmT.Value;
  let TSFlags{23-21} = FPForm.Value;
  let TSFlags{24}    = hasLockPrefix;
  let TSFlags{25}    = hasREPPrefix;
  let TSFlags{27-26} = ExeDomain.Value;
  let TSFlags{29-28} = OpEncBits;
  let TSFlags{37-30} = Opcode;
  let TSFlags{38}    = hasVEX_WPrefix;
  let TSFlags{39}    = hasVEX_4V;
  let TSFlags{40}    = hasVEX_4VOp3;
  let TSFlags{41}    = hasVEX_i8ImmReg;
  let TSFlags{42}    = hasVEX_L;
  let TSFlags{43}    = ignoresVEX_L;
  let TSFlags{44}    = hasEVEX_K;
  let TSFlags{45}    = hasEVEX_Z;
  let TSFlags{46}    = hasEVEX_L2;
  let TSFlags{47}    = hasEVEX_B;
  // If we run out of TSFlags bits, it's possible to encode this in 3 bits.
  let TSFlags{54-48} = CD8_Scale;
  let TSFlags{55}    = has3DNow0F0FOpcode;
  let TSFlags{56}    = hasMemOp4Prefix;
  let TSFlags{57}    = hasEVEX_RC;
}

class PseudoI<dag oops, dag iops, list<dag> pattern>
  : X86Inst<0, Pseudo, NoImm, oops, iops, "", NoItinerary> {
  let Pattern = pattern;
}

class I<bits<8> o, Format f, dag outs, dag ins, string asm,
        list<dag> pattern, InstrItinClass itin = NoItinerary,
        Domain d = GenericDomain>
  : X86Inst<o, f, NoImm, outs, ins, asm, itin, d> {
  let Pattern = pattern;
  let CodeSize = 3;
}
class Ii8 <bits<8> o, Format f, dag outs, dag ins, string asm, 
           list<dag> pattern, InstrItinClass itin = NoItinerary,
           Domain d = GenericDomain>
  : X86Inst<o, f, Imm8, outs, ins, asm, itin, d> {
  let Pattern = pattern;
  let CodeSize = 3;
}
class Ii8PCRel<bits<8> o, Format f, dag outs, dag ins, string asm, 
               list<dag> pattern, InstrItinClass itin = NoItinerary>
  : X86Inst<o, f, Imm8PCRel, outs, ins, asm, itin> {
  let Pattern = pattern;
  let CodeSize = 3;
}
class Ii16<bits<8> o, Format f, dag outs, dag ins, string asm, 
           list<dag> pattern, InstrItinClass itin = NoItinerary>
  : X86Inst<o, f, Imm16, outs, ins, asm, itin> {
  let Pattern = pattern;
  let CodeSize = 3;
}
class Ii32<bits<8> o, Format f, dag outs, dag ins, string asm, 
           list<dag> pattern, InstrItinClass itin = NoItinerary>
  : X86Inst<o, f, Imm32, outs, ins, asm, itin> {
  let Pattern = pattern;
  let CodeSize = 3;
}
class Ii32S<bits<8> o, Format f, dag outs, dag ins, string asm,
            list<dag> pattern, InstrItinClass itin = NoItinerary>
  : X86Inst<o, f, Imm32S, outs, ins, asm, itin> {
  let Pattern = pattern;
  let CodeSize = 3;
}

class Ii16PCRel<bits<8> o, Format f, dag outs, dag ins, string asm, 
           list<dag> pattern, InstrItinClass itin = NoItinerary>
           : X86Inst<o, f, Imm16PCRel, outs, ins, asm, itin> {
  let Pattern = pattern;
  let CodeSize = 3;
}

class Ii32PCRel<bits<8> o, Format f, dag outs, dag ins, string asm, 
           list<dag> pattern, InstrItinClass itin = NoItinerary>
  : X86Inst<o, f, Imm32PCRel, outs, ins, asm, itin> {
  let Pattern = pattern;
  let CodeSize = 3;
}

// FPStack Instruction Templates:
// FPI - Floating Point Instruction template.
class FPI<bits<8> o, Format F, dag outs, dag ins, string asm,
          InstrItinClass itin = NoItinerary>
  : I<o, F, outs, ins, asm, [], itin> {}

// FpI_ - Floating Point Pseudo Instruction template. Not Predicated.
class FpI_<dag outs, dag ins, FPFormat fp, list<dag> pattern,
           InstrItinClass itin = NoItinerary>
  : X86Inst<0, Pseudo, NoImm, outs, ins, "", itin> {
  let FPForm = fp;
  let Pattern = pattern;
}

// Templates for instructions that use a 16- or 32-bit segmented address as
//  their only operand: lcall (FAR CALL) and ljmp (FAR JMP)
//
//   Iseg16 - 16-bit segment selector, 16-bit offset
//   Iseg32 - 16-bit segment selector, 32-bit offset

class Iseg16 <bits<8> o, Format f, dag outs, dag ins, string asm, 
              list<dag> pattern, InstrItinClass itin = NoItinerary>
      : X86Inst<o, f, Imm16, outs, ins, asm, itin> {
  let Pattern = pattern;
  let CodeSize = 3;
}

class Iseg32 <bits<8> o, Format f, dag outs, dag ins, string asm, 
              list<dag> pattern, InstrItinClass itin = NoItinerary>
      : X86Inst<o, f, Imm32, outs, ins, asm, itin> {
  let Pattern = pattern;
  let CodeSize = 3;
}

// SI - SSE 1 & 2 scalar instructions
class SI<bits<8> o, Format F, dag outs, dag ins, string asm,
         list<dag> pattern, InstrItinClass itin = NoItinerary>
      : I<o, F, outs, ins, asm, pattern, itin> {
  let Predicates = !if(!eq(OpEnc.Value, EncEVEX.Value), [HasAVX512],
                   !if(!eq(OpEnc.Value, EncVEX.Value), [UseAVX],
                   !if(!eq(OpPrefix.Value, XS.Value), [UseSSE1],
                   !if(!eq(OpPrefix.Value, XD.Value), [UseSSE2],
                   !if(!eq(OpPrefix.Value, PD.Value), [UseSSE2],
                   [UseSSE1])))));

  // AVX instructions have a 'v' prefix in the mnemonic
  let AsmString = !if(!eq(OpEnc.Value, EncEVEX.Value), !strconcat("v", asm),
                  !if(!eq(OpEnc.Value, EncVEX.Value), !strconcat("v", asm),
                  asm));
}

// SIi8 - SSE 1 & 2 scalar instructions
class SIi8<bits<8> o, Format F, dag outs, dag ins, string asm,
           list<dag> pattern, InstrItinClass itin = NoItinerary>
      : Ii8<o, F, outs, ins, asm, pattern, itin> {
  let Predicates = !if(!eq(OpEnc.Value, EncEVEX.Value), [HasAVX512],
                   !if(!eq(OpEnc.Value, EncVEX.Value), [UseAVX],
                   !if(!eq(OpPrefix.Value, XS.Value), [UseSSE1],
                   [UseSSE2])));

  // AVX instructions have a 'v' prefix in the mnemonic
  let AsmString = !if(!eq(OpEnc.Value, EncEVEX.Value), !strconcat("v", asm),
                  !if(!eq(OpEnc.Value, EncVEX.Value), !strconcat("v", asm),
                  asm));
}

// PI - SSE 1 & 2 packed instructions
class PI<bits<8> o, Format F, dag outs, dag ins, string asm, list<dag> pattern,
         InstrItinClass itin, Domain d>
      : I<o, F, outs, ins, asm, pattern, itin, d> {
  let Predicates = !if(!eq(OpEnc.Value, EncEVEX.Value), [HasAVX512],
                   !if(!eq(OpEnc.Value, EncVEX.Value), [HasAVX],
                   !if(!eq(OpPrefix.Value, PD.Value), [UseSSE2],
                   [UseSSE1])));

  // AVX instructions have a 'v' prefix in the mnemonic
  let AsmString = !if(!eq(OpEnc.Value, EncEVEX.Value), !strconcat("v", asm),
                  !if(!eq(OpEnc.Value, EncVEX.Value), !strconcat("v", asm),
                  asm));
}

// MMXPI - SSE 1 & 2 packed instructions with MMX operands
class MMXPI<bits<8> o, Format F, dag outs, dag ins, string asm, list<dag> pattern,
            InstrItinClass itin, Domain d>
      : I<o, F, outs, ins, asm, pattern, itin, d> {
  let Predicates = !if(!eq(OpPrefix.Value, PD.Value), [HasSSE2],
                       [HasSSE1]);
}

// PIi8 - SSE 1 & 2 packed instructions with immediate
class PIi8<bits<8> o, Format F, dag outs, dag ins, string asm,
           list<dag> pattern, InstrItinClass itin, Domain d>
      : Ii8<o, F, outs, ins, asm, pattern, itin, d> {
  let Predicates = !if(!eq(OpEnc.Value, EncEVEX.Value), [HasAVX512],
                   !if(!eq(OpEnc.Value, EncVEX.Value), [HasAVX],
                   !if(!eq(OpPrefix.Value, PD.Value), [UseSSE2],
                   [UseSSE1])));

  // AVX instructions have a 'v' prefix in the mnemonic
  let AsmString = !if(!eq(OpEnc.Value, EncEVEX.Value), !strconcat("v", asm),
                  !if(!eq(OpEnc.Value, EncVEX.Value), !strconcat("v", asm),
                  asm));
}

// SSE1 Instruction Templates:
// 
//   SSI   - SSE1 instructions with XS prefix.
//   PSI   - SSE1 instructions with PS prefix.
//   PSIi8 - SSE1 instructions with ImmT == Imm8 and PS prefix.
//   VSSI  - SSE1 instructions with XS prefix in AVX form.
//   VPSI  - SSE1 instructions with PS prefix in AVX form, packed single.

class SSI<bits<8> o, Format F, dag outs, dag ins, string asm,
          list<dag> pattern, InstrItinClass itin = NoItinerary>
      : I<o, F, outs, ins, asm, pattern, itin>, XS, Requires<[UseSSE1]>;
class SSIi8<bits<8> o, Format F, dag outs, dag ins, string asm,
            list<dag> pattern, InstrItinClass itin = NoItinerary>
      : Ii8<o, F, outs, ins, asm, pattern, itin>, XS, Requires<[UseSSE1]>;
class PSI<bits<8> o, Format F, dag outs, dag ins, string asm,
          list<dag> pattern, InstrItinClass itin = NoItinerary>
      : I<o, F, outs, ins, asm, pattern, itin, SSEPackedSingle>, PS,
        Requires<[UseSSE1]>;
class PSIi8<bits<8> o, Format F, dag outs, dag ins, string asm,
            list<dag> pattern, InstrItinClass itin = NoItinerary>
      : Ii8<o, F, outs, ins, asm, pattern, itin, SSEPackedSingle>, PS,
        Requires<[UseSSE1]>;
class VSSI<bits<8> o, Format F, dag outs, dag ins, string asm,
           list<dag> pattern, InstrItinClass itin = NoItinerary>
      : I<o, F, outs, ins, !strconcat("v", asm), pattern, itin>, XS,
        Requires<[HasAVX]>;
class VPSI<bits<8> o, Format F, dag outs, dag ins, string asm,
           list<dag> pattern, InstrItinClass itin = NoItinerary>
      : I<o, F, outs, ins, !strconcat("v", asm), pattern, itin, SSEPackedSingle>, PS,
        Requires<[HasAVX]>;

// SSE2 Instruction Templates:
// 
//   SDI    - SSE2 instructions with XD prefix.
//   SDIi8  - SSE2 instructions with ImmT == Imm8 and XD prefix.
//   S2SI   - SSE2 instructions with XS prefix.
//   SSDIi8 - SSE2 instructions with ImmT == Imm8 and XS prefix.
//   PDI    - SSE2 instructions with PD prefix, packed double domain.
//   PDIi8  - SSE2 instructions with ImmT == Imm8 and PD prefix.
//   VSDI   - SSE2 scalar instructions with XD prefix in AVX form.
//   VPDI   - SSE2 vector instructions with PD prefix in AVX form,
//                 packed double domain.
//   VS2I   - SSE2 scalar instructions with PD prefix in AVX form.
//   S2I    - SSE2 scalar instructions with PD prefix.
//   MMXSDIi8  - SSE2 instructions with ImmT == Imm8 and XD prefix as well as
//               MMX operands.
//   MMXSSDIi8 - SSE2 instructions with ImmT == Imm8 and XS prefix as well as
//               MMX operands.

class SDI<bits<8> o, Format F, dag outs, dag ins, string asm,
          list<dag> pattern, InstrItinClass itin = NoItinerary>
      : I<o, F, outs, ins, asm, pattern, itin>, XD, Requires<[UseSSE2]>;
class SDIi8<bits<8> o, Format F, dag outs, dag ins, string asm,
            list<dag> pattern, InstrItinClass itin = NoItinerary>
      : Ii8<o, F, outs, ins, asm, pattern, itin>, XD, Requires<[UseSSE2]>;
class S2SI<bits<8> o, Format F, dag outs, dag ins, string asm,
           list<dag> pattern, InstrItinClass itin = NoItinerary>
      : I<o, F, outs, ins, asm, pattern, itin>, XS, Requires<[UseSSE2]>;
class S2SIi8<bits<8> o, Format F, dag outs, dag ins, string asm,
             list<dag> pattern, InstrItinClass itin = NoItinerary>
      : Ii8<o, F, outs, ins, asm, pattern>, XS, Requires<[UseSSE2]>;
class PDI<bits<8> o, Format F, dag outs, dag ins, string asm,
          list<dag> pattern, InstrItinClass itin = NoItinerary>
      : I<o, F, outs, ins, asm, pattern, itin, SSEPackedDouble>, PD,
        Requires<[UseSSE2]>;
class PDIi8<bits<8> o, Format F, dag outs, dag ins, string asm,
            list<dag> pattern, InstrItinClass itin = NoItinerary>
      : Ii8<o, F, outs, ins, asm, pattern, itin, SSEPackedDouble>, PD,
        Requires<[UseSSE2]>;
class VSDI<bits<8> o, Format F, dag outs, dag ins, string asm,
           list<dag> pattern, InstrItinClass itin = NoItinerary>
      : I<o, F, outs, ins, !strconcat("v", asm), pattern, itin>, XD,
        Requires<[UseAVX]>;
class VS2SI<bits<8> o, Format F, dag outs, dag ins, string asm,
            list<dag> pattern, InstrItinClass itin = NoItinerary>
      : I<o, F, outs, ins, !strconcat("v", asm), pattern, itin>, XS,
        Requires<[HasAVX]>;
class VPDI<bits<8> o, Format F, dag outs, dag ins, string asm,
           list<dag> pattern, InstrItinClass itin = NoItinerary>
      : I<o, F, outs, ins, !strconcat("v", asm), pattern, itin, SSEPackedDouble>,
        PD, Requires<[HasAVX]>;
class VS2I<bits<8> o, Format F, dag outs, dag ins, string asm,
           list<dag> pattern, InstrItinClass itin = NoItinerary>
      : I<o, F, outs, ins, !strconcat("v", asm), pattern, itin>, PD,
        Requires<[UseAVX]>;
class S2I<bits<8> o, Format F, dag outs, dag ins, string asm,
           list<dag> pattern, InstrItinClass itin = NoItinerary>
      : I<o, F, outs, ins, asm, pattern, itin>, PD, Requires<[UseSSE2]>;
class MMXSDIi8<bits<8> o, Format F, dag outs, dag ins, string asm,
               list<dag> pattern, InstrItinClass itin = NoItinerary>
      : Ii8<o, F, outs, ins, asm, pattern, itin>, XD, Requires<[HasSSE2]>;
class MMXS2SIi8<bits<8> o, Format F, dag outs, dag ins, string asm,
                list<dag> pattern, InstrItinClass itin = NoItinerary>
      : Ii8<o, F, outs, ins, asm, pattern>, XS, Requires<[HasSSE2]>;

// SSE3 Instruction Templates:
// 
//   S3I   - SSE3 instructions with PD prefixes.
//   S3SI  - SSE3 instructions with XS prefix.
//   S3DI  - SSE3 instructions with XD prefix.

class S3SI<bits<8> o, Format F, dag outs, dag ins, string asm, 
           list<dag> pattern, InstrItinClass itin = NoItinerary>
      : I<o, F, outs, ins, asm, pattern, itin, SSEPackedSingle>, XS,
        Requires<[UseSSE3]>;
class S3DI<bits<8> o, Format F, dag outs, dag ins, string asm, 
           list<dag> pattern, InstrItinClass itin = NoItinerary>
      : I<o, F, outs, ins, asm, pattern, itin, SSEPackedDouble>, XD,
        Requires<[UseSSE3]>;
class S3I<bits<8> o, Format F, dag outs, dag ins, string asm,
          list<dag> pattern, InstrItinClass itin = NoItinerary>
      : I<o, F, outs, ins, asm, pattern, itin, SSEPackedDouble>, PD,
        Requires<[UseSSE3]>;


// SSSE3 Instruction Templates:
// 
//   SS38I - SSSE3 instructions with T8 prefix.
//   SS3AI - SSSE3 instructions with TA prefix.
//   MMXSS38I - SSSE3 instructions with T8 prefix and MMX operands.
//   MMXSS3AI - SSSE3 instructions with TA prefix and MMX operands.
//
// Note: SSSE3 instructions have 64-bit and 128-bit versions. The 64-bit version
// uses the MMX registers. The 64-bit versions are grouped with the MMX
// classes. They need to be enabled even if AVX is enabled.

class SS38I<bits<8> o, Format F, dag outs, dag ins, string asm,
            list<dag> pattern, InstrItinClass itin = NoItinerary>
      : I<o, F, outs, ins, asm, pattern, itin, SSEPackedInt>, T8PD,
        Requires<[UseSSSE3]>;
class SS3AI<bits<8> o, Format F, dag outs, dag ins, string asm,
            list<dag> pattern, InstrItinClass itin = NoItinerary>
      : Ii8<o, F, outs, ins, asm, pattern, itin, SSEPackedInt>, TAPD,
        Requires<[UseSSSE3]>;
class MMXSS38I<bits<8> o, Format F, dag outs, dag ins, string asm,
               list<dag> pattern, InstrItinClass itin = NoItinerary>
      : I<o, F, outs, ins, asm, pattern, itin, SSEPackedInt>, T8PS,
        Requires<[HasSSSE3]>;
class MMXSS3AI<bits<8> o, Format F, dag outs, dag ins, string asm,
               list<dag> pattern, InstrItinClass itin = NoItinerary>
      : Ii8<o, F, outs, ins, asm, pattern, itin, SSEPackedInt>, TAPS,
        Requires<[HasSSSE3]>;

// SSE4.1 Instruction Templates:
// 
//   SS48I - SSE 4.1 instructions with T8 prefix.
//   SS41AIi8 - SSE 4.1 instructions with TA prefix and ImmT == Imm8.
//
class SS48I<bits<8> o, Format F, dag outs, dag ins, string asm,
            list<dag> pattern, InstrItinClass itin = NoItinerary>
      : I<o, F, outs, ins, asm, pattern, itin, SSEPackedInt>, T8PD,
        Requires<[UseSSE41]>;
class SS4AIi8<bits<8> o, Format F, dag outs, dag ins, string asm,
            list<dag> pattern, InstrItinClass itin = NoItinerary>
      : Ii8<o, F, outs, ins, asm, pattern, itin, SSEPackedInt>, TAPD,
        Requires<[UseSSE41]>;

// SSE4.2 Instruction Templates:
// 
//   SS428I - SSE 4.2 instructions with T8 prefix.
class SS428I<bits<8> o, Format F, dag outs, dag ins, string asm,
             list<dag> pattern, InstrItinClass itin = NoItinerary>
      : I<o, F, outs, ins, asm, pattern, itin, SSEPackedInt>, T8PD,
        Requires<[UseSSE42]>;

//   SS42FI - SSE 4.2 instructions with T8XD prefix.
// NOTE: 'HasSSE42' is used as SS42FI is only used for CRC32 insns.
class SS42FI<bits<8> o, Format F, dag outs, dag ins, string asm,
             list<dag> pattern, InstrItinClass itin = NoItinerary>
      : I<o, F, outs, ins, asm, pattern, itin>, T8XD, Requires<[HasSSE42]>;

//   SS42AI = SSE 4.2 instructions with TA prefix
class SS42AI<bits<8> o, Format F, dag outs, dag ins, string asm,
             list<dag> pattern, InstrItinClass itin = NoItinerary>
      : Ii8<o, F, outs, ins, asm, pattern, itin, SSEPackedInt>, TAPD,
        Requires<[UseSSE42]>;

// AVX Instruction Templates:
//   Instructions introduced in AVX (no SSE equivalent forms)
//
//   AVX8I - AVX instructions with T8PD prefix.
//   AVXAIi8 - AVX instructions with TAPD prefix and ImmT = Imm8.
class AVX8I<bits<8> o, Format F, dag outs, dag ins, string asm,
            list<dag> pattern, InstrItinClass itin = NoItinerary>
      : I<o, F, outs, ins, asm, pattern, itin, SSEPackedInt>, T8PD,
        Requires<[HasAVX]>;
class AVXAIi8<bits<8> o, Format F, dag outs, dag ins, string asm,
              list<dag> pattern, InstrItinClass itin = NoItinerary>
      : Ii8<o, F, outs, ins, asm, pattern, itin, SSEPackedInt>, TAPD,
        Requires<[HasAVX]>;

// AVX2 Instruction Templates:
//   Instructions introduced in AVX2 (no SSE equivalent forms)
//
//   AVX28I - AVX2 instructions with T8PD prefix.
//   AVX2AIi8 - AVX2 instructions with TAPD prefix and ImmT = Imm8.
class AVX28I<bits<8> o, Format F, dag outs, dag ins, string asm,
            list<dag> pattern, InstrItinClass itin = NoItinerary>
      : I<o, F, outs, ins, asm, pattern, itin, SSEPackedInt>, T8PD,
        Requires<[HasAVX2]>;
class AVX2AIi8<bits<8> o, Format F, dag outs, dag ins, string asm,
              list<dag> pattern, InstrItinClass itin = NoItinerary>
      : Ii8<o, F, outs, ins, asm, pattern, itin, SSEPackedInt>, TAPD,
        Requires<[HasAVX2]>;


// AVX-512 Instruction Templates:
//   Instructions introduced in AVX-512 (no SSE equivalent forms)
//
//   AVX5128I - AVX-512 instructions with T8PD prefix.
//   AVX512AIi8 - AVX-512 instructions with TAPD prefix and ImmT = Imm8.
//   AVX512PDI  - AVX-512 instructions with PD, double packed.
//   AVX512PSI  - AVX-512 instructions with PS, single packed.
//   AVX512XS8I - AVX-512 instructions with T8 and XS prefixes.
//   AVX512XSI  - AVX-512 instructions with XS prefix, generic domain.
//   AVX512BI   - AVX-512 instructions with PD, int packed domain.
//   AVX512SI   - AVX-512 scalar instructions with PD prefix.

class AVX5128I<bits<8> o, Format F, dag outs, dag ins, string asm,
            list<dag> pattern, InstrItinClass itin = NoItinerary>
      : I<o, F, outs, ins, asm, pattern, itin, SSEPackedInt>, T8PD,
        Requires<[HasAVX512]>;
class AVX512XS8I<bits<8> o, Format F, dag outs, dag ins, string asm,
            list<dag> pattern, InstrItinClass itin = NoItinerary>
      : I<o, F, outs, ins, asm, pattern, itin, SSEPackedInt>, T8XS,
        Requires<[HasAVX512]>;
class AVX512XSI<bits<8> o, Format F, dag outs, dag ins, string asm,
            list<dag> pattern, InstrItinClass itin = NoItinerary>
      : I<o, F, outs, ins, asm, pattern, itin>, XS,
        Requires<[HasAVX512]>;
class AVX512XDI<bits<8> o, Format F, dag outs, dag ins, string asm,
            list<dag> pattern, InstrItinClass itin = NoItinerary>
      : I<o, F, outs, ins, asm, pattern, itin, SSEPackedInt>, XD,
        Requires<[HasAVX512]>;
class AVX512BI<bits<8> o, Format F, dag outs, dag ins, string asm,
            list<dag> pattern, InstrItinClass itin = NoItinerary>
      : I<o, F, outs, ins, asm, pattern, itin, SSEPackedInt>, PD,
        Requires<[HasAVX512]>;
class AVX512BIBase : PD {
  Domain ExeDomain = SSEPackedInt;
}
class AVX512BIi8<bits<8> o, Format F, dag outs, dag ins, string asm,
              list<dag> pattern, InstrItinClass itin = NoItinerary>
      : Ii8<o, F, outs, ins, asm, pattern, itin, SSEPackedInt>, PD,
        Requires<[HasAVX512]>;
class AVX512AIi8<bits<8> o, Format F, dag outs, dag ins, string asm,
              list<dag> pattern, InstrItinClass itin = NoItinerary>
      : Ii8<o, F, outs, ins, asm, pattern, itin, SSEPackedInt>, TAPD,
        Requires<[HasAVX512]>;
class AVX512AIi8Base : TAPD {
  Domain ExeDomain = SSEPackedInt;
  ImmType ImmT = Imm8;
}
class AVX512Ii8<bits<8> o, Format F, dag outs, dag ins, string asm,
              list<dag> pattern, InstrItinClass itin = NoItinerary>
      : Ii8<o, F, outs, ins, asm, pattern, itin, SSEPackedInt>,
        Requires<[HasAVX512]>;
class AVX512PDI<bits<8> o, Format F, dag outs, dag ins, string asm,
           list<dag> pattern, InstrItinClass itin = NoItinerary>
      : I<o, F, outs, ins, asm, pattern, itin, SSEPackedDouble>, PD,
        Requires<[HasAVX512]>;
class AVX512PSI<bits<8> o, Format F, dag outs, dag ins, string asm,
           list<dag> pattern, InstrItinClass itin = NoItinerary>
      : I<o, F, outs, ins, asm, pattern, itin, SSEPackedSingle>, PS,
        Requires<[HasAVX512]>;
class AVX512PIi8<bits<8> o, Format F, dag outs, dag ins, string asm,
              list<dag> pattern, Domain d, InstrItinClass itin = NoItinerary>
      : Ii8<o, F, outs, ins, asm, pattern, itin, d>, Requires<[HasAVX512]>;
class AVX512PI<bits<8> o, Format F, dag outs, dag ins, string asm,
              list<dag> pattern, Domain d, InstrItinClass itin = NoItinerary>
      : I<o, F, outs, ins, asm, pattern, itin, d>, Requires<[HasAVX512]>;
class AVX512FMA3<bits<8> o, Format F, dag outs, dag ins, string asm,
           list<dag>pattern, InstrItinClass itin = NoItinerary>
      : I<o, F, outs, ins, asm, pattern, itin>, T8PD,
        EVEX_4V, Requires<[HasAVX512]>;
class AVX512FMA3Base : T8PD, EVEX_4V;

class AVX512<bits<8> o, Format F, dag outs, dag ins, string asm,
           list<dag>pattern, InstrItinClass itin = NoItinerary>
      : I<o, F, outs, ins, asm, pattern, itin>, Requires<[HasAVX512]>;

// AES Instruction Templates:
//
// AES8I
// These use the same encoding as the SSE4.2 T8 and TA encodings.
class AES8I<bits<8> o, Format F, dag outs, dag ins, string asm,
            list<dag>pattern, InstrItinClass itin = IIC_AES>
      : I<o, F, outs, ins, asm, pattern, itin, SSEPackedInt>, T8PD,
        Requires<[HasAES]>;

class AESAI<bits<8> o, Format F, dag outs, dag ins, string asm,
            list<dag> pattern, InstrItinClass itin = NoItinerary>
      : Ii8<o, F, outs, ins, asm, pattern, itin, SSEPackedInt>, TAPD,
        Requires<[HasAES]>;

// PCLMUL Instruction Templates
class PCLMULIi8<bits<8> o, Format F, dag outs, dag ins, string asm,
               list<dag>pattern, InstrItinClass itin = NoItinerary>
      : Ii8<o, F, outs, ins, asm, pattern, itin, SSEPackedInt>, TAPD,
        Requires<[HasPCLMUL]>;

class AVXPCLMULIi8<bits<8> o, Format F, dag outs, dag ins, string asm,
                  list<dag>pattern, InstrItinClass itin = NoItinerary>
      : Ii8<o, F, outs, ins, asm, pattern, itin, SSEPackedInt>, TAPD,
        VEX_4V, Requires<[HasAVX, HasPCLMUL]>;

// FMA3 Instruction Templates
class FMA3<bits<8> o, Format F, dag outs, dag ins, string asm,
           list<dag>pattern, InstrItinClass itin = NoItinerary>
      : I<o, F, outs, ins, asm, pattern, itin>, T8PD,
        VEX_4V, FMASC, Requires<[HasFMA]>;

// FMA4 Instruction Templates
class FMA4<bits<8> o, Format F, dag outs, dag ins, string asm,
           list<dag>pattern, InstrItinClass itin = NoItinerary>
      : Ii8<o, F, outs, ins, asm, pattern, itin>, TAPD,
        VEX_4V, VEX_I8IMM, FMASC, Requires<[HasFMA4]>;

// XOP 2, 3 and 4 Operand Instruction Template
class IXOP<bits<8> o, Format F, dag outs, dag ins, string asm,
           list<dag> pattern, InstrItinClass itin = NoItinerary>
      : I<o, F, outs, ins, asm, pattern, itin, SSEPackedDouble>,
         XOP9, Requires<[HasXOP]>;

// XOP 2, 3 and 4 Operand Instruction Templates with imm byte
class IXOPi8<bits<8> o, Format F, dag outs, dag ins, string asm,
           list<dag> pattern, InstrItinClass itin = NoItinerary>
      : Ii8<o, F, outs, ins, asm, pattern, itin, SSEPackedDouble>,
         XOP8, Requires<[HasXOP]>;

//  XOP 5 operand instruction (VEX encoding!)
class IXOP5<bits<8> o, Format F, dag outs, dag ins, string asm,
           list<dag>pattern, InstrItinClass itin = NoItinerary>
      : Ii8<o, F, outs, ins, asm, pattern, itin, SSEPackedInt>, TAPD,
        VEX_4V, VEX_I8IMM, Requires<[HasXOP]>;

// X86-64 Instruction templates...
//

class RI<bits<8> o, Format F, dag outs, dag ins, string asm,
         list<dag> pattern, InstrItinClass itin = NoItinerary>
      : I<o, F, outs, ins, asm, pattern, itin>, REX_W;
class RIi8 <bits<8> o, Format F, dag outs, dag ins, string asm,
            list<dag> pattern, InstrItinClass itin = NoItinerary>
      : Ii8<o, F, outs, ins, asm, pattern, itin>, REX_W;
class RIi16 <bits<8> o, Format F, dag outs, dag ins, string asm,
            list<dag> pattern, InstrItinClass itin = NoItinerary>
      : Ii16<o, F, outs, ins, asm, pattern, itin>, REX_W;
class RIi32 <bits<8> o, Format F, dag outs, dag ins, string asm,
             list<dag> pattern, InstrItinClass itin = NoItinerary>
      : Ii32<o, F, outs, ins, asm, pattern, itin>, REX_W;
class RIi32S <bits<8> o, Format F, dag outs, dag ins, string asm,
              list<dag> pattern, InstrItinClass itin = NoItinerary>
      : Ii32S<o, F, outs, ins, asm, pattern, itin>, REX_W;

class RIi64<bits<8> o, Format f, dag outs, dag ins, string asm,
            list<dag> pattern, InstrItinClass itin = NoItinerary>
  : X86Inst<o, f, Imm64, outs, ins, asm, itin>, REX_W {
  let Pattern = pattern;
  let CodeSize = 3;
}

class RIi64_NOREX<bits<8> o, Format f, dag outs, dag ins, string asm,
            list<dag> pattern, InstrItinClass itin = NoItinerary>
  : X86Inst<o, f, Imm64, outs, ins, asm, itin> {
  let Pattern = pattern;
  let CodeSize = 3;
}

class RS2I<bits<8> o, Format F, dag outs, dag ins, string asm,
           list<dag> pattern, InstrItinClass itin = NoItinerary>
      : S2I<o, F, outs, ins, asm, pattern, itin>, REX_W;
class VRS2I<bits<8> o, Format F, dag outs, dag ins, string asm,
           list<dag> pattern, InstrItinClass itin = NoItinerary>
      : VS2I<o, F, outs, ins, asm, pattern, itin>, VEX_W;

// MMX Instruction templates
//

// MMXI   - MMX instructions with TB prefix.
// MMXI32 - MMX instructions with TB prefix valid only in 32 bit mode.
// MMXI64 - MMX instructions with TB prefix valid only in 64 bit mode.
// MMX2I  - MMX / SSE2 instructions with PD prefix.
// MMXIi8 - MMX instructions with ImmT == Imm8 and PS prefix.
// MMXIi8 - MMX instructions with ImmT == Imm8 and PS prefix.
// MMXID  - MMX instructions with XD prefix.
// MMXIS  - MMX instructions with XS prefix.
class MMXI<bits<8> o, Format F, dag outs, dag ins, string asm, 
           list<dag> pattern, InstrItinClass itin = NoItinerary>
      : I<o, F, outs, ins, asm, pattern, itin>, PS, Requires<[HasMMX]>;
class MMXI32<bits<8> o, Format F, dag outs, dag ins, string asm, 
             list<dag> pattern, InstrItinClass itin = NoItinerary>
      : I<o, F, outs, ins, asm, pattern, itin>, PS, Requires<[HasMMX,Not64BitMode]>;
class MMXI64<bits<8> o, Format F, dag outs, dag ins, string asm, 
             list<dag> pattern, InstrItinClass itin = NoItinerary>
      : I<o, F, outs, ins, asm, pattern, itin>, PS, Requires<[HasMMX,In64BitMode]>;
class MMXRI<bits<8> o, Format F, dag outs, dag ins, string asm, 
            list<dag> pattern, InstrItinClass itin = NoItinerary>
      : I<o, F, outs, ins, asm, pattern, itin>, PS, REX_W, Requires<[HasMMX]>;
class MMX2I<bits<8> o, Format F, dag outs, dag ins, string asm, 
            list<dag> pattern, InstrItinClass itin = NoItinerary>
      : I<o, F, outs, ins, asm, pattern, itin>, PD, Requires<[HasMMX]>;
class MMXIi8<bits<8> o, Format F, dag outs, dag ins, string asm, 
             list<dag> pattern, InstrItinClass itin = NoItinerary>
      : Ii8<o, F, outs, ins, asm, pattern, itin>, PS, Requires<[HasMMX]>;
class MMXID<bits<8> o, Format F, dag outs, dag ins, string asm, 
            list<dag> pattern, InstrItinClass itin = NoItinerary>
      : Ii8<o, F, outs, ins, asm, pattern, itin>, XD, Requires<[HasMMX]>;
class MMXIS<bits<8> o, Format F, dag outs, dag ins, string asm, 
            list<dag> pattern, InstrItinClass itin = NoItinerary>
      : Ii8<o, F, outs, ins, asm, pattern, itin>, XS, Requires<[HasMMX]>;<|MERGE_RESOLUTION|>--- conflicted
+++ resolved
@@ -36,23 +36,6 @@
 def MRM_C0 : Format<32>; def MRM_C1 : Format<33>; def MRM_C2 : Format<34>;
 def MRM_C3 : Format<35>; def MRM_C4 : Format<36>; def MRM_C8 : Format<37>;
 def MRM_C9 : Format<38>; def MRM_CA : Format<39>; def MRM_CB : Format<40>;
-<<<<<<< HEAD
-def MRM_D0 : Format<41>; def MRM_D1 : Format<42>; def MRM_D4 : Format<43>;
-def MRM_D5 : Format<44>; def MRM_D6 : Format<45>; def MRM_D8 : Format<46>;
-def MRM_D9 : Format<47>; def MRM_DA : Format<48>; def MRM_DB : Format<49>;
-def MRM_DC : Format<50>; def MRM_DD : Format<51>; def MRM_DE : Format<52>;
-def MRM_DF : Format<53>; def MRM_E0 : Format<54>; def MRM_E1 : Format<55>;
-def MRM_E2 : Format<56>; def MRM_E3 : Format<57>; def MRM_E4 : Format<58>;
-def MRM_E5 : Format<59>; def MRM_E8 : Format<60>; def MRM_E9 : Format<61>;
-def MRM_EA : Format<62>; def MRM_EB : Format<63>; def MRM_EC : Format<64>;
-def MRM_ED : Format<65>; def MRM_EE : Format<66>; def MRM_F0 : Format<67>;
-def MRM_F1 : Format<68>; def MRM_F2 : Format<69>; def MRM_F3 : Format<70>;
-def MRM_F4 : Format<71>; def MRM_F5 : Format<72>; def MRM_F6 : Format<73>;
-def MRM_F7 : Format<74>; def MRM_F8 : Format<75>; def MRM_F9 : Format<76>;
-def MRM_FA : Format<77>; def MRM_FB : Format<78>; def MRM_FC : Format<79>;
-def MRM_FD : Format<80>; def MRM_FE : Format<81>; def MRM_FF : Format<82>;
-def CustomFrm : Format<126>; // @LOCALMOD
-=======
 def MRM_CF : Format<41>; def MRM_D0 : Format<42>; def MRM_D1 : Format<43>;
 def MRM_D4 : Format<44>; def MRM_D5 : Format<45>; def MRM_D6 : Format<46>;
 def MRM_D7 : Format<47>; def MRM_D8 : Format<48>; def MRM_D9 : Format<49>;
@@ -68,7 +51,7 @@
 def MRM_F8 : Format<77>; def MRM_F9 : Format<78>; def MRM_FA : Format<79>;
 def MRM_FB : Format<80>; def MRM_FC : Format<81>; def MRM_FD : Format<82>;
 def MRM_FE : Format<83>; def MRM_FF : Format<84>;
->>>>>>> 7ffc5bb5
+def CustomFrm : Format<126>; // @LOCALMOD
 
 // ImmType - This specifies the immediate type used by an instruction. This is
 // part of the ad-hoc solution used to emit machine instruction encodings by our
