//===-- X86InstrFormats.td - X86 Instruction Formats -------*- tablegen -*-===//
//
//                     The LLVM Compiler Infrastructure
//
// This file is distributed under the University of Illinois Open Source
// License. See LICENSE.TXT for details.
//
//===----------------------------------------------------------------------===//

//===----------------------------------------------------------------------===//
// X86 Instruction Format Definitions.
//

// Format specifies the encoding used by the instruction.  This is part of the
// ad-hoc solution used to emit machine instruction encodings by our machine
// code emitter.
class Format<bits<6> val> {
  bits<6> Value = val;
}

def Pseudo     : Format<0>; def RawFrm     : Format<1>;
def AddRegFrm  : Format<2>; def MRMDestReg : Format<3>;
def MRMDestMem : Format<4>; def MRMSrcReg  : Format<5>;
def MRMSrcMem  : Format<6>;
def MRM0r  : Format<16>; def MRM1r  : Format<17>; def MRM2r  : Format<18>;
def MRM3r  : Format<19>; def MRM4r  : Format<20>; def MRM5r  : Format<21>;
def MRM6r  : Format<22>; def MRM7r  : Format<23>;
def MRM0m  : Format<24>; def MRM1m  : Format<25>; def MRM2m  : Format<26>;
def MRM3m  : Format<27>; def MRM4m  : Format<28>; def MRM5m  : Format<29>;
def MRM6m  : Format<30>; def MRM7m  : Format<31>;
def MRMInitReg : Format<32>;
def MRM_C1 : Format<33>;
def MRM_C2 : Format<34>;
def MRM_C3 : Format<35>;
def MRM_C4 : Format<36>;
def MRM_C8 : Format<37>;
def MRM_C9 : Format<38>;
def MRM_CA : Format<39>;
def MRM_CB : Format<40>;
def MRM_E8 : Format<41>;
def MRM_F0 : Format<42>;
def RawFrmImm8 : Format<43>;
def RawFrmImm16 : Format<44>;
<<<<<<< HEAD
def MRM_D0 : Format<45>;
def MRM_D1 : Format<46>;
def MRM_D4 : Format<47>;
def MRM_D5 : Format<48>;
def MRM_D8 : Format<49>;
def MRM_D9 : Format<50>;
def MRM_DA : Format<51>;
def MRM_DB : Format<52>;
def MRM_DC : Format<53>;
def MRM_DD : Format<54>;
def MRM_DE : Format<55>;
def MRM_DF : Format<56>;
def CustomFrm : Format<62>; // @LOCALMOD
=======
def MRM_F8 : Format<45>;
def MRM_F9 : Format<46>;
def MRM_D0 : Format<47>;
def MRM_D1 : Format<48>;
def MRM_D4 : Format<49>;
def MRM_D5 : Format<50>;
def MRM_D6 : Format<51>;
def MRM_D8 : Format<52>;
def MRM_D9 : Format<53>;
def MRM_DA : Format<54>;
def MRM_DB : Format<55>;
def MRM_DC : Format<56>;
def MRM_DD : Format<57>;
def MRM_DE : Format<58>;
def MRM_DF : Format<59>;
>>>>>>> 7dfcb84f

// ImmType - This specifies the immediate type used by an instruction. This is
// part of the ad-hoc solution used to emit machine instruction encodings by our
// machine code emitter.
class ImmType<bits<3> val> {
  bits<3> Value = val;
}
def NoImm      : ImmType<0>;
def Imm8       : ImmType<1>;
def Imm8PCRel  : ImmType<2>;
def Imm16      : ImmType<3>;
def Imm16PCRel : ImmType<4>;
def Imm32      : ImmType<5>;
def Imm32PCRel : ImmType<6>;
def Imm64      : ImmType<7>;

// FPFormat - This specifies what form this FP instruction has.  This is used by
// the Floating-Point stackifier pass.
class FPFormat<bits<3> val> {
  bits<3> Value = val;
}
def NotFP      : FPFormat<0>;
def ZeroArgFP  : FPFormat<1>;
def OneArgFP   : FPFormat<2>;
def OneArgFPRW : FPFormat<3>;
def TwoArgFP   : FPFormat<4>;
def CompareFP  : FPFormat<5>;
def CondMovFP  : FPFormat<6>;
def SpecialFP  : FPFormat<7>;

// Class specifying the SSE execution domain, used by the SSEDomainFix pass.
// Keep in sync with tables in X86InstrInfo.cpp.
class Domain<bits<2> val> {
  bits<2> Value = val;
}
def GenericDomain   : Domain<0>;
def SSEPackedSingle : Domain<1>;
def SSEPackedDouble : Domain<2>;
def SSEPackedInt    : Domain<3>;

// Prefix byte classes which are used to indicate to the ad-hoc machine code
// emitter that various prefix bytes are required.
class OpSize { bit hasOpSizePrefix = 1; }
class AdSize { bit hasAdSizePrefix = 1; }
class REX_W  { bit hasREX_WPrefix = 1; }
class LOCK   { bit hasLockPrefix = 1; }
class SegFS  { bits<2> SegOvrBits = 1; }
class SegGS  { bits<2> SegOvrBits = 2; }
class TB     { bits<5> Prefix = 1; }
class REP    { bits<5> Prefix = 2; }
class D8     { bits<5> Prefix = 3; }
class D9     { bits<5> Prefix = 4; }
class DA     { bits<5> Prefix = 5; }
class DB     { bits<5> Prefix = 6; }
class DC     { bits<5> Prefix = 7; }
class DD     { bits<5> Prefix = 8; }
class DE     { bits<5> Prefix = 9; }
class DF     { bits<5> Prefix = 10; }
class XD     { bits<5> Prefix = 11; }
class XS     { bits<5> Prefix = 12; }
class T8     { bits<5> Prefix = 13; }
class TA     { bits<5> Prefix = 14; }
class A6     { bits<5> Prefix = 15; }
class A7     { bits<5> Prefix = 16; }
class T8XD   { bits<5> Prefix = 17; }
class T8XS   { bits<5> Prefix = 18; }
class TAXD   { bits<5> Prefix = 19; }
class XOP8   { bits<5> Prefix = 20; }
class XOP9   { bits<5> Prefix = 21; }
class VEX    { bit hasVEXPrefix = 1; }
class VEX_W  { bit hasVEX_WPrefix = 1; }
class VEX_4V : VEX { bit hasVEX_4VPrefix = 1; }
class VEX_4VOp3 : VEX { bit hasVEX_4VOp3Prefix = 1; }
class VEX_I8IMM { bit hasVEX_i8ImmReg = 1; }
class VEX_L  { bit hasVEX_L = 1; }
class VEX_LIG { bit ignoresVEX_L = 1; }
class Has3DNow0F0FOpcode  { bit has3DNow0F0FOpcode = 1; }
class MemOp4 { bit hasMemOp4Prefix = 1; }
class XOP { bit hasXOP_Prefix = 1; }
class X86Inst<bits<8> opcod, Format f, ImmType i, dag outs, dag ins,
              string AsmStr,
              InstrItinClass itin,
              Domain d = GenericDomain>
  : Instruction {
  let Namespace = "X86";

  bits<8> Opcode = opcod;
  Format Form = f;
  bits<6> FormBits = Form.Value;
  ImmType ImmT = i;

  dag OutOperandList = outs;
  dag InOperandList = ins;
  string AsmString = AsmStr;

  // If this is a pseudo instruction, mark it isCodeGenOnly.
  let isCodeGenOnly = !eq(!cast<string>(f), "Pseudo");

  let Itinerary = itin;

  //
  // Attributes specific to X86 instructions...
  //
  bit hasOpSizePrefix = 0;  // Does this inst have a 0x66 prefix?
  bit hasAdSizePrefix = 0;  // Does this inst have a 0x67 prefix?

  bits<5> Prefix = 0;       // Which prefix byte does this inst have?
  bit hasREX_WPrefix  = 0;  // Does this inst require the REX.W prefix?
  FPFormat FPForm = NotFP;  // What flavor of FP instruction is this?
  bit hasLockPrefix = 0;    // Does this inst have a 0xF0 prefix?
  bits<2> SegOvrBits = 0;   // Segment override prefix.
  Domain ExeDomain = d;
  bit hasVEXPrefix = 0;     // Does this inst require a VEX prefix?
  bit hasVEX_WPrefix = 0;   // Does this inst set the VEX_W field?
  bit hasVEX_4VPrefix = 0;  // Does this inst require the VEX.VVVV field?
  bit hasVEX_4VOp3Prefix = 0;  // Does this inst require the VEX.VVVV field to
                               // encode the third operand?
  bit hasVEX_i8ImmReg = 0;  // Does this inst require the last source register
                            // to be encoded in a immediate field?
  bit hasVEX_L = 0;         // Does this inst use large (256-bit) registers?
  bit ignoresVEX_L = 0;     // Does this instruction ignore the L-bit
  bit has3DNow0F0FOpcode =0;// Wacky 3dNow! encoding?
  bit hasMemOp4Prefix = 0;  // Same bit as VEX_W, but used for swapping operands
  bit hasXOP_Prefix = 0;    // Does this inst require an XOP prefix?

  // TSFlags layout should be kept in sync with X86InstrInfo.h.
  let TSFlags{5-0}   = FormBits;
  let TSFlags{6}     = hasOpSizePrefix;
  let TSFlags{7}     = hasAdSizePrefix;
  let TSFlags{12-8}  = Prefix;
  let TSFlags{13}    = hasREX_WPrefix;
  let TSFlags{16-14} = ImmT.Value;
  let TSFlags{19-17} = FPForm.Value;
  let TSFlags{20}    = hasLockPrefix;
  let TSFlags{22-21} = SegOvrBits;
  let TSFlags{24-23} = ExeDomain.Value;
  let TSFlags{32-25} = Opcode;
  let TSFlags{33}    = hasVEXPrefix;
  let TSFlags{34}    = hasVEX_WPrefix;
  let TSFlags{35}    = hasVEX_4VPrefix;
  let TSFlags{36}    = hasVEX_4VOp3Prefix;
  let TSFlags{37}    = hasVEX_i8ImmReg;
  let TSFlags{38}    = hasVEX_L;
  let TSFlags{39}    = ignoresVEX_L;
  let TSFlags{40}    = has3DNow0F0FOpcode;
  let TSFlags{41}    = hasMemOp4Prefix;
  let TSFlags{42}    = hasXOP_Prefix;
}

class PseudoI<dag oops, dag iops, list<dag> pattern>
  : X86Inst<0, Pseudo, NoImm, oops, iops, "", NoItinerary> {
  let Pattern = pattern;
}

class I<bits<8> o, Format f, dag outs, dag ins, string asm,
        list<dag> pattern, InstrItinClass itin = NoItinerary,
        Domain d = GenericDomain>
  : X86Inst<o, f, NoImm, outs, ins, asm, itin, d> {
  let Pattern = pattern;
  let CodeSize = 3;
}
class Ii8 <bits<8> o, Format f, dag outs, dag ins, string asm, 
           list<dag> pattern, InstrItinClass itin = NoItinerary,
           Domain d = GenericDomain>
  : X86Inst<o, f, Imm8, outs, ins, asm, itin, d> {
  let Pattern = pattern;
  let CodeSize = 3;
}
class Ii8PCRel<bits<8> o, Format f, dag outs, dag ins, string asm, 
               list<dag> pattern, InstrItinClass itin = NoItinerary>
  : X86Inst<o, f, Imm8PCRel, outs, ins, asm, itin> {
  let Pattern = pattern;
  let CodeSize = 3;
}
class Ii16<bits<8> o, Format f, dag outs, dag ins, string asm, 
           list<dag> pattern, InstrItinClass itin = NoItinerary>
  : X86Inst<o, f, Imm16, outs, ins, asm, itin> {
  let Pattern = pattern;
  let CodeSize = 3;
}
class Ii32<bits<8> o, Format f, dag outs, dag ins, string asm, 
           list<dag> pattern, InstrItinClass itin = NoItinerary>
  : X86Inst<o, f, Imm32, outs, ins, asm, itin> {
  let Pattern = pattern;
  let CodeSize = 3;
}

class Ii16PCRel<bits<8> o, Format f, dag outs, dag ins, string asm, 
           list<dag> pattern, InstrItinClass itin = NoItinerary>
           : X86Inst<o, f, Imm16PCRel, outs, ins, asm, itin> {
  let Pattern = pattern;
  let CodeSize = 3;
}

class Ii32PCRel<bits<8> o, Format f, dag outs, dag ins, string asm, 
           list<dag> pattern, InstrItinClass itin = NoItinerary>
  : X86Inst<o, f, Imm32PCRel, outs, ins, asm, itin> {
  let Pattern = pattern;
  let CodeSize = 3;
}

// FPStack Instruction Templates:
// FPI - Floating Point Instruction template.
class FPI<bits<8> o, Format F, dag outs, dag ins, string asm,
          InstrItinClass itin = NoItinerary>
  : I<o, F, outs, ins, asm, [], itin> {}

// FpI_ - Floating Point Pseudo Instruction template. Not Predicated.
class FpI_<dag outs, dag ins, FPFormat fp, list<dag> pattern,
           InstrItinClass itin = NoItinerary>
  : X86Inst<0, Pseudo, NoImm, outs, ins, "", itin> {
  let FPForm = fp;
  let Pattern = pattern;
}

// Templates for instructions that use a 16- or 32-bit segmented address as
//  their only operand: lcall (FAR CALL) and ljmp (FAR JMP)
//
//   Iseg16 - 16-bit segment selector, 16-bit offset
//   Iseg32 - 16-bit segment selector, 32-bit offset

class Iseg16 <bits<8> o, Format f, dag outs, dag ins, string asm, 
              list<dag> pattern, InstrItinClass itin = NoItinerary>
      : X86Inst<o, f, Imm16, outs, ins, asm, itin> {
  let Pattern = pattern;
  let CodeSize = 3;
}

class Iseg32 <bits<8> o, Format f, dag outs, dag ins, string asm, 
              list<dag> pattern, InstrItinClass itin = NoItinerary>
      : X86Inst<o, f, Imm32, outs, ins, asm, itin> {
  let Pattern = pattern;
  let CodeSize = 3;
}

def __xs : XS;

// SI - SSE 1 & 2 scalar instructions
class SI<bits<8> o, Format F, dag outs, dag ins, string asm,
         list<dag> pattern, InstrItinClass itin = NoItinerary>
      : I<o, F, outs, ins, asm, pattern, itin> {
  let Predicates = !if(hasVEXPrefix /* VEX */, [HasAVX],
            !if(!eq(Prefix, __xs.Prefix), [UseSSE1], [UseSSE2]));

  // AVX instructions have a 'v' prefix in the mnemonic
  let AsmString = !if(hasVEXPrefix, !strconcat("v", asm), asm);
}

// SIi8 - SSE 1 & 2 scalar instructions
class SIi8<bits<8> o, Format F, dag outs, dag ins, string asm,
           list<dag> pattern, InstrItinClass itin = NoItinerary>
      : Ii8<o, F, outs, ins, asm, pattern, itin> {
  let Predicates = !if(hasVEXPrefix /* VEX */, [HasAVX],
            !if(!eq(Prefix, __xs.Prefix), [UseSSE1], [UseSSE2]));

  // AVX instructions have a 'v' prefix in the mnemonic
  let AsmString = !if(hasVEXPrefix, !strconcat("v", asm), asm);
}

// PI - SSE 1 & 2 packed instructions
class PI<bits<8> o, Format F, dag outs, dag ins, string asm, list<dag> pattern,
         InstrItinClass itin, Domain d>
      : I<o, F, outs, ins, asm, pattern, itin, d> {
  let Predicates = !if(hasVEXPrefix /* VEX */, [HasAVX],
        !if(hasOpSizePrefix /* OpSize */, [UseSSE2], [UseSSE1]));

  // AVX instructions have a 'v' prefix in the mnemonic
  let AsmString = !if(hasVEXPrefix, !strconcat("v", asm), asm);
}

// MMXPI - SSE 1 & 2 packed instructions with MMX operands
class MMXPI<bits<8> o, Format F, dag outs, dag ins, string asm, list<dag> pattern,
            InstrItinClass itin, Domain d>
      : I<o, F, outs, ins, asm, pattern, itin, d> {
  let Predicates = !if(hasOpSizePrefix /* OpSize */, [HasSSE2], [HasSSE1]);
}

// PIi8 - SSE 1 & 2 packed instructions with immediate
class PIi8<bits<8> o, Format F, dag outs, dag ins, string asm,
           list<dag> pattern, InstrItinClass itin, Domain d>
      : Ii8<o, F, outs, ins, asm, pattern, itin, d> {
  let Predicates = !if(hasVEX_4VPrefix /* VEX */, [HasAVX],
        !if(hasOpSizePrefix /* OpSize */, [UseSSE2], [UseSSE1]));

  // AVX instructions have a 'v' prefix in the mnemonic
  let AsmString = !if(hasVEX_4VPrefix, !strconcat("v", asm), asm);
}

// SSE1 Instruction Templates:
// 
//   SSI   - SSE1 instructions with XS prefix.
//   PSI   - SSE1 instructions with TB prefix.
//   PSIi8 - SSE1 instructions with ImmT == Imm8 and TB prefix.
//   VSSI  - SSE1 instructions with XS prefix in AVX form.
//   VPSI  - SSE1 instructions with TB prefix in AVX form.

class SSI<bits<8> o, Format F, dag outs, dag ins, string asm,
          list<dag> pattern, InstrItinClass itin = NoItinerary>
      : I<o, F, outs, ins, asm, pattern, itin>, XS, Requires<[UseSSE1]>;
class SSIi8<bits<8> o, Format F, dag outs, dag ins, string asm,
            list<dag> pattern, InstrItinClass itin = NoItinerary>
      : Ii8<o, F, outs, ins, asm, pattern, itin>, XS, Requires<[UseSSE1]>;
class PSI<bits<8> o, Format F, dag outs, dag ins, string asm,
          list<dag> pattern, InstrItinClass itin = NoItinerary>
      : I<o, F, outs, ins, asm, pattern, itin, SSEPackedSingle>, TB,
        Requires<[UseSSE1]>;
class PSIi8<bits<8> o, Format F, dag outs, dag ins, string asm,
            list<dag> pattern, InstrItinClass itin = NoItinerary>
      : Ii8<o, F, outs, ins, asm, pattern, itin, SSEPackedSingle>, TB,
        Requires<[UseSSE1]>;
class VSSI<bits<8> o, Format F, dag outs, dag ins, string asm,
           list<dag> pattern, InstrItinClass itin = NoItinerary>
      : I<o, F, outs, ins, !strconcat("v", asm), pattern, itin>, XS,
        Requires<[HasAVX]>;
class VPSI<bits<8> o, Format F, dag outs, dag ins, string asm,
           list<dag> pattern, InstrItinClass itin = NoItinerary>
      : I<o, F, outs, ins, !strconcat("v", asm), pattern, itin, SSEPackedSingle>, TB,
        Requires<[HasAVX]>;

// SSE2 Instruction Templates:
// 
//   SDI    - SSE2 instructions with XD prefix.
//   SDIi8  - SSE2 instructions with ImmT == Imm8 and XD prefix.
//   S2SI   - SSE2 instructions with XS prefix.
//   SSDIi8 - SSE2 instructions with ImmT == Imm8 and XS prefix.
//   PDI    - SSE2 instructions with TB and OpSize prefixes.
//   PDIi8  - SSE2 instructions with ImmT == Imm8 and TB and OpSize prefixes.
//   VSDI   - SSE2 instructions with XD prefix in AVX form.
//   VPDI   - SSE2 instructions with TB and OpSize prefixes in AVX form.
//   MMXSDIi8  - SSE2 instructions with ImmT == Imm8 and XD prefix as well as
//               MMX operands.
//   MMXSSDIi8 - SSE2 instructions with ImmT == Imm8 and XS prefix as well as
//               MMX operands.

class SDI<bits<8> o, Format F, dag outs, dag ins, string asm,
          list<dag> pattern, InstrItinClass itin = NoItinerary>
      : I<o, F, outs, ins, asm, pattern, itin>, XD, Requires<[UseSSE2]>;
class SDIi8<bits<8> o, Format F, dag outs, dag ins, string asm,
            list<dag> pattern, InstrItinClass itin = NoItinerary>
      : Ii8<o, F, outs, ins, asm, pattern, itin>, XD, Requires<[UseSSE2]>;
class S2SI<bits<8> o, Format F, dag outs, dag ins, string asm,
           list<dag> pattern, InstrItinClass itin = NoItinerary>
      : I<o, F, outs, ins, asm, pattern, itin>, XS, Requires<[UseSSE2]>;
class S2SIi8<bits<8> o, Format F, dag outs, dag ins, string asm,
             list<dag> pattern, InstrItinClass itin = NoItinerary>
      : Ii8<o, F, outs, ins, asm, pattern>, XS, Requires<[UseSSE2]>;
class PDI<bits<8> o, Format F, dag outs, dag ins, string asm,
          list<dag> pattern, InstrItinClass itin = NoItinerary>
      : I<o, F, outs, ins, asm, pattern, itin, SSEPackedDouble>, TB, OpSize,
        Requires<[UseSSE2]>;
class PDIi8<bits<8> o, Format F, dag outs, dag ins, string asm,
            list<dag> pattern, InstrItinClass itin = NoItinerary>
      : Ii8<o, F, outs, ins, asm, pattern, itin, SSEPackedDouble>, TB, OpSize,
        Requires<[UseSSE2]>;
class VSDI<bits<8> o, Format F, dag outs, dag ins, string asm,
           list<dag> pattern, InstrItinClass itin = NoItinerary>
      : I<o, F, outs, ins, !strconcat("v", asm), pattern, itin>, XD,
        Requires<[HasAVX]>;
class VS2SI<bits<8> o, Format F, dag outs, dag ins, string asm,
            list<dag> pattern, InstrItinClass itin = NoItinerary>
      : I<o, F, outs, ins, !strconcat("v", asm), pattern, itin>, XS,
        Requires<[HasAVX]>;
class VPDI<bits<8> o, Format F, dag outs, dag ins, string asm,
           list<dag> pattern, InstrItinClass itin = NoItinerary>
      : I<o, F, outs, ins, !strconcat("v", asm), pattern, itin, SSEPackedDouble>, TB,
        OpSize, Requires<[HasAVX]>;
class MMXSDIi8<bits<8> o, Format F, dag outs, dag ins, string asm,
               list<dag> pattern, InstrItinClass itin = NoItinerary>
      : Ii8<o, F, outs, ins, asm, pattern, itin>, XD, Requires<[HasSSE2]>;
class MMXS2SIi8<bits<8> o, Format F, dag outs, dag ins, string asm,
                list<dag> pattern, InstrItinClass itin = NoItinerary>
      : Ii8<o, F, outs, ins, asm, pattern>, XS, Requires<[HasSSE2]>;

// SSE3 Instruction Templates:
// 
//   S3I   - SSE3 instructions with TB and OpSize prefixes.
//   S3SI  - SSE3 instructions with XS prefix.
//   S3DI  - SSE3 instructions with XD prefix.

class S3SI<bits<8> o, Format F, dag outs, dag ins, string asm, 
           list<dag> pattern, InstrItinClass itin = NoItinerary>
      : I<o, F, outs, ins, asm, pattern, itin, SSEPackedSingle>, XS,
        Requires<[UseSSE3]>;
class S3DI<bits<8> o, Format F, dag outs, dag ins, string asm, 
           list<dag> pattern, InstrItinClass itin = NoItinerary>
      : I<o, F, outs, ins, asm, pattern, itin, SSEPackedDouble>, XD,
        Requires<[UseSSE3]>;
class S3I<bits<8> o, Format F, dag outs, dag ins, string asm,
          list<dag> pattern, InstrItinClass itin = NoItinerary>
      : I<o, F, outs, ins, asm, pattern, itin, SSEPackedDouble>, TB, OpSize,
        Requires<[UseSSE3]>;


// SSSE3 Instruction Templates:
// 
//   SS38I - SSSE3 instructions with T8 prefix.
//   SS3AI - SSSE3 instructions with TA prefix.
//   MMXSS38I - SSSE3 instructions with T8 prefix and MMX operands.
//   MMXSS3AI - SSSE3 instructions with TA prefix and MMX operands.
//
// Note: SSSE3 instructions have 64-bit and 128-bit versions. The 64-bit version
// uses the MMX registers. The 64-bit versions are grouped with the MMX
// classes. They need to be enabled even if AVX is enabled.

class SS38I<bits<8> o, Format F, dag outs, dag ins, string asm,
            list<dag> pattern, InstrItinClass itin = NoItinerary>
      : I<o, F, outs, ins, asm, pattern, itin, SSEPackedInt>, T8,
        Requires<[UseSSSE3]>;
class SS3AI<bits<8> o, Format F, dag outs, dag ins, string asm,
            list<dag> pattern, InstrItinClass itin = NoItinerary>
      : Ii8<o, F, outs, ins, asm, pattern, itin, SSEPackedInt>, TA,
        Requires<[UseSSSE3]>;
class MMXSS38I<bits<8> o, Format F, dag outs, dag ins, string asm,
               list<dag> pattern, InstrItinClass itin = NoItinerary>
      : I<o, F, outs, ins, asm, pattern, itin, SSEPackedInt>, T8,
        Requires<[HasSSSE3]>;
class MMXSS3AI<bits<8> o, Format F, dag outs, dag ins, string asm,
               list<dag> pattern, InstrItinClass itin = NoItinerary>
      : Ii8<o, F, outs, ins, asm, pattern, itin, SSEPackedInt>, TA,
        Requires<[HasSSSE3]>;

// SSE4.1 Instruction Templates:
// 
//   SS48I - SSE 4.1 instructions with T8 prefix.
//   SS41AIi8 - SSE 4.1 instructions with TA prefix and ImmT == Imm8.
//
class SS48I<bits<8> o, Format F, dag outs, dag ins, string asm,
            list<dag> pattern, InstrItinClass itin = NoItinerary>
      : I<o, F, outs, ins, asm, pattern, itin, SSEPackedInt>, T8,
        Requires<[UseSSE41]>;
class SS4AIi8<bits<8> o, Format F, dag outs, dag ins, string asm,
            list<dag> pattern, InstrItinClass itin = NoItinerary>
      : Ii8<o, F, outs, ins, asm, pattern, itin, SSEPackedInt>, TA,
        Requires<[UseSSE41]>;

// SSE4.2 Instruction Templates:
// 
//   SS428I - SSE 4.2 instructions with T8 prefix.
class SS428I<bits<8> o, Format F, dag outs, dag ins, string asm,
             list<dag> pattern, InstrItinClass itin = NoItinerary>
      : I<o, F, outs, ins, asm, pattern, itin, SSEPackedInt>, T8,
        Requires<[UseSSE42]>;

//   SS42FI - SSE 4.2 instructions with T8XD prefix.
// NOTE: 'HasSSE42' is used as SS42FI is only used for CRC32 insns.
class SS42FI<bits<8> o, Format F, dag outs, dag ins, string asm,
             list<dag> pattern, InstrItinClass itin = NoItinerary>
      : I<o, F, outs, ins, asm, pattern, itin>, T8XD, Requires<[HasSSE42]>;

//   SS42AI = SSE 4.2 instructions with TA prefix
class SS42AI<bits<8> o, Format F, dag outs, dag ins, string asm,
             list<dag> pattern, InstrItinClass itin = NoItinerary>
      : Ii8<o, F, outs, ins, asm, pattern, itin, SSEPackedInt>, TA,
        Requires<[UseSSE42]>;

// AVX Instruction Templates:
//   Instructions introduced in AVX (no SSE equivalent forms)
//
//   AVX8I - AVX instructions with T8 and OpSize prefix.
//   AVXAIi8 - AVX instructions with TA, OpSize prefix and ImmT = Imm8.
class AVX8I<bits<8> o, Format F, dag outs, dag ins, string asm,
            list<dag> pattern, InstrItinClass itin = NoItinerary>
      : I<o, F, outs, ins, asm, pattern, itin, SSEPackedInt>, T8, OpSize,
        Requires<[HasAVX]>;
class AVXAIi8<bits<8> o, Format F, dag outs, dag ins, string asm,
              list<dag> pattern, InstrItinClass itin = NoItinerary>
      : Ii8<o, F, outs, ins, asm, pattern, itin, SSEPackedInt>, TA, OpSize,
        Requires<[HasAVX]>;

// AVX2 Instruction Templates:
//   Instructions introduced in AVX2 (no SSE equivalent forms)
//
//   AVX28I - AVX2 instructions with T8 and OpSize prefix.
//   AVX2AIi8 - AVX2 instructions with TA, OpSize prefix and ImmT = Imm8.
class AVX28I<bits<8> o, Format F, dag outs, dag ins, string asm,
            list<dag> pattern, InstrItinClass itin = NoItinerary>
      : I<o, F, outs, ins, asm, pattern, itin, SSEPackedInt>, T8, OpSize,
        Requires<[HasAVX2]>;
class AVX2AIi8<bits<8> o, Format F, dag outs, dag ins, string asm,
              list<dag> pattern, InstrItinClass itin = NoItinerary>
      : Ii8<o, F, outs, ins, asm, pattern, itin, SSEPackedInt>, TA, OpSize,
        Requires<[HasAVX2]>;

// AES Instruction Templates:
//
// AES8I
// These use the same encoding as the SSE4.2 T8 and TA encodings.
class AES8I<bits<8> o, Format F, dag outs, dag ins, string asm,
            list<dag>pattern, InstrItinClass itin = NoItinerary>
      : I<o, F, outs, ins, asm, pattern, itin, SSEPackedInt>, T8,
        Requires<[HasAES]>;

class AESAI<bits<8> o, Format F, dag outs, dag ins, string asm,
            list<dag> pattern, InstrItinClass itin = NoItinerary>
      : Ii8<o, F, outs, ins, asm, pattern, itin, SSEPackedInt>, TA,
        Requires<[HasAES]>;

// PCLMUL Instruction Templates
class PCLMULIi8<bits<8> o, Format F, dag outs, dag ins, string asm,
               list<dag>pattern, InstrItinClass itin = NoItinerary>
      : Ii8<o, F, outs, ins, asm, pattern, itin, SSEPackedInt>, TA,
        OpSize, Requires<[HasPCLMUL]>;

class AVXPCLMULIi8<bits<8> o, Format F, dag outs, dag ins, string asm,
                  list<dag>pattern, InstrItinClass itin = NoItinerary>
      : Ii8<o, F, outs, ins, asm, pattern, itin, SSEPackedInt>, TA,
        OpSize, VEX_4V, Requires<[HasAVX, HasPCLMUL]>;

// FMA3 Instruction Templates
class FMA3<bits<8> o, Format F, dag outs, dag ins, string asm,
           list<dag>pattern, InstrItinClass itin = NoItinerary>
      : I<o, F, outs, ins, asm, pattern, itin>, T8,
        OpSize, VEX_4V, FMASC, Requires<[HasFMA]>;

// FMA4 Instruction Templates
class FMA4<bits<8> o, Format F, dag outs, dag ins, string asm,
           list<dag>pattern, InstrItinClass itin = NoItinerary>
      : Ii8<o, F, outs, ins, asm, pattern, itin>, TA,
        OpSize, VEX_4V, VEX_I8IMM, FMASC, Requires<[HasFMA4]>;

// XOP 2, 3 and 4 Operand Instruction Template
class IXOP<bits<8> o, Format F, dag outs, dag ins, string asm,
           list<dag> pattern, InstrItinClass itin = NoItinerary>
      : I<o, F, outs, ins, asm, pattern, itin, SSEPackedDouble>,
         XOP, XOP9, Requires<[HasXOP]>;

// XOP 2, 3 and 4 Operand Instruction Templates with imm byte
class IXOPi8<bits<8> o, Format F, dag outs, dag ins, string asm,
           list<dag> pattern, InstrItinClass itin = NoItinerary>
      : Ii8<o, F, outs, ins, asm, pattern, itin, SSEPackedDouble>,
         XOP, XOP8, Requires<[HasXOP]>;

//  XOP 5 operand instruction (VEX encoding!)
class IXOP5<bits<8> o, Format F, dag outs, dag ins, string asm,
           list<dag>pattern, InstrItinClass itin = NoItinerary>
      : Ii8<o, F, outs, ins, asm, pattern, itin, SSEPackedInt>, TA,
        OpSize, VEX_4V, VEX_I8IMM, Requires<[HasXOP]>;

// X86-64 Instruction templates...
//

class RI<bits<8> o, Format F, dag outs, dag ins, string asm,
         list<dag> pattern, InstrItinClass itin = NoItinerary>
      : I<o, F, outs, ins, asm, pattern, itin>, REX_W;
class RIi8 <bits<8> o, Format F, dag outs, dag ins, string asm,
            list<dag> pattern, InstrItinClass itin = NoItinerary>
      : Ii8<o, F, outs, ins, asm, pattern, itin>, REX_W;
class RIi32 <bits<8> o, Format F, dag outs, dag ins, string asm,
             list<dag> pattern, InstrItinClass itin = NoItinerary>
      : Ii32<o, F, outs, ins, asm, pattern, itin>, REX_W;

class RIi64<bits<8> o, Format f, dag outs, dag ins, string asm,
            list<dag> pattern, InstrItinClass itin = NoItinerary>
  : X86Inst<o, f, Imm64, outs, ins, asm, itin>, REX_W {
  let Pattern = pattern;
  let CodeSize = 3;
}

class RSSI<bits<8> o, Format F, dag outs, dag ins, string asm,
           list<dag> pattern, InstrItinClass itin = NoItinerary>
      : SSI<o, F, outs, ins, asm, pattern, itin>, REX_W;
class RSDI<bits<8> o, Format F, dag outs, dag ins, string asm,
           list<dag> pattern, InstrItinClass itin = NoItinerary>
      : SDI<o, F, outs, ins, asm, pattern, itin>, REX_W;
class RPDI<bits<8> o, Format F, dag outs, dag ins, string asm,
           list<dag> pattern, InstrItinClass itin = NoItinerary>
      : PDI<o, F, outs, ins, asm, pattern, itin>, REX_W;
class VRPDI<bits<8> o, Format F, dag outs, dag ins, string asm,
           list<dag> pattern, InstrItinClass itin = NoItinerary>
      : VPDI<o, F, outs, ins, asm, pattern, itin>, VEX_W;

// MMX Instruction templates
//

// MMXI   - MMX instructions with TB prefix.
// MMXI64 - MMX instructions with TB prefix valid only in 64 bit mode.
// MMX2I  - MMX / SSE2 instructions with TB and OpSize prefixes.
// MMXIi8 - MMX instructions with ImmT == Imm8 and TB prefix.
// MMXIi8 - MMX instructions with ImmT == Imm8 and TB prefix.
// MMXID  - MMX instructions with XD prefix.
// MMXIS  - MMX instructions with XS prefix.
class MMXI<bits<8> o, Format F, dag outs, dag ins, string asm, 
           list<dag> pattern, InstrItinClass itin = NoItinerary>
      : I<o, F, outs, ins, asm, pattern, itin>, TB, Requires<[HasMMX]>;
class MMXI64<bits<8> o, Format F, dag outs, dag ins, string asm, 
             list<dag> pattern, InstrItinClass itin = NoItinerary>
      : I<o, F, outs, ins, asm, pattern, itin>, TB, Requires<[HasMMX,In64BitMode]>;
class MMXRI<bits<8> o, Format F, dag outs, dag ins, string asm, 
            list<dag> pattern, InstrItinClass itin = NoItinerary>
      : I<o, F, outs, ins, asm, pattern, itin>, TB, REX_W, Requires<[HasMMX]>;
class MMX2I<bits<8> o, Format F, dag outs, dag ins, string asm, 
            list<dag> pattern, InstrItinClass itin = NoItinerary>
      : I<o, F, outs, ins, asm, pattern, itin>, TB, OpSize, Requires<[HasMMX]>;
class MMXIi8<bits<8> o, Format F, dag outs, dag ins, string asm, 
             list<dag> pattern, InstrItinClass itin = NoItinerary>
      : Ii8<o, F, outs, ins, asm, pattern, itin>, TB, Requires<[HasMMX]>;
class MMXID<bits<8> o, Format F, dag outs, dag ins, string asm, 
            list<dag> pattern, InstrItinClass itin = NoItinerary>
      : Ii8<o, F, outs, ins, asm, pattern, itin>, XD, Requires<[HasMMX]>;
class MMXIS<bits<8> o, Format F, dag outs, dag ins, string asm, 
            list<dag> pattern, InstrItinClass itin = NoItinerary>
      : Ii8<o, F, outs, ins, asm, pattern, itin>, XS, Requires<[HasMMX]>;<|MERGE_RESOLUTION|>--- conflicted
+++ resolved
@@ -41,21 +41,6 @@
 def MRM_F0 : Format<42>;
 def RawFrmImm8 : Format<43>;
 def RawFrmImm16 : Format<44>;
-<<<<<<< HEAD
-def MRM_D0 : Format<45>;
-def MRM_D1 : Format<46>;
-def MRM_D4 : Format<47>;
-def MRM_D5 : Format<48>;
-def MRM_D8 : Format<49>;
-def MRM_D9 : Format<50>;
-def MRM_DA : Format<51>;
-def MRM_DB : Format<52>;
-def MRM_DC : Format<53>;
-def MRM_DD : Format<54>;
-def MRM_DE : Format<55>;
-def MRM_DF : Format<56>;
-def CustomFrm : Format<62>; // @LOCALMOD
-=======
 def MRM_F8 : Format<45>;
 def MRM_F9 : Format<46>;
 def MRM_D0 : Format<47>;
@@ -71,7 +56,7 @@
 def MRM_DD : Format<57>;
 def MRM_DE : Format<58>;
 def MRM_DF : Format<59>;
->>>>>>> 7dfcb84f
+def CustomFrm : Format<62>; // @LOCALMOD
 
 // ImmType - This specifies the immediate type used by an instruction. This is
 // part of the ad-hoc solution used to emit machine instruction encodings by our
