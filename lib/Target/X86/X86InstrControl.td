//===-- X86InstrControl.td - Control Flow Instructions -----*- tablegen -*-===//
//
//                     The LLVM Compiler Infrastructure
//
// This file is distributed under the University of Illinois Open Source
// License. See LICENSE.TXT for details.
//
//===----------------------------------------------------------------------===//
//
// This file describes the X86 jump, return, call, and related instructions.
//
//===----------------------------------------------------------------------===//

//===----------------------------------------------------------------------===//
//  Control Flow Instructions.
//

// Return instructions.
//
// The X86retflag return instructions are variadic because we may add ST0 and
// ST1 arguments when returning values on the x87 stack.
let isTerminator = 1, isReturn = 1, isBarrier = 1,
    hasCtrlDep = 1, FPForm = SpecialFP, SchedRW = [WriteJumpLd] in {
  def RET    : I   <0xC3, RawFrm, (outs), (ins variable_ops),
                    "ret",
                    [(X86retflag 0)], IIC_RET>;
  def RETW   : I   <0xC3, RawFrm, (outs), (ins),
                    "ret{w}",
                    [], IIC_RET>, OpSize;
  def RETI   : Ii16<0xC2, RawFrm, (outs), (ins i16imm:$amt, variable_ops),
                    "ret\t$amt",
                    [(X86retflag timm:$amt)], IIC_RET_IMM>;
  def RETIW  : Ii16<0xC2, RawFrm, (outs), (ins i16imm:$amt),
                    "ret{w}\t$amt",
                    [], IIC_RET_IMM>, OpSize;
  def LRETL  : I   <0xCB, RawFrm, (outs), (ins),
                    "{l}ret{l|f}", [], IIC_RET>;
  def LRETW  : I   <0xCB, RawFrm, (outs), (ins),
                    "{l}ret{w|f}", [], IIC_RET>, OpSize;
  def LRETQ  : RI  <0xCB, RawFrm, (outs), (ins),
                    "{l}ret{q|f}", [], IIC_RET>;
  def LRETI  : Ii16<0xCA, RawFrm, (outs), (ins i16imm:$amt),
                    "{l}ret{l|f}\t$amt", [], IIC_RET>;
  def LRETIW : Ii16<0xCA, RawFrm, (outs), (ins i16imm:$amt),
                    "{l}ret{w|f}\t$amt", [], IIC_RET>, OpSize;
}

// Unconditional branches.
let isBarrier = 1, isBranch = 1, isTerminator = 1, SchedRW = [WriteJump] in {
  def JMP_4 : Ii32PCRel<0xE9, RawFrm, (outs), (ins brtarget:$dst),
                        "jmp\t$dst", [(br bb:$dst)], IIC_JMP_REL>;
  def JMP_1 : Ii8PCRel<0xEB, RawFrm, (outs), (ins brtarget8:$dst),
                       "jmp\t$dst", [], IIC_JMP_REL>;
  // FIXME : Intel syntax for JMP64pcrel32 such that it is not ambiguious
  // with JMP_1.
  def JMP64pcrel32 : I<0xE9, RawFrm, (outs), (ins brtarget:$dst),
                       "jmpq\t$dst", [], IIC_JMP_REL>;
}

// Conditional Branches.
let isBranch = 1, isTerminator = 1, Uses = [EFLAGS], SchedRW = [WriteJump] in {
  multiclass ICBr<bits<8> opc1, bits<8> opc4, string asm, PatFrag Cond> {
    def _1 : Ii8PCRel <opc1, RawFrm, (outs), (ins brtarget8:$dst), asm, [],
                       IIC_Jcc>;
    def _4 : Ii32PCRel<opc4, RawFrm, (outs), (ins brtarget:$dst), asm,
                       [(X86brcond bb:$dst, Cond, EFLAGS)], IIC_Jcc>, TB;
  }
}

defm JO  : ICBr<0x70, 0x80, "jo\t$dst" , X86_COND_O>;
defm JNO : ICBr<0x71, 0x81, "jno\t$dst" , X86_COND_NO>;
defm JB  : ICBr<0x72, 0x82, "jb\t$dst" , X86_COND_B>;
defm JAE : ICBr<0x73, 0x83, "jae\t$dst", X86_COND_AE>;
defm JE  : ICBr<0x74, 0x84, "je\t$dst" , X86_COND_E>;
defm JNE : ICBr<0x75, 0x85, "jne\t$dst", X86_COND_NE>;
defm JBE : ICBr<0x76, 0x86, "jbe\t$dst", X86_COND_BE>;
defm JA  : ICBr<0x77, 0x87, "ja\t$dst" , X86_COND_A>;
defm JS  : ICBr<0x78, 0x88, "js\t$dst" , X86_COND_S>;
defm JNS : ICBr<0x79, 0x89, "jns\t$dst", X86_COND_NS>;
defm JP  : ICBr<0x7A, 0x8A, "jp\t$dst" , X86_COND_P>;
defm JNP : ICBr<0x7B, 0x8B, "jnp\t$dst", X86_COND_NP>;
defm JL  : ICBr<0x7C, 0x8C, "jl\t$dst" , X86_COND_L>;
defm JGE : ICBr<0x7D, 0x8D, "jge\t$dst", X86_COND_GE>;
defm JLE : ICBr<0x7E, 0x8E, "jle\t$dst", X86_COND_LE>;
defm JG  : ICBr<0x7F, 0x8F, "jg\t$dst" , X86_COND_G>;

// jcx/jecx/jrcx instructions.
let isBranch = 1, isTerminator = 1, SchedRW = [WriteJump] in {
  // These are the 32-bit versions of this instruction for the asmparser.  In
  // 32-bit mode, the address size prefix is jcxz and the unprefixed version is
  // jecxz.
  let Uses = [CX] in
    def JCXZ : Ii8PCRel<0xE3, RawFrm, (outs), (ins brtarget8:$dst),
                        "jcxz\t$dst", [], IIC_JCXZ>, AdSize, Requires<[In32BitMode]>;
  let Uses = [ECX] in
    def JECXZ_32 : Ii8PCRel<0xE3, RawFrm, (outs), (ins brtarget8:$dst),
                           "jecxz\t$dst", [], IIC_JCXZ>, Requires<[In32BitMode]>;

  // J*CXZ instruction: 64-bit versions of this instruction for the asmparser.
  // In 64-bit mode, the address size prefix is jecxz and the unprefixed version
  // is jrcxz.
  let Uses = [ECX] in
    def JECXZ_64 : Ii8PCRel<0xE3, RawFrm, (outs), (ins brtarget8:$dst),
                            "jecxz\t$dst", [], IIC_JCXZ>, AdSize, Requires<[In64BitMode]>;
  let Uses = [RCX] in
    def JRCXZ : Ii8PCRel<0xE3, RawFrm, (outs), (ins brtarget8:$dst),
                           "jrcxz\t$dst", [], IIC_JCXZ>, Requires<[In64BitMode]>;
}

// Indirect branches
let isBranch = 1, isTerminator = 1, isBarrier = 1, isIndirectBranch = 1 in {
  def JMP32r     : I<0xFF, MRM4r, (outs), (ins GR32:$dst), "jmp{l}\t{*}$dst",
                     [(brind GR32:$dst)], IIC_JMP_REG>, Requires<[In32BitMode]>,
                   Sched<[WriteJump]>;
  def JMP32m     : I<0xFF, MRM4m, (outs), (ins i32mem:$dst), "jmp{l}\t{*}$dst",
<<<<<<< HEAD
                     [(brind (loadi32 addr:$dst))], IIC_JMP_MEM>, Requires<[In32BitMode,IsNotNaCl]>;
=======
                     [(brind (loadi32 addr:$dst))], IIC_JMP_MEM>,
                   Requires<[In32BitMode]>, Sched<[WriteJumpLd]>;
>>>>>>> 7dfcb84f

  def JMP64r     : I<0xFF, MRM4r, (outs), (ins GR64:$dst), "jmp{q}\t{*}$dst",
                     [(brind GR64:$dst)], IIC_JMP_REG>, Requires<[In64BitMode]>,
                   Sched<[WriteJump]>;
  def JMP64m     : I<0xFF, MRM4m, (outs), (ins i64mem:$dst), "jmp{q}\t{*}$dst",
                     [(brind (loadi64 addr:$dst))], IIC_JMP_MEM>,
                   Requires<[In64BitMode]>, Sched<[WriteJumpLd]>;

  def FARJMP16i  : Iseg16<0xEA, RawFrmImm16, (outs),
                          (ins i16imm:$off, i16imm:$seg),
                          "ljmp{w}\t{$seg, $off|$off, $seg}", [],
                          IIC_JMP_FAR_PTR>, OpSize, Sched<[WriteJump]>;
  def FARJMP32i  : Iseg32<0xEA, RawFrmImm16, (outs),
                          (ins i32imm:$off, i16imm:$seg),
                          "ljmp{l}\t{$seg, $off|$off, $seg}", [],
                          IIC_JMP_FAR_PTR>, Sched<[WriteJump]>;
  def FARJMP64   : RI<0xFF, MRM5m, (outs), (ins opaque80mem:$dst),
<<<<<<< HEAD
                      "ljmp{q}\t{*}$dst", [], IIC_JMP_FAR_MEM>, Requires<[IsNotNaCl]>;
=======
                      "ljmp{q}\t{*}$dst", [], IIC_JMP_FAR_MEM>,
                   Sched<[WriteJump]>;
>>>>>>> 7dfcb84f

  def FARJMP16m  : I<0xFF, MRM5m, (outs), (ins opaque32mem:$dst),
                     "ljmp{w}\t{*}$dst", [], IIC_JMP_FAR_MEM>, OpSize,
                   Sched<[WriteJumpLd]>;
  def FARJMP32m  : I<0xFF, MRM5m, (outs), (ins opaque48mem:$dst),
                     "ljmp{l}\t{*}$dst", [], IIC_JMP_FAR_MEM>,
                   Sched<[WriteJumpLd]>;
}


// Loop instructions
let SchedRW = [WriteJump] in {
def LOOP   : Ii8PCRel<0xE2, RawFrm, (outs), (ins brtarget8:$dst), "loop\t$dst", [], IIC_LOOP>;
def LOOPE  : Ii8PCRel<0xE1, RawFrm, (outs), (ins brtarget8:$dst), "loope\t$dst", [], IIC_LOOPE>;
def LOOPNE : Ii8PCRel<0xE0, RawFrm, (outs), (ins brtarget8:$dst), "loopne\t$dst", [], IIC_LOOPNE>;
}

//===----------------------------------------------------------------------===//
//  Call Instructions...
//
let isCall = 1 in
  // All calls clobber the non-callee saved registers. ESP is marked as
  // a use to prevent stack-pointer assignments that appear immediately
  // before calls from potentially appearing dead. Uses for argument
  // registers are added manually.
  let Uses = [ESP] in {
    def CALLpcrel32 : Ii32PCRel<0xE8, RawFrm,
                           (outs), (ins i32imm_pcrel:$dst),
                           "call{l}\t$dst", [], IIC_CALL_RI>,
                      Requires<[In32BitMode]>, Sched<[WriteJump]>;
    def CALL32r     : I<0xFF, MRM2r, (outs), (ins GR32:$dst),
                        "call{l}\t{*}$dst", [(X86call GR32:$dst)], IIC_CALL_RI>,
<<<<<<< HEAD
                         Requires<[In32BitMode,IsNotNaCl]>; // @LOCALMOD
    def CALL32m     : I<0xFF, MRM2m, (outs), (ins i32mem:$dst),
                        "call{l}\t{*}$dst", [(X86call (loadi32 addr:$dst))], IIC_CALL_MEM>,
                        Requires<[In32BitMode,IsNotNaCl]>; // @LOCALMOD
=======
                      Requires<[In32BitMode]>, Sched<[WriteJump]>;
    def CALL32m     : I<0xFF, MRM2m, (outs), (ins i32mem:$dst),
                        "call{l}\t{*}$dst", [(X86call (loadi32 addr:$dst))],
                        IIC_CALL_MEM>,
                      Requires<[In32BitMode,FavorMemIndirectCall]>,
                      Sched<[WriteJumpLd]>;
>>>>>>> 7dfcb84f

    def FARCALL16i  : Iseg16<0x9A, RawFrmImm16, (outs),
                             (ins i16imm:$off, i16imm:$seg),
                             "lcall{w}\t{$seg, $off|$off, $seg}", [],
                             IIC_CALL_FAR_PTR>, OpSize, Sched<[WriteJump]>;
    def FARCALL32i  : Iseg32<0x9A, RawFrmImm16, (outs),
                             (ins i32imm:$off, i16imm:$seg),
                             "lcall{l}\t{$seg, $off|$off, $seg}", [],
                             IIC_CALL_FAR_PTR>, Sched<[WriteJump]>;

    def FARCALL16m  : I<0xFF, MRM3m, (outs), (ins opaque32mem:$dst),
                        "lcall{w}\t{*}$dst", [], IIC_CALL_FAR_MEM>, OpSize,
                      Sched<[WriteJumpLd]>;
    def FARCALL32m  : I<0xFF, MRM3m, (outs), (ins opaque48mem:$dst),
                        "lcall{l}\t{*}$dst", [], IIC_CALL_FAR_MEM>,
                      Sched<[WriteJumpLd]>;

    // callw for 16 bit code for the assembler.
    let isAsmParserOnly = 1 in
      def CALLpcrel16 : Ii16PCRel<0xE8, RawFrm,
                       (outs), (ins i16imm_pcrel:$dst),
                       "callw\t$dst", []>, OpSize,
                       Requires<[IsNotNaCl]>; // @LOCALMOD
  }

// @LOCALMOD-BEGIN
// These CodeGen patterns are normally part of the declaration above.
// However, we need to be able to disable these patterns for NaCl
// without disabling the the instruction itself. (so we can use the
// instruction in assembly input)
def : Pat<(X86call GR32:$dst),
          (CALL32r GR32:$dst)>, Requires<[IsNotNaCl]>;
def : Pat<(X86call (loadi32 addr:$dst)),
          (CALL32m addr:$dst)>, Requires<[IsNotNaCl]>;
// @LOCALMOD-END

// Tail call stuff.

let isCall = 1, isTerminator = 1, isReturn = 1, isBarrier = 1,
    isCodeGenOnly = 1, SchedRW = [WriteJumpLd] in
  let Uses = [ESP] in {
  def TCRETURNdi : PseudoI<(outs),
                     (ins i32imm_pcrel:$dst, i32imm:$offset), []>;
  def TCRETURNri : PseudoI<(outs),
                     (ins ptr_rc_tailcall:$dst, i32imm:$offset), []>;
  let mayLoad = 1 in
  def TCRETURNmi : PseudoI<(outs),
                     (ins i32mem_TC:$dst, i32imm:$offset), []>;

  // FIXME: The should be pseudo instructions that are lowered when going to
  // mcinst.
  def TAILJMPd : Ii32PCRel<0xE9, RawFrm, (outs),
                           (ins i32imm_pcrel:$dst),
                           "jmp\t$dst  # TAILCALL",
                           [], IIC_JMP_REL>;
  def TAILJMPr : I<0xFF, MRM4r, (outs), (ins ptr_rc_tailcall:$dst),
                   "", [], IIC_JMP_REG>;  // FIXME: Remove encoding when JIT is dead.
  let mayLoad = 1 in
  def TAILJMPm : I<0xFF, MRM4m, (outs), (ins i32mem_TC:$dst),
                   "jmp{l}\t{*}$dst  # TAILCALL", [], IIC_JMP_MEM>, Requires<[IsNotNaCl]>; // @LOCALMOD
}


//===----------------------------------------------------------------------===//
//  Call Instructions...
//

// RSP is marked as a use to prevent stack-pointer assignments that appear
// immediately before calls from potentially appearing dead. Uses for argument
// registers are added manually.
let isCall = 1, Uses = [RSP], SchedRW = [WriteJump] in {
  // NOTE: this pattern doesn't match "X86call imm", because we do not know
  // that the offset between an arbitrary immediate and the call will fit in
  // the 32-bit pcrel field that we have.
  def CALL64pcrel32 : Ii32PCRel<0xE8, RawFrm,
                        (outs), (ins i64i32imm_pcrel:$dst),
                        "call{q}\t$dst", [], IIC_CALL_RI>,
                        Requires<[In64BitMode, IsNotNaCl]>; // @LOCALMOD
  def CALL64r       : I<0xFF, MRM2r, (outs), (ins GR64:$dst),
                        "call{q}\t{*}$dst", [(X86call GR64:$dst)],
                        IIC_CALL_RI>,
                        Requires<[In64BitMode, IsNotNaCl]>; // @LOCALMOD
  def CALL64m       : I<0xFF, MRM2m, (outs), (ins i64mem:$dst),
                        "call{q}\t{*}$dst", [(X86call (loadi64 addr:$dst))],
                        IIC_CALL_MEM>,
<<<<<<< HEAD
                        Requires<[In64BitMode, IsNotNaCl]>; // @LOCALMOD
=======
                      Requires<[In64BitMode,FavorMemIndirectCall]>;
>>>>>>> 7dfcb84f

  def FARCALL64   : RI<0xFF, MRM3m, (outs), (ins opaque80mem:$dst),
                       "lcall{q}\t{*}$dst", [], IIC_CALL_FAR_MEM>, Requires<[IsNotNaCl]>; // @LOCALMOD
}

let isCall = 1, isCodeGenOnly = 1 in
  // __chkstk(MSVC):     clobber R10, R11 and EFLAGS.
  // ___chkstk(Mingw64): clobber R10, R11, RAX and EFLAGS, and update RSP.
  let Defs = [RAX, R10, R11, RSP, EFLAGS],
      Uses = [RSP] in {
    def W64ALLOCA : Ii32PCRel<0xE8, RawFrm,
                      (outs), (ins i64i32imm_pcrel:$dst),
                      "call{q}\t$dst", [], IIC_CALL_RI>,
                    Requires<[IsWin64]>, Sched<[WriteJump]>;
  }

let isCall = 1, isTerminator = 1, isReturn = 1, isBarrier = 1,
    isCodeGenOnly = 1, Uses = [RSP], usesCustomInserter = 1,
    SchedRW = [WriteJump] in {
  def TCRETURNdi64 : PseudoI<(outs),
                      (ins i64i32imm_pcrel:$dst, i32imm:$offset),
                      []>;
  def TCRETURNri64 : PseudoI<(outs),
                      (ins ptr_rc_tailcall:$dst, i32imm:$offset), []>;
  let mayLoad = 1 in
  def TCRETURNmi64 : PseudoI<(outs),
                       (ins i64mem_TC:$dst, i32imm:$offset), []>;

  def TAILJMPd64 : Ii32PCRel<0xE9, RawFrm, (outs),
                                      (ins i64i32imm_pcrel:$dst),
                   "jmp\t$dst  # TAILCALL", [], IIC_JMP_REL>;
  def TAILJMPr64 : I<0xFF, MRM4r, (outs), (ins ptr_rc_tailcall:$dst),
                     "jmp{q}\t{*}$dst  # TAILCALL", [], IIC_JMP_MEM>;

  let mayLoad = 1 in
  def TAILJMPm64 : I<0xFF, MRM4m, (outs), (ins i64mem_TC:$dst),
                     "jmp{q}\t{*}$dst  # TAILCALL", [], IIC_JMP_MEM>,
                   Requires<[IsNotNaCl]>; // @LOCALMOD
}<|MERGE_RESOLUTION|>--- conflicted
+++ resolved
@@ -113,12 +113,8 @@
                      [(brind GR32:$dst)], IIC_JMP_REG>, Requires<[In32BitMode]>,
                    Sched<[WriteJump]>;
   def JMP32m     : I<0xFF, MRM4m, (outs), (ins i32mem:$dst), "jmp{l}\t{*}$dst",
-<<<<<<< HEAD
-                     [(brind (loadi32 addr:$dst))], IIC_JMP_MEM>, Requires<[In32BitMode,IsNotNaCl]>;
-=======
                      [(brind (loadi32 addr:$dst))], IIC_JMP_MEM>,
-                   Requires<[In32BitMode]>, Sched<[WriteJumpLd]>;
->>>>>>> 7dfcb84f
+                   Requires<[In32BitMode,IsNotNaCl]>, Sched<[WriteJumpLd]>;
 
   def JMP64r     : I<0xFF, MRM4r, (outs), (ins GR64:$dst), "jmp{q}\t{*}$dst",
                      [(brind GR64:$dst)], IIC_JMP_REG>, Requires<[In64BitMode]>,
@@ -136,12 +132,8 @@
                           "ljmp{l}\t{$seg, $off|$off, $seg}", [],
                           IIC_JMP_FAR_PTR>, Sched<[WriteJump]>;
   def FARJMP64   : RI<0xFF, MRM5m, (outs), (ins opaque80mem:$dst),
-<<<<<<< HEAD
-                      "ljmp{q}\t{*}$dst", [], IIC_JMP_FAR_MEM>, Requires<[IsNotNaCl]>;
-=======
-                      "ljmp{q}\t{*}$dst", [], IIC_JMP_FAR_MEM>,
+                      "ljmp{q}\t{*}$dst", [], IIC_JMP_FAR_MEM>, Requires<[IsNotNaCl]>,
                    Sched<[WriteJump]>;
->>>>>>> 7dfcb84f
 
   def FARJMP16m  : I<0xFF, MRM5m, (outs), (ins opaque32mem:$dst),
                      "ljmp{w}\t{*}$dst", [], IIC_JMP_FAR_MEM>, OpSize,
@@ -174,19 +166,12 @@
                       Requires<[In32BitMode]>, Sched<[WriteJump]>;
     def CALL32r     : I<0xFF, MRM2r, (outs), (ins GR32:$dst),
                         "call{l}\t{*}$dst", [(X86call GR32:$dst)], IIC_CALL_RI>,
-<<<<<<< HEAD
-                         Requires<[In32BitMode,IsNotNaCl]>; // @LOCALMOD
-    def CALL32m     : I<0xFF, MRM2m, (outs), (ins i32mem:$dst),
-                        "call{l}\t{*}$dst", [(X86call (loadi32 addr:$dst))], IIC_CALL_MEM>,
-                        Requires<[In32BitMode,IsNotNaCl]>; // @LOCALMOD
-=======
-                      Requires<[In32BitMode]>, Sched<[WriteJump]>;
+                         Requires<[In32BitMode,IsNotNaCl]>, Sched<[WriteJump]>; // @LOCALMOD
     def CALL32m     : I<0xFF, MRM2m, (outs), (ins i32mem:$dst),
                         "call{l}\t{*}$dst", [(X86call (loadi32 addr:$dst))],
                         IIC_CALL_MEM>,
-                      Requires<[In32BitMode,FavorMemIndirectCall]>,
+                      Requires<[In32BitMode,IsNotNaCl,FavorMemIndirectCall]>, // @LOCALMOD
                       Sched<[WriteJumpLd]>;
->>>>>>> 7dfcb84f
 
     def FARCALL16i  : Iseg16<0x9A, RawFrmImm16, (outs),
                              (ins i16imm:$off, i16imm:$seg),
@@ -272,11 +257,7 @@
   def CALL64m       : I<0xFF, MRM2m, (outs), (ins i64mem:$dst),
                         "call{q}\t{*}$dst", [(X86call (loadi64 addr:$dst))],
                         IIC_CALL_MEM>,
-<<<<<<< HEAD
-                        Requires<[In64BitMode, IsNotNaCl]>; // @LOCALMOD
-=======
-                      Requires<[In64BitMode,FavorMemIndirectCall]>;
->>>>>>> 7dfcb84f
+                      Requires<[In64BitMode, IsNotNaCl, FavorMemIndirectCall]>;
 
   def FARCALL64   : RI<0xFF, MRM3m, (outs), (ins opaque80mem:$dst),
                        "lcall{q}\t{*}$dst", [], IIC_CALL_FAR_MEM>, Requires<[IsNotNaCl]>; // @LOCALMOD
