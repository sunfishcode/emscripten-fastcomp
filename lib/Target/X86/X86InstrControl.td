//===-- X86InstrControl.td - Control Flow Instructions -----*- tablegen -*-===//
//
//                     The LLVM Compiler Infrastructure
//
// This file is distributed under the University of Illinois Open Source
// License. See LICENSE.TXT for details.
//
//===----------------------------------------------------------------------===//
//
// This file describes the X86 jump, return, call, and related instructions.
//
//===----------------------------------------------------------------------===//

//===----------------------------------------------------------------------===//
//  Control Flow Instructions.
//

// Return instructions.
let isTerminator = 1, isReturn = 1, isBarrier = 1,
    hasCtrlDep = 1, FPForm = SpecialFP in {
  def RET    : I   <0xC3, RawFrm, (outs), (ins),
                    "ret",
                    [(X86retflag 0)], IIC_RET>;
  def RETW   : I   <0xC3, RawFrm, (outs), (ins),
                    "ret{w}",
                    [], IIC_RET>, OpSize;
  def RETI   : Ii16<0xC2, RawFrm, (outs), (ins i16imm:$amt),
                    "ret\t$amt",
                    [(X86retflag timm:$amt)], IIC_RET_IMM>;
  def RETIW  : Ii16<0xC2, RawFrm, (outs), (ins i16imm:$amt),
                    "ret{w}\t$amt",
                    [], IIC_RET_IMM>, OpSize;
  def LRETL  : I   <0xCB, RawFrm, (outs), (ins),
                    "{l}ret{l|f}", [], IIC_RET>;
  def LRETW  : I   <0xCB, RawFrm, (outs), (ins),
                    "{l}ret{w|f}", [], IIC_RET>, OpSize;
  def LRETQ  : RI  <0xCB, RawFrm, (outs), (ins),
                    "{l}ret{q|f}", [], IIC_RET>;
  def LRETI  : Ii16<0xCA, RawFrm, (outs), (ins i16imm:$amt),
                    "{l}ret{l|f}\t$amt", [], IIC_RET>;
  def LRETIW : Ii16<0xCA, RawFrm, (outs), (ins i16imm:$amt),
                    "{l}ret{w|f}\t$amt", [], IIC_RET>, OpSize;
}

// Unconditional branches.
let isBarrier = 1, isBranch = 1, isTerminator = 1 in {
  def JMP_4 : Ii32PCRel<0xE9, RawFrm, (outs), (ins brtarget:$dst),
                        "jmp\t$dst", [(br bb:$dst)], IIC_JMP_REL>;
  def JMP_1 : Ii8PCRel<0xEB, RawFrm, (outs), (ins brtarget8:$dst),
                       "jmp\t$dst", [], IIC_JMP_REL>;
  // FIXME : Intel syntax for JMP64pcrel32 such that it is not ambiguious
  // with JMP_1.
  def JMP64pcrel32 : I<0xE9, RawFrm, (outs), (ins brtarget:$dst),
                       "jmpq\t$dst", [], IIC_JMP_REL>;
}

// Conditional Branches.
let isBranch = 1, isTerminator = 1, Uses = [EFLAGS] in {
  multiclass ICBr<bits<8> opc1, bits<8> opc4, string asm, PatFrag Cond> {
    def _1 : Ii8PCRel <opc1, RawFrm, (outs), (ins brtarget8:$dst), asm, [],
                       IIC_Jcc>;
    def _4 : Ii32PCRel<opc4, RawFrm, (outs), (ins brtarget:$dst), asm,
                       [(X86brcond bb:$dst, Cond, EFLAGS)], IIC_Jcc>, TB;
  }
}

defm JO  : ICBr<0x70, 0x80, "jo\t$dst" , X86_COND_O>;
defm JNO : ICBr<0x71, 0x81, "jno\t$dst" , X86_COND_NO>;
defm JB  : ICBr<0x72, 0x82, "jb\t$dst" , X86_COND_B>;
defm JAE : ICBr<0x73, 0x83, "jae\t$dst", X86_COND_AE>;
defm JE  : ICBr<0x74, 0x84, "je\t$dst" , X86_COND_E>;
defm JNE : ICBr<0x75, 0x85, "jne\t$dst", X86_COND_NE>;
defm JBE : ICBr<0x76, 0x86, "jbe\t$dst", X86_COND_BE>;
defm JA  : ICBr<0x77, 0x87, "ja\t$dst" , X86_COND_A>;
defm JS  : ICBr<0x78, 0x88, "js\t$dst" , X86_COND_S>;
defm JNS : ICBr<0x79, 0x89, "jns\t$dst", X86_COND_NS>;
defm JP  : ICBr<0x7A, 0x8A, "jp\t$dst" , X86_COND_P>;
defm JNP : ICBr<0x7B, 0x8B, "jnp\t$dst", X86_COND_NP>;
defm JL  : ICBr<0x7C, 0x8C, "jl\t$dst" , X86_COND_L>;
defm JGE : ICBr<0x7D, 0x8D, "jge\t$dst", X86_COND_GE>;
defm JLE : ICBr<0x7E, 0x8E, "jle\t$dst", X86_COND_LE>;
defm JG  : ICBr<0x7F, 0x8F, "jg\t$dst" , X86_COND_G>;

// jcx/jecx/jrcx instructions.
let isBranch = 1, isTerminator = 1 in {
  // These are the 32-bit versions of this instruction for the asmparser.  In
  // 32-bit mode, the address size prefix is jcxz and the unprefixed version is
  // jecxz.
  let Uses = [CX] in
    def JCXZ : Ii8PCRel<0xE3, RawFrm, (outs), (ins brtarget8:$dst),
                        "jcxz\t$dst", [], IIC_JCXZ>, AdSize, Requires<[In32BitMode]>;
  let Uses = [ECX] in
    def JECXZ_32 : Ii8PCRel<0xE3, RawFrm, (outs), (ins brtarget8:$dst),
                           "jecxz\t$dst", [], IIC_JCXZ>, Requires<[In32BitMode]>;

  // J*CXZ instruction: 64-bit versions of this instruction for the asmparser.
  // In 64-bit mode, the address size prefix is jecxz and the unprefixed version
  // is jrcxz.
  let Uses = [ECX] in
    def JECXZ_64 : Ii8PCRel<0xE3, RawFrm, (outs), (ins brtarget8:$dst),
                            "jecxz\t$dst", [], IIC_JCXZ>, AdSize, Requires<[In64BitMode]>;
  let Uses = [RCX] in
    def JRCXZ : Ii8PCRel<0xE3, RawFrm, (outs), (ins brtarget8:$dst),
                           "jrcxz\t$dst", [], IIC_JCXZ>, Requires<[In64BitMode]>;
}

// Indirect branches
let isBranch = 1, isTerminator = 1, isBarrier = 1, isIndirectBranch = 1 in {
  def JMP32r     : I<0xFF, MRM4r, (outs), (ins GR32:$dst), "jmp{l}\t{*}$dst",
                     [(brind GR32:$dst)], IIC_JMP_REG>, Requires<[In32BitMode]>;
  def JMP32m     : I<0xFF, MRM4m, (outs), (ins i32mem:$dst), "jmp{l}\t{*}$dst",
                     [(brind (loadi32 addr:$dst))], IIC_JMP_MEM>, Requires<[In32BitMode,NotNaCl]>;

  def JMP64r     : I<0xFF, MRM4r, (outs), (ins GR64:$dst), "jmp{q}\t{*}$dst",
                     [(brind GR64:$dst)], IIC_JMP_REG>, Requires<[In64BitMode]>;
  def JMP64m     : I<0xFF, MRM4m, (outs), (ins i64mem:$dst), "jmp{q}\t{*}$dst",
                     [(brind (loadi64 addr:$dst))], IIC_JMP_MEM>, Requires<[In64BitMode]>;

  def FARJMP16i  : Iseg16<0xEA, RawFrmImm16, (outs),
                          (ins i16imm:$off, i16imm:$seg),
                          "ljmp{w}\t{$seg, $off|$off, $seg}", [], IIC_JMP_FAR_PTR>, OpSize;
  def FARJMP32i  : Iseg32<0xEA, RawFrmImm16, (outs),
                          (ins i32imm:$off, i16imm:$seg),
                          "ljmp{l}\t{$seg, $off|$off, $seg}", [], IIC_JMP_FAR_PTR>;
  def FARJMP64   : RI<0xFF, MRM5m, (outs), (ins opaque80mem:$dst),
                      "ljmp{q}\t{*}$dst", [], IIC_JMP_FAR_MEM>, Requires<[NotNaCl]>;

  def FARJMP16m  : I<0xFF, MRM5m, (outs), (ins opaque32mem:$dst),
                     "ljmp{w}\t{*}$dst", [], IIC_JMP_FAR_MEM>, OpSize;
  def FARJMP32m  : I<0xFF, MRM5m, (outs), (ins opaque48mem:$dst),
                     "ljmp{l}\t{*}$dst", [], IIC_JMP_FAR_MEM>;
}


// Loop instructions

def LOOP   : Ii8PCRel<0xE2, RawFrm, (outs), (ins brtarget8:$dst), "loop\t$dst", [], IIC_LOOP>;
def LOOPE  : Ii8PCRel<0xE1, RawFrm, (outs), (ins brtarget8:$dst), "loope\t$dst", [], IIC_LOOPE>;
def LOOPNE : Ii8PCRel<0xE0, RawFrm, (outs), (ins brtarget8:$dst), "loopne\t$dst", [], IIC_LOOPNE>;

//===----------------------------------------------------------------------===//
//  Call Instructions...
//
let isCall = 1 in
  // All calls clobber the non-callee saved registers. ESP is marked as
  // a use to prevent stack-pointer assignments that appear immediately
  // before calls from potentially appearing dead. Uses for argument
  // registers are added manually.
  let Uses = [ESP] in {
    def CALLpcrel32 : Ii32PCRel<0xE8, RawFrm,
                           (outs), (ins i32imm_pcrel:$dst),
                           "call{l}\t$dst", [], IIC_CALL_RI>, Requires<[In32BitMode]>;
    def CALL32r     : I<0xFF, MRM2r, (outs), (ins GR32:$dst),
                        "call{l}\t{*}$dst", [(X86call GR32:$dst)], IIC_CALL_RI>,
<<<<<<< HEAD
                         Requires<[In32BitMode,NotNaCl]>; // @LOCALMOD
    def CALL32m     : I<0xFF, MRM2m, (outs), (ins i32mem:$dst, variable_ops),
=======
                         Requires<[In32BitMode]>;
    def CALL32m     : I<0xFF, MRM2m, (outs), (ins i32mem:$dst),
>>>>>>> bc363931
                        "call{l}\t{*}$dst", [(X86call (loadi32 addr:$dst))], IIC_CALL_MEM>,
                        Requires<[In32BitMode,NotNaCl]>; // @LOCALMOD

    def FARCALL16i  : Iseg16<0x9A, RawFrmImm16, (outs),
                             (ins i16imm:$off, i16imm:$seg),
                             "lcall{w}\t{$seg, $off|$off, $seg}", [],
                             IIC_CALL_FAR_PTR>, OpSize;
    def FARCALL32i  : Iseg32<0x9A, RawFrmImm16, (outs),
                             (ins i32imm:$off, i16imm:$seg),
                             "lcall{l}\t{$seg, $off|$off, $seg}", [],
                             IIC_CALL_FAR_PTR>;

    def FARCALL16m  : I<0xFF, MRM3m, (outs), (ins opaque32mem:$dst),
                        "lcall{w}\t{*}$dst", [], IIC_CALL_FAR_MEM>, OpSize;
    def FARCALL32m  : I<0xFF, MRM3m, (outs), (ins opaque48mem:$dst),
                        "lcall{l}\t{*}$dst", [], IIC_CALL_FAR_MEM>;

    // callw for 16 bit code for the assembler.
    let isAsmParserOnly = 1 in
      def CALLpcrel16 : Ii16PCRel<0xE8, RawFrm,
<<<<<<< HEAD
                       (outs), (ins i16imm_pcrel:$dst, variable_ops),
                       "callw\t$dst", []>, OpSize,
                       Requires<[NotNaCl]>; // @LOCALMOD
=======
                       (outs), (ins i16imm_pcrel:$dst),
                       "callw\t$dst", []>, OpSize;
>>>>>>> bc363931
  }

// @LOCALMOD-BEGIN
// These CodeGen patterns are normally part of the declaration above.
// However, we need to be able to disable these patterns for NaCl
// without disabling the the instruction itself. (so we can use the
// instruction in assembly input)
def : Pat<(X86call GR32:$dst),
          (CALL32r GR32:$dst)>, Requires<[NotNaCl]>;
def : Pat<(X86call (loadi32 addr:$dst)),
          (CALL32m addr:$dst)>, Requires<[NotNaCl]>;
// @LOCALMOD-END

// Tail call stuff.

let isCall = 1, isTerminator = 1, isReturn = 1, isBarrier = 1,
    isCodeGenOnly = 1 in
  let Uses = [ESP] in {
  def TCRETURNdi : PseudoI<(outs),
                     (ins i32imm_pcrel:$dst, i32imm:$offset), []>;
  def TCRETURNri : PseudoI<(outs),
                     (ins ptr_rc_tailcall:$dst, i32imm:$offset), []>;
  let mayLoad = 1 in
  def TCRETURNmi : PseudoI<(outs),
                     (ins i32mem_TC:$dst, i32imm:$offset), []>;

  // FIXME: The should be pseudo instructions that are lowered when going to
  // mcinst.
  def TAILJMPd : Ii32PCRel<0xE9, RawFrm, (outs),
                           (ins i32imm_pcrel:$dst),
                           "jmp\t$dst  # TAILCALL",
                           [], IIC_JMP_REL>;
  def TAILJMPr : I<0xFF, MRM4r, (outs), (ins ptr_rc_tailcall:$dst),
                   "", [], IIC_JMP_REG>;  // FIXME: Remove encoding when JIT is dead.
  let mayLoad = 1 in
<<<<<<< HEAD
  def TAILJMPm : I<0xFF, MRM4m, (outs), (ins i32mem_TC:$dst, variable_ops),
                   "jmp{l}\t{*}$dst  # TAILCALL", [], IIC_JMP_MEM>, Requires<[NotNaCl]>; // @LOCALMOD
=======
  def TAILJMPm : I<0xFF, MRM4m, (outs), (ins i32mem_TC:$dst),
                   "jmp{l}\t{*}$dst  # TAILCALL", [], IIC_JMP_MEM>;
>>>>>>> bc363931
}


//===----------------------------------------------------------------------===//
//  Call Instructions...
//

// RSP is marked as a use to prevent stack-pointer assignments that appear
// immediately before calls from potentially appearing dead. Uses for argument
// registers are added manually.
let isCall = 1, Uses = [RSP] in {
  // NOTE: this pattern doesn't match "X86call imm", because we do not know
  // that the offset between an arbitrary immediate and the call will fit in
  // the 32-bit pcrel field that we have.
  def CALL64pcrel32 : Ii32PCRel<0xE8, RawFrm,
                        (outs), (ins i64i32imm_pcrel:$dst),
                        "call{q}\t$dst", [], IIC_CALL_RI>,
<<<<<<< HEAD
                        Requires<[In64BitMode, NotNaCl]>; // @LOCALMOD
  def CALL64r       : I<0xFF, MRM2r, (outs), (ins GR64:$dst, variable_ops),
                        "call{q}\t{*}$dst", [(X86call GR64:$dst)],
                        IIC_CALL_RI>,
                        Requires<[In64BitMode, NotNaCl]>; // @LOCALMOD
  def CALL64m       : I<0xFF, MRM2m, (outs), (ins i64mem:$dst, variable_ops),
=======
                      Requires<[In64BitMode]>;
  def CALL64r       : I<0xFF, MRM2r, (outs), (ins GR64:$dst),
                        "call{q}\t{*}$dst", [(X86call GR64:$dst)],
                        IIC_CALL_RI>,
                      Requires<[In64BitMode]>;
  def CALL64m       : I<0xFF, MRM2m, (outs), (ins i64mem:$dst),
>>>>>>> bc363931
                        "call{q}\t{*}$dst", [(X86call (loadi64 addr:$dst))],
                        IIC_CALL_MEM>,
                        Requires<[In64BitMode, NotNaCl]>; // @LOCALMOD

  def FARCALL64   : RI<0xFF, MRM3m, (outs), (ins opaque80mem:$dst),
                       "lcall{q}\t{*}$dst", [], IIC_CALL_FAR_MEM>, Requires<[NotNaCl]>; // @LOCALMOD
}

let isCall = 1, isCodeGenOnly = 1 in
  // __chkstk(MSVC):     clobber R10, R11 and EFLAGS.
  // ___chkstk(Mingw64): clobber R10, R11, RAX and EFLAGS, and update RSP.
  let Defs = [RAX, R10, R11, RSP, EFLAGS],
      Uses = [RSP] in {
    def W64ALLOCA : Ii32PCRel<0xE8, RawFrm,
                      (outs), (ins i64i32imm_pcrel:$dst),
                      "call{q}\t$dst", [], IIC_CALL_RI>,
                    Requires<[IsWin64]>;
  }

let isCall = 1, isTerminator = 1, isReturn = 1, isBarrier = 1,
    isCodeGenOnly = 1 in
  let Uses = [RSP],
      usesCustomInserter = 1 in {
  def TCRETURNdi64 : PseudoI<(outs),
                      (ins i64i32imm_pcrel:$dst, i32imm:$offset),
                      []>;
  def TCRETURNri64 : PseudoI<(outs),
                      (ins ptr_rc_tailcall:$dst, i32imm:$offset), []>;
  let mayLoad = 1 in
  def TCRETURNmi64 : PseudoI<(outs),
                       (ins i64mem_TC:$dst, i32imm:$offset), []>;

  def TAILJMPd64 : Ii32PCRel<0xE9, RawFrm, (outs),
                                      (ins i64i32imm_pcrel:$dst),
                   "jmp\t$dst  # TAILCALL", [], IIC_JMP_REL>;
  def TAILJMPr64 : I<0xFF, MRM4r, (outs), (ins ptr_rc_tailcall:$dst),
                     "jmp{q}\t{*}$dst  # TAILCALL", [], IIC_JMP_MEM>;

  let mayLoad = 1 in
<<<<<<< HEAD
  def TAILJMPm64 : I<0xFF, MRM4m, (outs), (ins i64mem_TC:$dst, variable_ops),
                     "jmp{q}\t{*}$dst  # TAILCALL", [], IIC_JMP_MEM>,
                   Requires<[NotNaCl]>; // @LOCALMOD
=======
  def TAILJMPm64 : I<0xFF, MRM4m, (outs), (ins i64mem_TC:$dst),
                     "jmp{q}\t{*}$dst  # TAILCALL", [], IIC_JMP_MEM>;
>>>>>>> bc363931
}<|MERGE_RESOLUTION|>--- conflicted
+++ resolved
@@ -152,13 +152,8 @@
                            "call{l}\t$dst", [], IIC_CALL_RI>, Requires<[In32BitMode]>;
     def CALL32r     : I<0xFF, MRM2r, (outs), (ins GR32:$dst),
                         "call{l}\t{*}$dst", [(X86call GR32:$dst)], IIC_CALL_RI>,
-<<<<<<< HEAD
                          Requires<[In32BitMode,NotNaCl]>; // @LOCALMOD
-    def CALL32m     : I<0xFF, MRM2m, (outs), (ins i32mem:$dst, variable_ops),
-=======
-                         Requires<[In32BitMode]>;
     def CALL32m     : I<0xFF, MRM2m, (outs), (ins i32mem:$dst),
->>>>>>> bc363931
                         "call{l}\t{*}$dst", [(X86call (loadi32 addr:$dst))], IIC_CALL_MEM>,
                         Requires<[In32BitMode,NotNaCl]>; // @LOCALMOD
 
@@ -179,14 +174,9 @@
     // callw for 16 bit code for the assembler.
     let isAsmParserOnly = 1 in
       def CALLpcrel16 : Ii16PCRel<0xE8, RawFrm,
-<<<<<<< HEAD
-                       (outs), (ins i16imm_pcrel:$dst, variable_ops),
+                       (outs), (ins i16imm_pcrel:$dst),
                        "callw\t$dst", []>, OpSize,
                        Requires<[NotNaCl]>; // @LOCALMOD
-=======
-                       (outs), (ins i16imm_pcrel:$dst),
-                       "callw\t$dst", []>, OpSize;
->>>>>>> bc363931
   }
 
 // @LOCALMOD-BEGIN
@@ -222,13 +212,8 @@
   def TAILJMPr : I<0xFF, MRM4r, (outs), (ins ptr_rc_tailcall:$dst),
                    "", [], IIC_JMP_REG>;  // FIXME: Remove encoding when JIT is dead.
   let mayLoad = 1 in
-<<<<<<< HEAD
-  def TAILJMPm : I<0xFF, MRM4m, (outs), (ins i32mem_TC:$dst, variable_ops),
+  def TAILJMPm : I<0xFF, MRM4m, (outs), (ins i32mem_TC:$dst),
                    "jmp{l}\t{*}$dst  # TAILCALL", [], IIC_JMP_MEM>, Requires<[NotNaCl]>; // @LOCALMOD
-=======
-  def TAILJMPm : I<0xFF, MRM4m, (outs), (ins i32mem_TC:$dst),
-                   "jmp{l}\t{*}$dst  # TAILCALL", [], IIC_JMP_MEM>;
->>>>>>> bc363931
 }
 
 
@@ -246,21 +231,12 @@
   def CALL64pcrel32 : Ii32PCRel<0xE8, RawFrm,
                         (outs), (ins i64i32imm_pcrel:$dst),
                         "call{q}\t$dst", [], IIC_CALL_RI>,
-<<<<<<< HEAD
                         Requires<[In64BitMode, NotNaCl]>; // @LOCALMOD
-  def CALL64r       : I<0xFF, MRM2r, (outs), (ins GR64:$dst, variable_ops),
+  def CALL64r       : I<0xFF, MRM2r, (outs), (ins GR64:$dst),
                         "call{q}\t{*}$dst", [(X86call GR64:$dst)],
                         IIC_CALL_RI>,
                         Requires<[In64BitMode, NotNaCl]>; // @LOCALMOD
-  def CALL64m       : I<0xFF, MRM2m, (outs), (ins i64mem:$dst, variable_ops),
-=======
-                      Requires<[In64BitMode]>;
-  def CALL64r       : I<0xFF, MRM2r, (outs), (ins GR64:$dst),
-                        "call{q}\t{*}$dst", [(X86call GR64:$dst)],
-                        IIC_CALL_RI>,
-                      Requires<[In64BitMode]>;
   def CALL64m       : I<0xFF, MRM2m, (outs), (ins i64mem:$dst),
->>>>>>> bc363931
                         "call{q}\t{*}$dst", [(X86call (loadi64 addr:$dst))],
                         IIC_CALL_MEM>,
                         Requires<[In64BitMode, NotNaCl]>; // @LOCALMOD
@@ -300,12 +276,7 @@
                      "jmp{q}\t{*}$dst  # TAILCALL", [], IIC_JMP_MEM>;
 
   let mayLoad = 1 in
-<<<<<<< HEAD
-  def TAILJMPm64 : I<0xFF, MRM4m, (outs), (ins i64mem_TC:$dst, variable_ops),
+  def TAILJMPm64 : I<0xFF, MRM4m, (outs), (ins i64mem_TC:$dst),
                      "jmp{q}\t{*}$dst  # TAILCALL", [], IIC_JMP_MEM>,
                    Requires<[NotNaCl]>; // @LOCALMOD
-=======
-  def TAILJMPm64 : I<0xFF, MRM4m, (outs), (ins i64mem_TC:$dst),
-                     "jmp{q}\t{*}$dst  # TAILCALL", [], IIC_JMP_MEM>;
->>>>>>> bc363931
 }