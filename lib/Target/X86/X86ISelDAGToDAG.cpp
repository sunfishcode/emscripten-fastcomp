//===- X86ISelDAGToDAG.cpp - A DAG pattern matching inst selector for X86 -===//
//
//                     The LLVM Compiler Infrastructure
//
// This file is distributed under the University of Illinois Open Source
// License. See LICENSE.TXT for details.
//
//===----------------------------------------------------------------------===//
//
// This file defines a DAG pattern matching instruction selector for X86,
// converting from a legalized dag to a X86 dag.
//
//===----------------------------------------------------------------------===//

#define DEBUG_TYPE "x86-isel"
#include "X86.h"
#include "X86InstrBuilder.h"
#include "X86MachineFunctionInfo.h"
#include "X86RegisterInfo.h"
#include "X86Subtarget.h"
#include "X86TargetMachine.h"
#include "llvm/ADT/Statistic.h"
#include "llvm/CodeGen/MachineFrameInfo.h"
#include "llvm/CodeGen/MachineFunction.h"
#include "llvm/CodeGen/MachineInstrBuilder.h"
#include "llvm/CodeGen/MachineRegisterInfo.h"
#include "llvm/CodeGen/SelectionDAGISel.h"
#include "llvm/IR/Instructions.h"
#include "llvm/IR/Intrinsics.h"
#include "llvm/IR/Type.h"
#include "llvm/Support/Debug.h"
#include "llvm/Support/ErrorHandling.h"
#include "llvm/Support/MathExtras.h"
#include "llvm/Support/raw_ostream.h"
#include "llvm/Target/TargetMachine.h"
#include "llvm/Target/TargetOptions.h"
using namespace llvm;

STATISTIC(NumLoadMoved, "Number of loads moved below TokenFactor");


//===----------------------------------------------------------------------===//
//                      Pattern Matcher Implementation
//===----------------------------------------------------------------------===//

namespace {
  /// X86ISelAddressMode - This corresponds to X86AddressMode, but uses
  /// SDValue's instead of register numbers for the leaves of the matched
  /// tree.
  struct X86ISelAddressMode {
    enum {
      RegBase,
      FrameIndexBase
    } BaseType;

    // This is really a union, discriminated by BaseType!
    SDValue Base_Reg;
    int Base_FrameIndex;

    unsigned Scale;
    SDValue IndexReg;
    int32_t Disp;
    SDValue Segment;
    const GlobalValue *GV;
    const Constant *CP;
    const BlockAddress *BlockAddr;
    const char *ES;
    int JT;
    unsigned Align;    // CP alignment.
    unsigned char SymbolFlags;  // X86II::MO_*

    X86ISelAddressMode()
      : BaseType(RegBase), Base_FrameIndex(0), Scale(1), IndexReg(), Disp(0),
        Segment(), GV(0), CP(0), BlockAddr(0), ES(0), JT(-1), Align(0),
        SymbolFlags(X86II::MO_NO_FLAG) {
    }

    bool hasSymbolicDisplacement() const {
      return GV != 0 || CP != 0 || ES != 0 || JT != -1 || BlockAddr != 0;
    }

    bool hasBaseOrIndexReg() const {
      return IndexReg.getNode() != 0 || Base_Reg.getNode() != 0;
    }

    /// isRIPRelative - Return true if this addressing mode is already RIP
    /// relative.
    bool isRIPRelative() const {
      if (BaseType != RegBase) return false;
      if (RegisterSDNode *RegNode =
            dyn_cast_or_null<RegisterSDNode>(Base_Reg.getNode()))
        return RegNode->getReg() == X86::RIP;
      return false;
    }

    void setBaseReg(SDValue Reg) {
      BaseType = RegBase;
      Base_Reg = Reg;
    }

#if !defined(NDEBUG) || defined(LLVM_ENABLE_DUMP)
    void dump() {
      dbgs() << "X86ISelAddressMode " << this << '\n';
      dbgs() << "Base_Reg ";
      if (Base_Reg.getNode() != 0)
        Base_Reg.getNode()->dump();
      else
        dbgs() << "nul";
      dbgs() << " Base.FrameIndex " << Base_FrameIndex << '\n'
             << " Scale" << Scale << '\n'
             << "IndexReg ";
      if (IndexReg.getNode() != 0)
        IndexReg.getNode()->dump();
      else
        dbgs() << "nul";
      dbgs() << " Disp " << Disp << '\n'
             << "GV ";
      if (GV)
        GV->dump();
      else
        dbgs() << "nul";
      dbgs() << " CP ";
      if (CP)
        CP->dump();
      else
        dbgs() << "nul";
      dbgs() << '\n'
             << "ES ";
      if (ES)
        dbgs() << ES;
      else
        dbgs() << "nul";
      dbgs() << " JT" << JT << " Align" << Align << '\n';
    }
#endif
  };
}

namespace {
  //===--------------------------------------------------------------------===//
  /// ISel - X86 specific code to select X86 machine instructions for
  /// SelectionDAG operations.
  ///
  class X86DAGToDAGISel : public SelectionDAGISel {
    /// X86Lowering - This object fully describes how to lower LLVM code to an
    /// X86-specific SelectionDAG.
    const X86TargetLowering &X86Lowering;

    /// Subtarget - Keep a pointer to the X86Subtarget around so that we can
    /// make the right decision when generating code for different targets.
    const X86Subtarget *Subtarget;

    /// OptForSize - If true, selector should try to optimize for code size
    /// instead of performance.
    bool OptForSize;

  public:
    explicit X86DAGToDAGISel(X86TargetMachine &tm, CodeGenOpt::Level OptLevel)
      : SelectionDAGISel(tm, OptLevel),
        X86Lowering(*tm.getTargetLowering()),
        Subtarget(&tm.getSubtarget<X86Subtarget>()),
        OptForSize(false) {}

    virtual const char *getPassName() const {
      return "X86 DAG->DAG Instruction Selection";
    }

    virtual void EmitFunctionEntryCode();

    virtual bool IsProfitableToFold(SDValue N, SDNode *U, SDNode *Root) const;

    virtual void PreprocessISelDAG();

    inline bool immSext8(SDNode *N) const {
      return isInt<8>(cast<ConstantSDNode>(N)->getSExtValue());
    }

    // i64immSExt32 predicate - True if the 64-bit immediate fits in a 32-bit
    // sign extended field.
    inline bool i64immSExt32(SDNode *N) const {
      uint64_t v = cast<ConstantSDNode>(N)->getZExtValue();
      return (int64_t)v == (int32_t)v;
    }

// Include the pieces autogenerated from the target description.
#include "X86GenDAGISel.inc"

  private:
    SDNode *Select(SDNode *N);
    SDNode *SelectGather(SDNode *N, unsigned Opc);
    SDNode *SelectAtomic64(SDNode *Node, unsigned Opc);
    SDNode *SelectAtomicLoadArith(SDNode *Node, EVT NVT);

    bool FoldOffsetIntoAddress(uint64_t Offset, X86ISelAddressMode &AM);
    bool MatchLoadInAddress(LoadSDNode *N, X86ISelAddressMode &AM);
    bool MatchWrapper(SDValue N, X86ISelAddressMode &AM);
    bool MatchAddress(SDValue N, X86ISelAddressMode &AM);
    bool MatchAddressRecursively(SDValue N, X86ISelAddressMode &AM,
                                 unsigned Depth);
    bool MatchAddressBase(SDValue N, X86ISelAddressMode &AM);
    bool SelectAddr(SDNode *Parent, SDValue N, SDValue &Base,
                    SDValue &Scale, SDValue &Index, SDValue &Disp,
                    SDValue &Segment);
    bool SelectLEAAddr(SDValue N, SDValue &Base,
                       SDValue &Scale, SDValue &Index, SDValue &Disp,
                       SDValue &Segment);
    bool SelectTLSADDRAddr(SDValue N, SDValue &Base,
                           SDValue &Scale, SDValue &Index, SDValue &Disp,
                           SDValue &Segment);
    bool SelectScalarSSELoad(SDNode *Root, SDValue N,
                             SDValue &Base, SDValue &Scale,
                             SDValue &Index, SDValue &Disp,
                             SDValue &Segment,
                             SDValue &NodeWithChain);
    // @LOCALMOD-BEGIN
    void LegalizeAddressingModeForNaCl(SDValue N, X86ISelAddressMode &AM);
    // @LOCALMOD-END


    bool TryFoldLoad(SDNode *P, SDValue N,
                     SDValue &Base, SDValue &Scale,
                     SDValue &Index, SDValue &Disp,
                     SDValue &Segment);

    /// SelectInlineAsmMemoryOperand - Implement addressing mode selection for
    /// inline asm expressions.
    virtual bool SelectInlineAsmMemoryOperand(const SDValue &Op,
                                              char ConstraintCode,
                                              std::vector<SDValue> &OutOps);

    void EmitSpecialCodeForMain(MachineBasicBlock *BB, MachineFrameInfo *MFI);

    inline void getAddressOperands(X86ISelAddressMode &AM, SDValue &Base,
                                   SDValue &Scale, SDValue &Index,
                                   SDValue &Disp, SDValue &Segment) {
      EVT MemOpVT = Subtarget->is64Bit() ? MVT::i64 : MVT::i32;  // @LOCALMOD
      Base  = (AM.BaseType == X86ISelAddressMode::FrameIndexBase) ?
        CurDAG->getTargetFrameIndex(AM.Base_FrameIndex, MemOpVT) : // @LOCALMOD
        AM.Base_Reg;
      Scale = getI8Imm(AM.Scale);
      Index = AM.IndexReg;
      // These are 32-bit even in 64-bit mode since RIP relative offset
      // is 32-bit.
      if (AM.GV)
        Disp = CurDAG->getTargetGlobalAddress(AM.GV, DebugLoc(),
                                              MVT::i32, AM.Disp,
                                              AM.SymbolFlags);
      else if (AM.CP)
        Disp = CurDAG->getTargetConstantPool(AM.CP, MVT::i32,
                                             AM.Align, AM.Disp, AM.SymbolFlags);
      else if (AM.ES) {
        assert(!AM.Disp && "Non-zero displacement is ignored with ES.");
        Disp = CurDAG->getTargetExternalSymbol(AM.ES, MVT::i32, AM.SymbolFlags);
      } else if (AM.JT != -1) {
        assert(!AM.Disp && "Non-zero displacement is ignored with JT.");
        Disp = CurDAG->getTargetJumpTable(AM.JT, MVT::i32, AM.SymbolFlags);
      } else if (AM.BlockAddr)
        Disp = CurDAG->getTargetBlockAddress(AM.BlockAddr, MVT::i32, AM.Disp,
                                             AM.SymbolFlags);
      else
        Disp = CurDAG->getTargetConstant(AM.Disp, MVT::i32);

      if (AM.Segment.getNode())
        Segment = AM.Segment;
      else
        Segment = CurDAG->getRegister(0, MVT::i32);
    }

    /// getI8Imm - Return a target constant with the specified value, of type
    /// i8.
    inline SDValue getI8Imm(unsigned Imm) {
      return CurDAG->getTargetConstant(Imm, MVT::i8);
    }

    /// getI32Imm - Return a target constant with the specified value, of type
    /// i32.
    inline SDValue getI32Imm(unsigned Imm) {
      return CurDAG->getTargetConstant(Imm, MVT::i32);
    }

    /// getGlobalBaseReg - Return an SDNode that returns the value of
    /// the global base register. Output instructions required to
    /// initialize the global base register, if necessary.
    ///
    SDNode *getGlobalBaseReg();

    /// getTargetMachine - Return a reference to the TargetMachine, casted
    /// to the target-specific type.
    const X86TargetMachine &getTargetMachine() const {
      return static_cast<const X86TargetMachine &>(TM);
    }

    /// getInstrInfo - Return a reference to the TargetInstrInfo, casted
    /// to the target-specific type.
    const X86InstrInfo *getInstrInfo() const {
      return getTargetMachine().getInstrInfo();
    }

    // @LOCALMOD-START
    bool selectingMemOp;
    bool RestrictUseOfBaseReg() {
      return selectingMemOp && Subtarget->isTargetNaCl64();
    }
    // @LOCALMOD-END


  };
}


bool
X86DAGToDAGISel::IsProfitableToFold(SDValue N, SDNode *U, SDNode *Root) const {
  if (OptLevel == CodeGenOpt::None) return false;

  if (!N.hasOneUse())
    return false;

  if (N.getOpcode() != ISD::LOAD)
    return true;

  // If N is a load, do additional profitability checks.
  if (U == Root) {
    switch (U->getOpcode()) {
    default: break;
    case X86ISD::ADD:
    case X86ISD::SUB:
    case X86ISD::AND:
    case X86ISD::XOR:
    case X86ISD::OR:
    case ISD::ADD:
    case ISD::ADDC:
    case ISD::ADDE:
    case ISD::AND:
    case ISD::OR:
    case ISD::XOR: {
      SDValue Op1 = U->getOperand(1);

      // If the other operand is a 8-bit immediate we should fold the immediate
      // instead. This reduces code size.
      // e.g.
      // movl 4(%esp), %eax
      // addl $4, %eax
      // vs.
      // movl $4, %eax
      // addl 4(%esp), %eax
      // The former is 2 bytes shorter. In case where the increment is 1, then
      // the saving can be 4 bytes (by using incl %eax).
      if (ConstantSDNode *Imm = dyn_cast<ConstantSDNode>(Op1))
        if (Imm->getAPIntValue().isSignedIntN(8))
          return false;

      // If the other operand is a TLS address, we should fold it instead.
      // This produces
      // movl    %gs:0, %eax
      // leal    i@NTPOFF(%eax), %eax
      // instead of
      // movl    $i@NTPOFF, %eax
      // addl    %gs:0, %eax
      // if the block also has an access to a second TLS address this will save
      // a load.
      // FIXME: This is probably also true for non TLS addresses.
      if (Op1.getOpcode() == X86ISD::Wrapper) {
        SDValue Val = Op1.getOperand(0);
        if (Val.getOpcode() == ISD::TargetGlobalTLSAddress)
          return false;
      }
    }
    }
  }

  return true;
}

/// MoveBelowCallOrigChain - Replace the original chain operand of the call with
/// load's chain operand and move load below the call's chain operand.
static void MoveBelowOrigChain(SelectionDAG *CurDAG, SDValue Load,
                               SDValue Call, SDValue OrigChain) {
  SmallVector<SDValue, 8> Ops;
  SDValue Chain = OrigChain.getOperand(0);
  if (Chain.getNode() == Load.getNode())
    Ops.push_back(Load.getOperand(0));
  else {
    assert(Chain.getOpcode() == ISD::TokenFactor &&
           "Unexpected chain operand");
    for (unsigned i = 0, e = Chain.getNumOperands(); i != e; ++i)
      if (Chain.getOperand(i).getNode() == Load.getNode())
        Ops.push_back(Load.getOperand(0));
      else
        Ops.push_back(Chain.getOperand(i));
    SDValue NewChain =
      CurDAG->getNode(ISD::TokenFactor, Load.getDebugLoc(),
                      MVT::Other, &Ops[0], Ops.size());
    Ops.clear();
    Ops.push_back(NewChain);
  }
  for (unsigned i = 1, e = OrigChain.getNumOperands(); i != e; ++i)
    Ops.push_back(OrigChain.getOperand(i));
  CurDAG->UpdateNodeOperands(OrigChain.getNode(), &Ops[0], Ops.size());
  CurDAG->UpdateNodeOperands(Load.getNode(), Call.getOperand(0),
                             Load.getOperand(1), Load.getOperand(2));

  unsigned NumOps = Call.getNode()->getNumOperands();
  Ops.clear();
  Ops.push_back(SDValue(Load.getNode(), 1));
  for (unsigned i = 1, e = NumOps; i != e; ++i)
    Ops.push_back(Call.getOperand(i));
  CurDAG->UpdateNodeOperands(Call.getNode(), &Ops[0], NumOps);
}

/// isCalleeLoad - Return true if call address is a load and it can be
/// moved below CALLSEQ_START and the chains leading up to the call.
/// Return the CALLSEQ_START by reference as a second output.
/// In the case of a tail call, there isn't a callseq node between the call
/// chain and the load.
static bool isCalleeLoad(SDValue Callee, SDValue &Chain, bool HasCallSeq) {
  // The transformation is somewhat dangerous if the call's chain was glued to
  // the call. After MoveBelowOrigChain the load is moved between the call and
  // the chain, this can create a cycle if the load is not folded. So it is
  // *really* important that we are sure the load will be folded.
  if (Callee.getNode() == Chain.getNode() || !Callee.hasOneUse())
    return false;
  LoadSDNode *LD = dyn_cast<LoadSDNode>(Callee.getNode());
  if (!LD ||
      LD->isVolatile() ||
      LD->getAddressingMode() != ISD::UNINDEXED ||
      LD->getExtensionType() != ISD::NON_EXTLOAD)
    return false;

  // Now let's find the callseq_start.
  while (HasCallSeq && Chain.getOpcode() != ISD::CALLSEQ_START) {
    if (!Chain.hasOneUse())
      return false;
    Chain = Chain.getOperand(0);
  }

  if (!Chain.getNumOperands())
    return false;
  // Since we are not checking for AA here, conservatively abort if the chain
  // writes to memory. It's not safe to move the callee (a load) across a store.
  if (isa<MemSDNode>(Chain.getNode()) &&
      cast<MemSDNode>(Chain.getNode())->writeMem())
    return false;
  if (Chain.getOperand(0).getNode() == Callee.getNode())
    return true;
  if (Chain.getOperand(0).getOpcode() == ISD::TokenFactor &&
      Callee.getValue(1).isOperandOf(Chain.getOperand(0).getNode()) &&
      Callee.getValue(1).hasOneUse())
    return true;
  return false;
}

void X86DAGToDAGISel::PreprocessISelDAG() {
  // OptForSize is used in pattern predicates that isel is matching.
  OptForSize = MF->getFunction()->getAttributes().
    hasAttribute(AttributeSet::FunctionIndex, Attribute::OptimizeForSize);

  for (SelectionDAG::allnodes_iterator I = CurDAG->allnodes_begin(),
       E = CurDAG->allnodes_end(); I != E; ) {
    SDNode *N = I++;  // Preincrement iterator to avoid invalidation issues.

    if (OptLevel != CodeGenOpt::None &&
<<<<<<< HEAD
        !Subtarget->isTargetNaCl() &&   // @LOCALMOD: We can't fold load/call
        (N->getOpcode() == X86ISD::CALL ||
=======
        // Only does this when target favors doesn't favor register indirect
        // call.
        ((N->getOpcode() == X86ISD::CALL && !Subtarget->callRegIndirect()) ||
>>>>>>> 7dfcb84f
         (N->getOpcode() == X86ISD::TC_RETURN &&
          // Only does this if load can be folded into TC_RETURN.
          (Subtarget->is64Bit() ||
           getTargetMachine().getRelocationModel() != Reloc::PIC_)))) {
      /// Also try moving call address load from outside callseq_start to just
      /// before the call to allow it to be folded.
      ///
      ///     [Load chain]
      ///         ^
      ///         |
      ///       [Load]
      ///       ^    ^
      ///       |    |
      ///      /      \--
      ///     /          |
      ///[CALLSEQ_START] |
      ///     ^          |
      ///     |          |
      /// [LOAD/C2Reg]   |
      ///     |          |
      ///      \        /
      ///       \      /
      ///       [CALL]
      bool HasCallSeq = N->getOpcode() == X86ISD::CALL;
      SDValue Chain = N->getOperand(0);
      SDValue Load  = N->getOperand(1);
      if (!isCalleeLoad(Load, Chain, HasCallSeq))
        continue;
      MoveBelowOrigChain(CurDAG, Load, SDValue(N, 0), Chain);
      ++NumLoadMoved;
      continue;
    }

    // Lower fpround and fpextend nodes that target the FP stack to be store and
    // load to the stack.  This is a gross hack.  We would like to simply mark
    // these as being illegal, but when we do that, legalize produces these when
    // it expands calls, then expands these in the same legalize pass.  We would
    // like dag combine to be able to hack on these between the call expansion
    // and the node legalization.  As such this pass basically does "really
    // late" legalization of these inline with the X86 isel pass.
    // FIXME: This should only happen when not compiled with -O0.
    if (N->getOpcode() != ISD::FP_ROUND && N->getOpcode() != ISD::FP_EXTEND)
      continue;

    EVT SrcVT = N->getOperand(0).getValueType();
    EVT DstVT = N->getValueType(0);

    // If any of the sources are vectors, no fp stack involved.
    if (SrcVT.isVector() || DstVT.isVector())
      continue;

    // If the source and destination are SSE registers, then this is a legal
    // conversion that should not be lowered.
    bool SrcIsSSE = X86Lowering.isScalarFPTypeInSSEReg(SrcVT);
    bool DstIsSSE = X86Lowering.isScalarFPTypeInSSEReg(DstVT);
    if (SrcIsSSE && DstIsSSE)
      continue;

    if (!SrcIsSSE && !DstIsSSE) {
      // If this is an FPStack extension, it is a noop.
      if (N->getOpcode() == ISD::FP_EXTEND)
        continue;
      // If this is a value-preserving FPStack truncation, it is a noop.
      if (N->getConstantOperandVal(1))
        continue;
    }

    // Here we could have an FP stack truncation or an FPStack <-> SSE convert.
    // FPStack has extload and truncstore.  SSE can fold direct loads into other
    // operations.  Based on this, decide what we want to do.
    EVT MemVT;
    if (N->getOpcode() == ISD::FP_ROUND)
      MemVT = DstVT;  // FP_ROUND must use DstVT, we can't do a 'trunc load'.
    else
      MemVT = SrcIsSSE ? SrcVT : DstVT;

    SDValue MemTmp = CurDAG->CreateStackTemporary(MemVT);
    DebugLoc dl = N->getDebugLoc();

    // FIXME: optimize the case where the src/dest is a load or store?
    SDValue Store = CurDAG->getTruncStore(CurDAG->getEntryNode(), dl,
                                          N->getOperand(0),
                                          MemTmp, MachinePointerInfo(), MemVT,
                                          false, false, 0);
    SDValue Result = CurDAG->getExtLoad(ISD::EXTLOAD, dl, DstVT, Store, MemTmp,
                                        MachinePointerInfo(),
                                        MemVT, false, false, 0);

    // We're about to replace all uses of the FP_ROUND/FP_EXTEND with the
    // extload we created.  This will cause general havok on the dag because
    // anything below the conversion could be folded into other existing nodes.
    // To avoid invalidating 'I', back it up to the convert node.
    --I;
    CurDAG->ReplaceAllUsesOfValueWith(SDValue(N, 0), Result);

    // Now that we did that, the node is dead.  Increment the iterator to the
    // next node to process, then delete N.
    ++I;
    CurDAG->DeleteNode(N);
  }
}


/// EmitSpecialCodeForMain - Emit any code that needs to be executed only in
/// the main function.
void X86DAGToDAGISel::EmitSpecialCodeForMain(MachineBasicBlock *BB,
                                             MachineFrameInfo *MFI) {
  const TargetInstrInfo *TII = TM.getInstrInfo();
  if (Subtarget->isTargetCygMing()) {
    unsigned CallOp =
      Subtarget->is64Bit() ? X86::CALL64pcrel32 : X86::CALLpcrel32;
    BuildMI(BB, DebugLoc(),
            TII->get(CallOp)).addExternalSymbol("__main");
  }
}

void X86DAGToDAGISel::EmitFunctionEntryCode() {
  // If this is main, emit special code for main.
  if (const Function *Fn = MF->getFunction())
    if (Fn->hasExternalLinkage() && Fn->getName() == "main")
      EmitSpecialCodeForMain(MF->begin(), MF->getFrameInfo());
}

static bool isDispSafeForFrameIndex(int64_t Val) {
  // On 64-bit platforms, we can run into an issue where a frame index
  // includes a displacement that, when added to the explicit displacement,
  // will overflow the displacement field. Assuming that the frame index
  // displacement fits into a 31-bit integer  (which is only slightly more
  // aggressive than the current fundamental assumption that it fits into
  // a 32-bit integer), a 31-bit disp should always be safe.
  return isInt<31>(Val);
}

bool X86DAGToDAGISel::FoldOffsetIntoAddress(uint64_t Offset,
                                            X86ISelAddressMode &AM) {
  int64_t Val = AM.Disp + Offset;
  CodeModel::Model M = TM.getCodeModel();
  if (Subtarget->is64Bit()) {
    if (!X86::isOffsetSuitableForCodeModel(Val, M,
                                           AM.hasSymbolicDisplacement()))
      return true;
    // In addition to the checks required for a register base, check that
    // we do not try to use an unsafe Disp with a frame index.
    if (AM.BaseType == X86ISelAddressMode::FrameIndexBase &&
        !isDispSafeForFrameIndex(Val))
      return true;
    // LOCALMOD-BEGIN
    // Do not fold large offsets into displacements.
    // Various constant folding and address-mode selections can result in
    // 32-bit operations (e.g. from GEP) getting folded into the displacement
    // and often results in a negative value in the index register
    // (see also LegalizeAddressModeForNaCl)
    else if (Subtarget->isTargetNaCl64() &&
             (AM.BaseType == X86ISelAddressMode::RegBase ||
              AM.BaseType == X86ISelAddressMode::FrameIndexBase) &&
             (Val > 65535 || Val < -65536) && selectingMemOp)
      return true;
    // LOCALMOD-END
  }
  AM.Disp = Val;
  return false;

}

bool X86DAGToDAGISel::MatchLoadInAddress(LoadSDNode *N, X86ISelAddressMode &AM){
  SDValue Address = N->getOperand(1);

  // @LOCALMOD-START
  // Disable this tls access optimization in Native Client, since
  // gs:0 (or fs:0 on X86-64) does not exactly contain its own address.
  if (Subtarget->isTargetNaCl()) {
    return true;
  }
  // @LOCALMOD-END
    
  // load gs:0 -> GS segment register.
  // load fs:0 -> FS segment register.
  //
  // This optimization is valid because the GNU TLS model defines that
  // gs:0 (or fs:0 on X86-64) contains its own address.
  // For more information see http://people.redhat.com/drepper/tls.pdf
  if (ConstantSDNode *C = dyn_cast<ConstantSDNode>(Address))
    if (C->getSExtValue() == 0 && AM.Segment.getNode() == 0 &&
        Subtarget->isTargetLinux())
      switch (N->getPointerInfo().getAddrSpace()) {
      case 256:
        AM.Segment = CurDAG->getRegister(X86::GS, MVT::i16);
        return false;
      case 257:
        AM.Segment = CurDAG->getRegister(X86::FS, MVT::i16);
        return false;
      }

  return true;
}

/// MatchWrapper - Try to match X86ISD::Wrapper and X86ISD::WrapperRIP nodes
/// into an addressing mode.  These wrap things that will resolve down into a
/// symbol reference.  If no match is possible, this returns true, otherwise it
/// returns false.
bool X86DAGToDAGISel::MatchWrapper(SDValue N, X86ISelAddressMode &AM) {
  // If the addressing mode already has a symbol as the displacement, we can
  // never match another symbol.
  if (AM.hasSymbolicDisplacement())
    return true;

  SDValue N0 = N.getOperand(0);
  CodeModel::Model M = TM.getCodeModel();

  // Handle X86-64 rip-relative addresses.  We check this before checking direct
  // folding because RIP is preferable to non-RIP accesses.
  if (Subtarget->is64Bit() && N.getOpcode() == X86ISD::WrapperRIP &&
      // Under X86-64 non-small code model, GV (and friends) are 64-bits, so
      // they cannot be folded into immediate fields.
      // FIXME: This can be improved for kernel and other models?
      (M == CodeModel::Small || M == CodeModel::Kernel)) {
    // Base and index reg must be 0 in order to use %rip as base.
    if (AM.hasBaseOrIndexReg())
      return true;
    if (GlobalAddressSDNode *G = dyn_cast<GlobalAddressSDNode>(N0)) {
      X86ISelAddressMode Backup = AM;
      AM.GV = G->getGlobal();
      AM.SymbolFlags = G->getTargetFlags();
      if (FoldOffsetIntoAddress(G->getOffset(), AM)) {
        AM = Backup;
        return true;
      }
    } else if (ConstantPoolSDNode *CP = dyn_cast<ConstantPoolSDNode>(N0)) {
      X86ISelAddressMode Backup = AM;
      AM.CP = CP->getConstVal();
      AM.Align = CP->getAlignment();
      AM.SymbolFlags = CP->getTargetFlags();
      if (FoldOffsetIntoAddress(CP->getOffset(), AM)) {
        AM = Backup;
        return true;
      }
    } else if (ExternalSymbolSDNode *S = dyn_cast<ExternalSymbolSDNode>(N0)) {
      AM.ES = S->getSymbol();
      AM.SymbolFlags = S->getTargetFlags();
    } else if (JumpTableSDNode *J = dyn_cast<JumpTableSDNode>(N0)) {
      AM.JT = J->getIndex();
      AM.SymbolFlags = J->getTargetFlags();
    } else if (BlockAddressSDNode *BA = dyn_cast<BlockAddressSDNode>(N0)) {
      X86ISelAddressMode Backup = AM;
      AM.BlockAddr = BA->getBlockAddress();
      AM.SymbolFlags = BA->getTargetFlags();
      if (FoldOffsetIntoAddress(BA->getOffset(), AM)) {
        AM = Backup;
        return true;
      }
    } else
      llvm_unreachable("Unhandled symbol reference node.");

    if (N.getOpcode() == X86ISD::WrapperRIP)
      AM.setBaseReg(CurDAG->getRegister(X86::RIP, MVT::i64));
    return false;
  }

  // Handle the case when globals fit in our immediate field: This is true for
  // X86-32 always and X86-64 when in -mcmodel=small mode.  In 64-bit
  // mode, this only applies to a non-RIP-relative computation.
  if (!Subtarget->is64Bit() ||
      M == CodeModel::Small || M == CodeModel::Kernel) {
    assert(N.getOpcode() != X86ISD::WrapperRIP &&
           "RIP-relative addressing already handled");
    if (GlobalAddressSDNode *G = dyn_cast<GlobalAddressSDNode>(N0)) {
      AM.GV = G->getGlobal();
      AM.Disp += G->getOffset();
      AM.SymbolFlags = G->getTargetFlags();
    } else if (ConstantPoolSDNode *CP = dyn_cast<ConstantPoolSDNode>(N0)) {
      AM.CP = CP->getConstVal();
      AM.Align = CP->getAlignment();
      AM.Disp += CP->getOffset();
      AM.SymbolFlags = CP->getTargetFlags();
    } else if (ExternalSymbolSDNode *S = dyn_cast<ExternalSymbolSDNode>(N0)) {
      AM.ES = S->getSymbol();
      AM.SymbolFlags = S->getTargetFlags();
    } else if (JumpTableSDNode *J = dyn_cast<JumpTableSDNode>(N0)) {
      AM.JT = J->getIndex();
      AM.SymbolFlags = J->getTargetFlags();
    } else if (BlockAddressSDNode *BA = dyn_cast<BlockAddressSDNode>(N0)) {
      AM.BlockAddr = BA->getBlockAddress();
      AM.Disp += BA->getOffset();
      AM.SymbolFlags = BA->getTargetFlags();
    } else
      llvm_unreachable("Unhandled symbol reference node.");
    return false;
  }

  return true;
}

/// MatchAddress - Add the specified node to the specified addressing mode,
/// returning true if it cannot be done.  This just pattern matches for the
/// addressing mode.
bool X86DAGToDAGISel::MatchAddress(SDValue N, X86ISelAddressMode &AM) {
  if (MatchAddressRecursively(N, AM, 0))
    return true;


  if (!RestrictUseOfBaseReg()) {   // @LOCALMOD
  // Post-processing: Convert lea(,%reg,2) to lea(%reg,%reg), which has
  // a smaller encoding and avoids a scaled-index.
  if (AM.Scale == 2 &&
      AM.BaseType == X86ISelAddressMode::RegBase &&
      AM.Base_Reg.getNode() == 0) {
    AM.Base_Reg = AM.IndexReg;
    AM.Scale = 1;
  }
  } // @LOCALMOD
  
  // Post-processing: Convert foo to foo(%rip), even in non-PIC mode,
  // because it has a smaller encoding.
  // TODO: Which other code models can use this?
  if (TM.getCodeModel() == CodeModel::Small &&
      Subtarget->is64Bit() &&
      AM.Scale == 1 &&
      AM.BaseType == X86ISelAddressMode::RegBase &&
      AM.Base_Reg.getNode() == 0 &&
      AM.IndexReg.getNode() == 0 &&
      AM.SymbolFlags == X86II::MO_NO_FLAG &&
      AM.hasSymbolicDisplacement())
    AM.Base_Reg = CurDAG->getRegister(X86::RIP, MVT::i64);

  return false;
}

// Insert a node into the DAG at least before the Pos node's position. This
// will reposition the node as needed, and will assign it a node ID that is <=
// the Pos node's ID. Note that this does *not* preserve the uniqueness of node
// IDs! The selection DAG must no longer depend on their uniqueness when this
// is used.
static void InsertDAGNode(SelectionDAG &DAG, SDValue Pos, SDValue N) {
  if (N.getNode()->getNodeId() == -1 ||
      N.getNode()->getNodeId() > Pos.getNode()->getNodeId()) {
    DAG.RepositionNode(Pos.getNode(), N.getNode());
    N.getNode()->setNodeId(Pos.getNode()->getNodeId());
  }
}

// Transform "(X >> (8-C1)) & C2" to "(X >> 8) & 0xff)" if safe. This
// allows us to convert the shift and and into an h-register extract and
// a scaled index. Returns false if the simplification is performed.
static bool FoldMaskAndShiftToExtract(SelectionDAG &DAG, SDValue N,
                                      uint64_t Mask,
                                      SDValue Shift, SDValue X,
                                      X86ISelAddressMode &AM) {
  if (Shift.getOpcode() != ISD::SRL ||
      !isa<ConstantSDNode>(Shift.getOperand(1)) ||
      !Shift.hasOneUse())
    return true;

  int ScaleLog = 8 - Shift.getConstantOperandVal(1);
  if (ScaleLog <= 0 || ScaleLog >= 4 ||
      Mask != (0xffu << ScaleLog))
    return true;

  EVT VT = N.getValueType();
  DebugLoc DL = N.getDebugLoc();
  SDValue Eight = DAG.getConstant(8, MVT::i8);
  SDValue NewMask = DAG.getConstant(0xff, VT);
  SDValue Srl = DAG.getNode(ISD::SRL, DL, VT, X, Eight);
  SDValue And = DAG.getNode(ISD::AND, DL, VT, Srl, NewMask);
  SDValue ShlCount = DAG.getConstant(ScaleLog, MVT::i8);
  SDValue Shl = DAG.getNode(ISD::SHL, DL, VT, And, ShlCount);

  // Insert the new nodes into the topological ordering. We must do this in
  // a valid topological ordering as nothing is going to go back and re-sort
  // these nodes. We continually insert before 'N' in sequence as this is
  // essentially a pre-flattened and pre-sorted sequence of nodes. There is no
  // hierarchy left to express.
  InsertDAGNode(DAG, N, Eight);
  InsertDAGNode(DAG, N, Srl);
  InsertDAGNode(DAG, N, NewMask);
  InsertDAGNode(DAG, N, And);
  InsertDAGNode(DAG, N, ShlCount);
  InsertDAGNode(DAG, N, Shl);
  DAG.ReplaceAllUsesWith(N, Shl);
  AM.IndexReg = And;
  AM.Scale = (1 << ScaleLog);
  return false;
}

// Transforms "(X << C1) & C2" to "(X & (C2>>C1)) << C1" if safe and if this
// allows us to fold the shift into this addressing mode. Returns false if the
// transform succeeded.
static bool FoldMaskedShiftToScaledMask(SelectionDAG &DAG, SDValue N,
                                        uint64_t Mask,
                                        SDValue Shift, SDValue X,
                                        X86ISelAddressMode &AM) {
  if (Shift.getOpcode() != ISD::SHL ||
      !isa<ConstantSDNode>(Shift.getOperand(1)))
    return true;

  // Not likely to be profitable if either the AND or SHIFT node has more
  // than one use (unless all uses are for address computation). Besides,
  // isel mechanism requires their node ids to be reused.
  if (!N.hasOneUse() || !Shift.hasOneUse())
    return true;

  // Verify that the shift amount is something we can fold.
  unsigned ShiftAmt = Shift.getConstantOperandVal(1);
  if (ShiftAmt != 1 && ShiftAmt != 2 && ShiftAmt != 3)
    return true;

  EVT VT = N.getValueType();
  DebugLoc DL = N.getDebugLoc();
  SDValue NewMask = DAG.getConstant(Mask >> ShiftAmt, VT);
  SDValue NewAnd = DAG.getNode(ISD::AND, DL, VT, X, NewMask);
  SDValue NewShift = DAG.getNode(ISD::SHL, DL, VT, NewAnd, Shift.getOperand(1));

  // Insert the new nodes into the topological ordering. We must do this in
  // a valid topological ordering as nothing is going to go back and re-sort
  // these nodes. We continually insert before 'N' in sequence as this is
  // essentially a pre-flattened and pre-sorted sequence of nodes. There is no
  // hierarchy left to express.
  InsertDAGNode(DAG, N, NewMask);
  InsertDAGNode(DAG, N, NewAnd);
  InsertDAGNode(DAG, N, NewShift);
  DAG.ReplaceAllUsesWith(N, NewShift);

  AM.Scale = 1 << ShiftAmt;
  AM.IndexReg = NewAnd;
  return false;
}

// Implement some heroics to detect shifts of masked values where the mask can
// be replaced by extending the shift and undoing that in the addressing mode
// scale. Patterns such as (shl (srl x, c1), c2) are canonicalized into (and
// (srl x, SHIFT), MASK) by DAGCombines that don't know the shl can be done in
// the addressing mode. This results in code such as:
//
//   int f(short *y, int *lookup_table) {
//     ...
//     return *y + lookup_table[*y >> 11];
//   }
//
// Turning into:
//   movzwl (%rdi), %eax
//   movl %eax, %ecx
//   shrl $11, %ecx
//   addl (%rsi,%rcx,4), %eax
//
// Instead of:
//   movzwl (%rdi), %eax
//   movl %eax, %ecx
//   shrl $9, %ecx
//   andl $124, %rcx
//   addl (%rsi,%rcx), %eax
//
// Note that this function assumes the mask is provided as a mask *after* the
// value is shifted. The input chain may or may not match that, but computing
// such a mask is trivial.
static bool FoldMaskAndShiftToScale(SelectionDAG &DAG, SDValue N,
                                    uint64_t Mask,
                                    SDValue Shift, SDValue X,
                                    X86ISelAddressMode &AM) {
  if (Shift.getOpcode() != ISD::SRL || !Shift.hasOneUse() ||
      !isa<ConstantSDNode>(Shift.getOperand(1)))
    return true;

  unsigned ShiftAmt = Shift.getConstantOperandVal(1);
  unsigned MaskLZ = CountLeadingZeros_64(Mask);
  unsigned MaskTZ = CountTrailingZeros_64(Mask);

  // The amount of shift we're trying to fit into the addressing mode is taken
  // from the trailing zeros of the mask.
  unsigned AMShiftAmt = MaskTZ;

  // There is nothing we can do here unless the mask is removing some bits.
  // Also, the addressing mode can only represent shifts of 1, 2, or 3 bits.
  if (AMShiftAmt <= 0 || AMShiftAmt > 3) return true;

  // We also need to ensure that mask is a continuous run of bits.
  if (CountTrailingOnes_64(Mask >> MaskTZ) + MaskTZ + MaskLZ != 64) return true;

  // Scale the leading zero count down based on the actual size of the value.
  // Also scale it down based on the size of the shift.
  MaskLZ -= (64 - X.getValueSizeInBits()) + ShiftAmt;

  // The final check is to ensure that any masked out high bits of X are
  // already known to be zero. Otherwise, the mask has a semantic impact
  // other than masking out a couple of low bits. Unfortunately, because of
  // the mask, zero extensions will be removed from operands in some cases.
  // This code works extra hard to look through extensions because we can
  // replace them with zero extensions cheaply if necessary.
  bool ReplacingAnyExtend = false;
  if (X.getOpcode() == ISD::ANY_EXTEND) {
    unsigned ExtendBits =
      X.getValueSizeInBits() - X.getOperand(0).getValueSizeInBits();
    // Assume that we'll replace the any-extend with a zero-extend, and
    // narrow the search to the extended value.
    X = X.getOperand(0);
    MaskLZ = ExtendBits > MaskLZ ? 0 : MaskLZ - ExtendBits;
    ReplacingAnyExtend = true;
  }
  APInt MaskedHighBits = APInt::getHighBitsSet(X.getValueSizeInBits(),
                                               MaskLZ);
  APInt KnownZero, KnownOne;
  DAG.ComputeMaskedBits(X, KnownZero, KnownOne);
  if (MaskedHighBits != KnownZero) return true;

  // We've identified a pattern that can be transformed into a single shift
  // and an addressing mode. Make it so.
  EVT VT = N.getValueType();
  if (ReplacingAnyExtend) {
    assert(X.getValueType() != VT);
    // We looked through an ANY_EXTEND node, insert a ZERO_EXTEND.
    SDValue NewX = DAG.getNode(ISD::ZERO_EXTEND, X.getDebugLoc(), VT, X);
    InsertDAGNode(DAG, N, NewX);
    X = NewX;
  }
  DebugLoc DL = N.getDebugLoc();
  SDValue NewSRLAmt = DAG.getConstant(ShiftAmt + AMShiftAmt, MVT::i8);
  SDValue NewSRL = DAG.getNode(ISD::SRL, DL, VT, X, NewSRLAmt);
  SDValue NewSHLAmt = DAG.getConstant(AMShiftAmt, MVT::i8);
  SDValue NewSHL = DAG.getNode(ISD::SHL, DL, VT, NewSRL, NewSHLAmt);

  // Insert the new nodes into the topological ordering. We must do this in
  // a valid topological ordering as nothing is going to go back and re-sort
  // these nodes. We continually insert before 'N' in sequence as this is
  // essentially a pre-flattened and pre-sorted sequence of nodes. There is no
  // hierarchy left to express.
  InsertDAGNode(DAG, N, NewSRLAmt);
  InsertDAGNode(DAG, N, NewSRL);
  InsertDAGNode(DAG, N, NewSHLAmt);
  InsertDAGNode(DAG, N, NewSHL);
  DAG.ReplaceAllUsesWith(N, NewSHL);

  AM.Scale = 1 << AMShiftAmt;
  AM.IndexReg = NewSRL;
  return false;
}

bool X86DAGToDAGISel::MatchAddressRecursively(SDValue N, X86ISelAddressMode &AM,
                                              unsigned Depth) {
  DebugLoc dl = N.getDebugLoc();
  DEBUG({
      dbgs() << "MatchAddress: ";
      AM.dump();
    });
  // Limit recursion.
  if (Depth > 5)
    return MatchAddressBase(N, AM);

  // If this is already a %rip relative address, we can only merge immediates
  // into it.  Instead of handling this in every case, we handle it here.
  // RIP relative addressing: %rip + 32-bit displacement!
  if (AM.isRIPRelative()) {
    // FIXME: JumpTable and ExternalSymbol address currently don't like
    // displacements.  It isn't very important, but this should be fixed for
    // consistency.
    if (!AM.ES && AM.JT != -1) return true;

    if (ConstantSDNode *Cst = dyn_cast<ConstantSDNode>(N))
      if (!FoldOffsetIntoAddress(Cst->getSExtValue(), AM))
        return false;
    return true;
  }

  switch (N.getOpcode()) {
  default: break;
  case ISD::Constant: {
    uint64_t Val = cast<ConstantSDNode>(N)->getSExtValue();
    if (!FoldOffsetIntoAddress(Val, AM))
      return false;
    break;
  }

  case X86ISD::Wrapper:
  case X86ISD::WrapperRIP:
    if (!MatchWrapper(N, AM))
      return false;
    break;

  case ISD::LOAD:
    if (!MatchLoadInAddress(cast<LoadSDNode>(N), AM))
      return false;
    break;

  case ISD::FrameIndex:
    if (AM.BaseType == X86ISelAddressMode::RegBase &&
        AM.Base_Reg.getNode() == 0 &&
        (!Subtarget->is64Bit() || isDispSafeForFrameIndex(AM.Disp))) {
      AM.BaseType = X86ISelAddressMode::FrameIndexBase;
      AM.Base_FrameIndex = cast<FrameIndexSDNode>(N)->getIndex();
      return false;
    }
    break;

  case ISD::SHL:
    if (AM.IndexReg.getNode() != 0 || AM.Scale != 1)
      break;

    if (ConstantSDNode
          *CN = dyn_cast<ConstantSDNode>(N.getNode()->getOperand(1))) {
      unsigned Val = CN->getZExtValue();
      // Note that we handle x<<1 as (,x,2) rather than (x,x) here so
      // that the base operand remains free for further matching. If
      // the base doesn't end up getting used, a post-processing step
      // in MatchAddress turns (,x,2) into (x,x), which is cheaper.
      if (Val == 1 || Val == 2 || Val == 3) {
        AM.Scale = 1 << Val;
        SDValue ShVal = N.getNode()->getOperand(0);

        // Okay, we know that we have a scale by now.  However, if the scaled
        // value is an add of something and a constant, we can fold the
        // constant into the disp field here.
        if (CurDAG->isBaseWithConstantOffset(ShVal)) {
          AM.IndexReg = ShVal.getNode()->getOperand(0);
          ConstantSDNode *AddVal =
            cast<ConstantSDNode>(ShVal.getNode()->getOperand(1));
          uint64_t Disp = (uint64_t)AddVal->getSExtValue() << Val;
          if (!FoldOffsetIntoAddress(Disp, AM))
            return false;
        }

        AM.IndexReg = ShVal;
        return false;
      }
    }
    break;

  case ISD::SRL: {
    // Scale must not be used already.
    if (AM.IndexReg.getNode() != 0 || AM.Scale != 1) break;

    SDValue And = N.getOperand(0);
    if (And.getOpcode() != ISD::AND) break;
    SDValue X = And.getOperand(0);

    // We only handle up to 64-bit values here as those are what matter for
    // addressing mode optimizations.
    if (X.getValueSizeInBits() > 64) break;

    // The mask used for the transform is expected to be post-shift, but we
    // found the shift first so just apply the shift to the mask before passing
    // it down.
    if (!isa<ConstantSDNode>(N.getOperand(1)) ||
        !isa<ConstantSDNode>(And.getOperand(1)))
      break;
    uint64_t Mask = And.getConstantOperandVal(1) >> N.getConstantOperandVal(1);

    // Try to fold the mask and shift into the scale, and return false if we
    // succeed.
    if (!FoldMaskAndShiftToScale(*CurDAG, N, Mask, N, X, AM))
      return false;
    break;
  }

  case ISD::SMUL_LOHI:
  case ISD::UMUL_LOHI:
    // A mul_lohi where we need the low part can be folded as a plain multiply.
    if (N.getResNo() != 0) break;
    // FALL THROUGH
  case ISD::MUL:
  case X86ISD::MUL_IMM:
    // @LOCALMOD
    if (!RestrictUseOfBaseReg()) {
    // X*[3,5,9] -> X+X*[2,4,8]
    if (AM.BaseType == X86ISelAddressMode::RegBase &&
        AM.Base_Reg.getNode() == 0 &&
        AM.IndexReg.getNode() == 0) {
      if (ConstantSDNode
            *CN = dyn_cast<ConstantSDNode>(N.getNode()->getOperand(1)))
        if (CN->getZExtValue() == 3 || CN->getZExtValue() == 5 ||
            CN->getZExtValue() == 9) {
          AM.Scale = unsigned(CN->getZExtValue())-1;

          SDValue MulVal = N.getNode()->getOperand(0);
          SDValue Reg;

          // Okay, we know that we have a scale by now.  However, if the scaled
          // value is an add of something and a constant, we can fold the
          // constant into the disp field here.
          if (MulVal.getNode()->getOpcode() == ISD::ADD && MulVal.hasOneUse() &&
              isa<ConstantSDNode>(MulVal.getNode()->getOperand(1))) {
            Reg = MulVal.getNode()->getOperand(0);
            ConstantSDNode *AddVal =
              cast<ConstantSDNode>(MulVal.getNode()->getOperand(1));
            uint64_t Disp = AddVal->getSExtValue() * CN->getZExtValue();
            if (FoldOffsetIntoAddress(Disp, AM))
              Reg = N.getNode()->getOperand(0);
          } else {
            Reg = N.getNode()->getOperand(0);
          }

          AM.IndexReg = AM.Base_Reg = Reg;
          return false;
        }
    }
    } // @LOCALMOD
    break;

  case ISD::SUB: {
    // Given A-B, if A can be completely folded into the address and
    // the index field with the index field unused, use -B as the index.
    // This is a win if a has multiple parts that can be folded into
    // the address. Also, this saves a mov if the base register has
    // other uses, since it avoids a two-address sub instruction, however
    // it costs an additional mov if the index register has other uses.

    // Add an artificial use to this node so that we can keep track of
    // it if it gets CSE'd with a different node.
    HandleSDNode Handle(N);

    // Test if the LHS of the sub can be folded.
    X86ISelAddressMode Backup = AM;
    if (MatchAddressRecursively(N.getNode()->getOperand(0), AM, Depth+1)) {
      AM = Backup;
      break;
    }
    // Test if the index field is free for use.
    if (AM.IndexReg.getNode() || AM.isRIPRelative()) {
      AM = Backup;
      break;
    }

    int Cost = 0;
    SDValue RHS = Handle.getValue().getNode()->getOperand(1);
    // If the RHS involves a register with multiple uses, this
    // transformation incurs an extra mov, due to the neg instruction
    // clobbering its operand.
    if (!RHS.getNode()->hasOneUse() ||
        RHS.getNode()->getOpcode() == ISD::CopyFromReg ||
        RHS.getNode()->getOpcode() == ISD::TRUNCATE ||
        RHS.getNode()->getOpcode() == ISD::ANY_EXTEND ||
        (RHS.getNode()->getOpcode() == ISD::ZERO_EXTEND &&
         RHS.getNode()->getOperand(0).getValueType() == MVT::i32))
      ++Cost;
    // If the base is a register with multiple uses, this
    // transformation may save a mov.
    if ((AM.BaseType == X86ISelAddressMode::RegBase &&
         AM.Base_Reg.getNode() &&
         !AM.Base_Reg.getNode()->hasOneUse()) ||
        AM.BaseType == X86ISelAddressMode::FrameIndexBase)
      --Cost;
    // If the folded LHS was interesting, this transformation saves
    // address arithmetic.
    if ((AM.hasSymbolicDisplacement() && !Backup.hasSymbolicDisplacement()) +
        ((AM.Disp != 0) && (Backup.Disp == 0)) +
        (AM.Segment.getNode() && !Backup.Segment.getNode()) >= 2)
      --Cost;
    // If it doesn't look like it may be an overall win, don't do it.
    if (Cost >= 0) {
      AM = Backup;
      break;
    }

    // Ok, the transformation is legal and appears profitable. Go for it.
    SDValue Zero = CurDAG->getConstant(0, N.getValueType());
    SDValue Neg = CurDAG->getNode(ISD::SUB, dl, N.getValueType(), Zero, RHS);
    AM.IndexReg = Neg;
    AM.Scale = 1;

    // Insert the new nodes into the topological ordering.
    InsertDAGNode(*CurDAG, N, Zero);
    InsertDAGNode(*CurDAG, N, Neg);
    return false;
  }

  case ISD::ADD: {
    // Add an artificial use to this node so that we can keep track of
    // it if it gets CSE'd with a different node.
    HandleSDNode Handle(N);

    X86ISelAddressMode Backup = AM;
    if (!MatchAddressRecursively(N.getOperand(0), AM, Depth+1) &&
        !MatchAddressRecursively(Handle.getValue().getOperand(1), AM, Depth+1))
      return false;
    AM = Backup;

    // Try again after commuting the operands.
    if (!MatchAddressRecursively(Handle.getValue().getOperand(1), AM, Depth+1)&&
        !MatchAddressRecursively(Handle.getValue().getOperand(0), AM, Depth+1))
      return false;
    AM = Backup;

    if (!RestrictUseOfBaseReg()) { // @LOCALMOD
    // If we couldn't fold both operands into the address at the same time,
    // see if we can just put each operand into a register and fold at least
    // the add.
    if (AM.BaseType == X86ISelAddressMode::RegBase &&
        !AM.Base_Reg.getNode() &&
        !AM.IndexReg.getNode()) {
      N = Handle.getValue();
      AM.Base_Reg = N.getOperand(0);
      AM.IndexReg = N.getOperand(1);
      AM.Scale = 1;
      return false;
    }
    } // @LOCALMOD
    N = Handle.getValue();
    break;
  }

  case ISD::OR:
    // Handle "X | C" as "X + C" iff X is known to have C bits clear.
    if (CurDAG->isBaseWithConstantOffset(N)) {
      X86ISelAddressMode Backup = AM;
      ConstantSDNode *CN = cast<ConstantSDNode>(N.getOperand(1));

      // Start with the LHS as an addr mode.
      if (!MatchAddressRecursively(N.getOperand(0), AM, Depth+1) &&
          !FoldOffsetIntoAddress(CN->getSExtValue(), AM))
        return false;
      AM = Backup;
    }
    break;

  case ISD::AND: {
    // Perform some heroic transforms on an and of a constant-count shift
    // with a constant to enable use of the scaled offset field.

    // Scale must not be used already.
    if (AM.IndexReg.getNode() != 0 || AM.Scale != 1) break;

    SDValue Shift = N.getOperand(0);
    if (Shift.getOpcode() != ISD::SRL && Shift.getOpcode() != ISD::SHL) break;
    SDValue X = Shift.getOperand(0);

    // We only handle up to 64-bit values here as those are what matter for
    // addressing mode optimizations.
    if (X.getValueSizeInBits() > 64) break;

    if (!isa<ConstantSDNode>(N.getOperand(1)))
      break;
    uint64_t Mask = N.getConstantOperandVal(1);

    // Try to fold the mask and shift into an extract and scale.
    if (!FoldMaskAndShiftToExtract(*CurDAG, N, Mask, Shift, X, AM))
      return false;

    // Try to fold the mask and shift directly into the scale.
    if (!FoldMaskAndShiftToScale(*CurDAG, N, Mask, Shift, X, AM))
      return false;

    // Try to swap the mask and shift to place shifts which can be done as
    // a scale on the outside of the mask.
    if (!FoldMaskedShiftToScaledMask(*CurDAG, N, Mask, Shift, X, AM))
      return false;
    break;
  }
  }

  return MatchAddressBase(N, AM);
}

/// MatchAddressBase - Helper for MatchAddress. Add the specified node to the
/// specified addressing mode without any further recursion.
bool X86DAGToDAGISel::MatchAddressBase(SDValue N, X86ISelAddressMode &AM) {
  if (RestrictUseOfBaseReg()) { // @LOCALMOD
    if (AM.IndexReg.getNode() == 0) {
      AM.IndexReg = N;
      AM.Scale = 1;
      return false;
    }
    return true;
  } // @LOCALMOD
// Is the base register already occupied?
  if (AM.BaseType != X86ISelAddressMode::RegBase || AM.Base_Reg.getNode()) {
    // If so, check to see if the scale index register is set.
    if (AM.IndexReg.getNode() == 0) {
      AM.IndexReg = N;
      AM.Scale = 1;
      return false;
    }

    // Otherwise, we cannot select it.
    return true;
  }

  // Default, generate it as a register.
  AM.BaseType = X86ISelAddressMode::RegBase;
  AM.Base_Reg = N;
  return false;
}

/// SelectAddr - returns true if it is able pattern match an addressing mode.
/// It returns the operands which make up the maximal addressing mode it can
/// match by reference.
///
/// Parent is the parent node of the addr operand that is being matched.  It
/// is always a load, store, atomic node, or null.  It is only null when
/// checking memory operands for inline asm nodes.
bool X86DAGToDAGISel::SelectAddr(SDNode *Parent, SDValue N, SDValue &Base,
                                 SDValue &Scale, SDValue &Index,
                                 SDValue &Disp, SDValue &Segment) {
  X86ISelAddressMode AM;
  // @LOCALMOD
  selectingMemOp = true;

  if (Parent &&
      // This list of opcodes are all the nodes that have an "addr:$ptr" operand
      // that are not a MemSDNode, and thus don't have proper addrspace info.
      Parent->getOpcode() != ISD::INTRINSIC_W_CHAIN && // unaligned loads, fixme
      Parent->getOpcode() != ISD::INTRINSIC_VOID && // nontemporal stores
      Parent->getOpcode() != X86ISD::TLSCALL && // Fixme
      Parent->getOpcode() != X86ISD::EH_SJLJ_SETJMP && // setjmp
      Parent->getOpcode() != X86ISD::EH_SJLJ_LONGJMP) { // longjmp
    unsigned AddrSpace =
      cast<MemSDNode>(Parent)->getPointerInfo().getAddrSpace();
    // AddrSpace 256 -> GS, 257 -> FS.
    if (AddrSpace == 256)
      AM.Segment = CurDAG->getRegister(X86::GS, MVT::i16);
    if (AddrSpace == 257)
      AM.Segment = CurDAG->getRegister(X86::FS, MVT::i16);
  }

  if (MatchAddress(N, AM))
    return false;

  // @LOCALMOD-START
  if (Subtarget->isTargetNaCl64()) {
      LegalizeAddressingModeForNaCl(N, AM);
  }
  // @LOCALMOD-END

  EVT VT = Subtarget->is64Bit() ? MVT::i64 : MVT::i32; // @LOCALMOD

  if (AM.BaseType == X86ISelAddressMode::RegBase) {
    if (!AM.Base_Reg.getNode())
      AM.Base_Reg = CurDAG->getRegister(0, VT);
  }

  if (!AM.IndexReg.getNode())
    AM.IndexReg = CurDAG->getRegister(0, VT);

  getAddressOperands(AM, Base, Scale, Index, Disp, Segment);

  // @LOCALMOD-BEGIN
  // For Native Client 64-bit, zero-extend 32-bit pointers
  // to 64-bits for memory operations.  Most of the time, this
  // won't generate any additional instructions because the backend
  // knows that operations on 32-bit registers implicitly zero-extends.
  // If we don't do this, there are a few corner cases where LLVM might
  // assume the upper bits won't be modified or used, but since we
  // always clear the upper bits, this is not a good assumption.
  // http://code.google.com/p/nativeclient/issues/detail?id=1564
  if (Subtarget->isTargetNaCl64()) {
    assert(Base.getValueType() == MVT::i64 && "Unexpected base operand size");

    if (Index.getValueType() != MVT::i64) {
      Index = CurDAG->getZExtOrTrunc(Index, Index.getDebugLoc(), MVT::i64);
      // Insert the new node into the topological ordering.
      if (Parent &&
          (Index->getNodeId() == -1 ||
           Index->getNodeId() > Parent->getNodeId())) {
        CurDAG->RepositionNode(Parent, Index.getNode());
        Index->setNodeId(Parent->getNodeId());
      }
    }
  }
  // @LOCALMOD-END

  return true;
}

/// SelectScalarSSELoad - Match a scalar SSE load.  In particular, we want to
/// match a load whose top elements are either undef or zeros.  The load flavor
/// is derived from the type of N, which is either v4f32 or v2f64.
///
/// We also return:
///   PatternChainNode: this is the matched node that has a chain input and
///   output.
bool X86DAGToDAGISel::SelectScalarSSELoad(SDNode *Root,
                                          SDValue N, SDValue &Base,
                                          SDValue &Scale, SDValue &Index,
                                          SDValue &Disp, SDValue &Segment,
                                          SDValue &PatternNodeWithChain) {
  if (N.getOpcode() == ISD::SCALAR_TO_VECTOR) {
    PatternNodeWithChain = N.getOperand(0);
    if (ISD::isNON_EXTLoad(PatternNodeWithChain.getNode()) &&
        PatternNodeWithChain.hasOneUse() &&
        IsProfitableToFold(N.getOperand(0), N.getNode(), Root) &&
        IsLegalToFold(N.getOperand(0), N.getNode(), Root, OptLevel)) {
      LoadSDNode *LD = cast<LoadSDNode>(PatternNodeWithChain);
      if (!SelectAddr(LD, LD->getBasePtr(), Base, Scale, Index, Disp, Segment))
        return false;
      return true;
    }
  }

  // Also handle the case where we explicitly require zeros in the top
  // elements.  This is a vector shuffle from the zero vector.
  if (N.getOpcode() == X86ISD::VZEXT_MOVL && N.getNode()->hasOneUse() &&
      // Check to see if the top elements are all zeros (or bitcast of zeros).
      N.getOperand(0).getOpcode() == ISD::SCALAR_TO_VECTOR &&
      N.getOperand(0).getNode()->hasOneUse() &&
      ISD::isNON_EXTLoad(N.getOperand(0).getOperand(0).getNode()) &&
      N.getOperand(0).getOperand(0).hasOneUse() &&
      IsProfitableToFold(N.getOperand(0), N.getNode(), Root) &&
      IsLegalToFold(N.getOperand(0), N.getNode(), Root, OptLevel)) {
    // Okay, this is a zero extending load.  Fold it.
    LoadSDNode *LD = cast<LoadSDNode>(N.getOperand(0).getOperand(0));
    if (!SelectAddr(LD, LD->getBasePtr(), Base, Scale, Index, Disp, Segment))
      return false;
    PatternNodeWithChain = SDValue(LD, 0);
    return true;
  }
  return false;
}


/// SelectLEAAddr - it calls SelectAddr and determines if the maximal addressing
/// mode it matches can be cost effectively emitted as an LEA instruction.
bool X86DAGToDAGISel::SelectLEAAddr(SDValue N,
                                    SDValue &Base, SDValue &Scale,
                                    SDValue &Index, SDValue &Disp,
                                    SDValue &Segment) {
  X86ISelAddressMode AM;

  // Set AM.Segment to prevent MatchAddress from using one. LEA doesn't support
  // segments.
  SDValue Copy = AM.Segment;
  SDValue T = CurDAG->getRegister(0, MVT::i32);
  AM.Segment = T;
  // @LOCALMOD
  selectingMemOp = false;
  if (MatchAddress(N, AM))
    return false;
  assert (T == AM.Segment);
  AM.Segment = Copy;

  EVT VT = N.getValueType();
  unsigned Complexity = 0;
  if (AM.BaseType == X86ISelAddressMode::RegBase)
    if (AM.Base_Reg.getNode())
      Complexity = 1;
    else
      AM.Base_Reg = CurDAG->getRegister(0, VT);
  else if (AM.BaseType == X86ISelAddressMode::FrameIndexBase)
    Complexity = 4;

  if (AM.IndexReg.getNode())
    Complexity++;
  else
    AM.IndexReg = CurDAG->getRegister(0, VT);

  // Don't match just leal(,%reg,2). It's cheaper to do addl %reg, %reg, or with
  // a simple shift.
  if (AM.Scale > 1)
    Complexity++;

  // FIXME: We are artificially lowering the criteria to turn ADD %reg, $GA
  // to a LEA. This is determined with some expermentation but is by no means
  // optimal (especially for code size consideration). LEA is nice because of
  // its three-address nature. Tweak the cost function again when we can run
  // convertToThreeAddress() at register allocation time.
  if (AM.hasSymbolicDisplacement()) {
    // For X86-64, we should always use lea to materialize RIP relative
    // addresses.
    if (Subtarget->is64Bit())
      Complexity = 4;
    else
      Complexity += 2;
  }

  if (AM.Disp && (AM.Base_Reg.getNode() || AM.IndexReg.getNode()))
    Complexity++;

  // If it isn't worth using an LEA, reject it.
  if (Complexity <= 2)
    return false;

  getAddressOperands(AM, Base, Scale, Index, Disp, Segment);
  return true;
}

/// SelectTLSADDRAddr - This is only run on TargetGlobalTLSAddress nodes.
bool X86DAGToDAGISel::SelectTLSADDRAddr(SDValue N, SDValue &Base,
                                        SDValue &Scale, SDValue &Index,
                                        SDValue &Disp, SDValue &Segment) {
  assert(N.getOpcode() == ISD::TargetGlobalTLSAddress);
  const GlobalAddressSDNode *GA = cast<GlobalAddressSDNode>(N);

  X86ISelAddressMode AM;
  AM.GV = GA->getGlobal();
  AM.Disp += GA->getOffset();
  AM.Base_Reg = CurDAG->getRegister(0, N.getValueType());
  AM.SymbolFlags = GA->getTargetFlags();

  if (N.getValueType() == MVT::i32 && 
      !Subtarget->isTargetNaCl64()) {   // @LOCALMOD
    AM.Scale = 1;
    AM.IndexReg = CurDAG->getRegister(X86::EBX, MVT::i32);
  } else {
    AM.IndexReg = CurDAG->getRegister(0, MVT::i64);
  }

  getAddressOperands(AM, Base, Scale, Index, Disp, Segment);
  return true;
}


bool X86DAGToDAGISel::TryFoldLoad(SDNode *P, SDValue N,
                                  SDValue &Base, SDValue &Scale,
                                  SDValue &Index, SDValue &Disp,
                                  SDValue &Segment) {
  if (!ISD::isNON_EXTLoad(N.getNode()) ||
      !IsProfitableToFold(N, P, P) ||
      !IsLegalToFold(N, P, P, OptLevel))
    return false;

  return SelectAddr(N.getNode(),
                    N.getOperand(1), Base, Scale, Index, Disp, Segment);
}

// @LOCALMOD-BEGIN
// LegalizeAddressingModeForNaCl - NaCl specific addressing fixes.  This ensures
// two addressing mode invariants.
//
//   case 1. Addressing using only a displacement (constant address references)
//   is only legal when the displacement is positive.  This is because, when
//   later we replace
//     movl 0xffffffff, %eax
//   by
//     movl 0xffffffff(%r15), %eax
//   the displacement becomes a negative offset from %r15, making this a
//   reference to the guard region below %r15 rather than to %r15 + 4GB - 1,
//   as the programmer expected.  To handle these cases we pull negative
//   displacements out whenever there is no base or index register in the
//   addressing mode.  I.e., the above becomes
//     movl $0xffffffff, %ebx
//     movl %rbx, %rbx
//     movl (%r15, %rbx, 1), %eax
//
//   case 2. Because NaCl needs to zero the top 32-bits of the index, we can't
//   allow the index register to be negative. However, if we are using a base
//   frame index, global address or the constant pool, and AM.Disp > 0, then
//   negative values of "index" may be expected to legally occur.
//   To avoid this, we fold the displacement (and scale) back into the
//   index. This results in a LEA before the current instruction.
//   Unfortunately, this may add a requirement for an additional register.
//
//   For example, this sandboxed code is broken if %eax is negative:
//
//     movl %eax,%eax
//     incl -30(%rbp,%rax,4)
//
//   Instead, we now generate:
//     leal -30(%rbp,%rax,4), %tmp
//     movl %tmp,%tmp
//     incl (%r15,%tmp,1)
//
//  TODO(espindola): This might not be complete since the matcher can select
//  any dag node to go in the index. This is also not how the rest of the
//  matcher logic works, if the matcher selects something, it must be
//  valid and not depend on further patching. A more desirable fix is
//  probably to update the matching code to avoid assigning a register
//  to a value that we cannot prove is positive.
//
//  Note: Any changes to the testing logic need to be synchronized
//  with the implementation of isLegalAddressingModeForNaCl() in
//  X86FastISel.cpp.
void X86DAGToDAGISel::LegalizeAddressingModeForNaCl(SDValue N,
                                                    X86ISelAddressMode &AM) {


  // RIP-relative addressing is always fine.
  if (AM.isRIPRelative())
    return;

  DebugLoc dl = N->getDebugLoc();
  // Case 1 above:
  if (!AM.hasBaseOrIndexReg() && !AM.hasSymbolicDisplacement() && AM.Disp < 0) {
    SDValue Imm = CurDAG->getTargetConstant(AM.Disp, MVT::i32);
    SDValue MovNode =
      SDValue(CurDAG->getMachineNode(X86::MOV32ri, dl, MVT::i32, Imm), 0);
    AM.IndexReg = MovNode;
    AM.Disp = 0;
    InsertDAGNode(*CurDAG, N, MovNode);
    return;
  }

  // MatchAddress wants to use the base register when there's only
  // one register and no scale. We need to use the index register instead.
  if (AM.BaseType == X86ISelAddressMode::RegBase &&
      AM.Base_Reg.getNode() &&
      !AM.IndexReg.getNode()) {
    AM.IndexReg = AM.Base_Reg;
    AM.setBaseReg(SDValue());
  }

  // Case 2 above comprises two sub-cases:
  // sub-case 1: Prevent negative indexes
  bool NeedsFixing1 =
       (AM.BaseType == X86ISelAddressMode::FrameIndexBase || AM.GV || AM.CP) &&
       AM.IndexReg.getNode() &&
       AM.Disp > 0;

  // sub-case 2: Both index and base registers are being used
  bool NeedsFixing2 =
       (AM.BaseType == X86ISelAddressMode::RegBase) &&
       AM.Base_Reg.getNode() &&
       AM.IndexReg.getNode();

  if (!NeedsFixing1 && !NeedsFixing2)
    return;

  static const unsigned LogTable[] = { ~0, 0, 1, ~0, 2, ~0, ~0, ~0, 3 };
  assert(AM.Scale < sizeof(LogTable)/sizeof(LogTable[0]));
  unsigned ScaleLog = LogTable[AM.Scale];
  assert(ScaleLog <= 3);
  SmallVector<SDNode*, 8> NewNodes;

  SDValue NewIndex = AM.IndexReg;
  if (ScaleLog > 0) {
    SDValue ShlCount = CurDAG->getConstant(ScaleLog, MVT::i8);
    NewNodes.push_back(ShlCount.getNode());
    SDValue ShlNode = CurDAG->getNode(ISD::SHL, dl, N.getValueType(),
                                      NewIndex, ShlCount);
    NewNodes.push_back(ShlNode.getNode());
    NewIndex = ShlNode;
  }
  if (AM.Disp > 0) {
    SDValue DispNode = CurDAG->getConstant(AM.Disp, N.getValueType());
    NewNodes.push_back(DispNode.getNode());

    SDValue AddNode = CurDAG->getNode(ISD::ADD, dl, N.getValueType(),
                                  NewIndex, DispNode);
    NewNodes.push_back(AddNode.getNode());
    NewIndex = AddNode;
  }

  if (NeedsFixing2) {
    SDValue AddBase = CurDAG->getNode(ISD::ADD, dl, N.getValueType(),
                                      NewIndex, AM.Base_Reg);
    NewNodes.push_back(AddBase.getNode());
    NewIndex = AddBase;
    AM.setBaseReg(SDValue());
  }
  AM.Disp = 0;
  AM.Scale = 1;
  AM.IndexReg = NewIndex;

  // Insert the new nodes into the topological ordering.
  for (unsigned i=0; i < NewNodes.size(); i++) {
    if (NewNodes[i]->getNodeId() == -1 ||
        NewNodes[i]->getNodeId() > N.getNode()->getNodeId()) {
      CurDAG->RepositionNode(N.getNode(), NewNodes[i]);
      NewNodes[i]->setNodeId(N.getNode()->getNodeId());
    }
  }
}
// @LOCALMOD-END

/// getGlobalBaseReg - Return an SDNode that returns the value of
/// the global base register. Output instructions required to
/// initialize the global base register, if necessary.
///
SDNode *X86DAGToDAGISel::getGlobalBaseReg() {
  unsigned GlobalBaseReg = getInstrInfo()->getGlobalBaseReg(MF);
  return CurDAG->getRegister(GlobalBaseReg, TLI.getPointerTy()).getNode();
}

SDNode *X86DAGToDAGISel::SelectAtomic64(SDNode *Node, unsigned Opc) {
  SDValue Chain = Node->getOperand(0);
  SDValue In1 = Node->getOperand(1);
  SDValue In2L = Node->getOperand(2);
  SDValue In2H = Node->getOperand(3);

  SDValue Tmp0, Tmp1, Tmp2, Tmp3, Tmp4;
  if (!SelectAddr(Node, In1, Tmp0, Tmp1, Tmp2, Tmp3, Tmp4))
    return NULL;
  MachineSDNode::mmo_iterator MemOp = MF->allocateMemRefsArray(1);
  MemOp[0] = cast<MemSDNode>(Node)->getMemOperand();
  const SDValue Ops[] = { Tmp0, Tmp1, Tmp2, Tmp3, Tmp4, In2L, In2H, Chain};
  SDNode *ResNode = CurDAG->getMachineNode(Opc, Node->getDebugLoc(),
                                           MVT::i32, MVT::i32, MVT::Other, Ops);
  cast<MachineSDNode>(ResNode)->setMemRefs(MemOp, MemOp + 1);
  return ResNode;
}

/// Atomic opcode table
///
enum AtomicOpc {
  ADD,
  SUB,
  INC,
  DEC,
  OR,
  AND,
  XOR,
  AtomicOpcEnd
};

enum AtomicSz {
  ConstantI8,
  I8,
  SextConstantI16,
  ConstantI16,
  I16,
  SextConstantI32,
  ConstantI32,
  I32,
  SextConstantI64,
  ConstantI64,
  I64,
  AtomicSzEnd
};

static const uint16_t AtomicOpcTbl[AtomicOpcEnd][AtomicSzEnd] = {
  {
    X86::LOCK_ADD8mi,
    X86::LOCK_ADD8mr,
    X86::LOCK_ADD16mi8,
    X86::LOCK_ADD16mi,
    X86::LOCK_ADD16mr,
    X86::LOCK_ADD32mi8,
    X86::LOCK_ADD32mi,
    X86::LOCK_ADD32mr,
    X86::LOCK_ADD64mi8,
    X86::LOCK_ADD64mi32,
    X86::LOCK_ADD64mr,
  },
  {
    X86::LOCK_SUB8mi,
    X86::LOCK_SUB8mr,
    X86::LOCK_SUB16mi8,
    X86::LOCK_SUB16mi,
    X86::LOCK_SUB16mr,
    X86::LOCK_SUB32mi8,
    X86::LOCK_SUB32mi,
    X86::LOCK_SUB32mr,
    X86::LOCK_SUB64mi8,
    X86::LOCK_SUB64mi32,
    X86::LOCK_SUB64mr,
  },
  {
    0,
    X86::LOCK_INC8m,
    0,
    0,
    X86::LOCK_INC16m,
    0,
    0,
    X86::LOCK_INC32m,
    0,
    0,
    X86::LOCK_INC64m,
  },
  {
    0,
    X86::LOCK_DEC8m,
    0,
    0,
    X86::LOCK_DEC16m,
    0,
    0,
    X86::LOCK_DEC32m,
    0,
    0,
    X86::LOCK_DEC64m,
  },
  {
    X86::LOCK_OR8mi,
    X86::LOCK_OR8mr,
    X86::LOCK_OR16mi8,
    X86::LOCK_OR16mi,
    X86::LOCK_OR16mr,
    X86::LOCK_OR32mi8,
    X86::LOCK_OR32mi,
    X86::LOCK_OR32mr,
    X86::LOCK_OR64mi8,
    X86::LOCK_OR64mi32,
    X86::LOCK_OR64mr,
  },
  {
    X86::LOCK_AND8mi,
    X86::LOCK_AND8mr,
    X86::LOCK_AND16mi8,
    X86::LOCK_AND16mi,
    X86::LOCK_AND16mr,
    X86::LOCK_AND32mi8,
    X86::LOCK_AND32mi,
    X86::LOCK_AND32mr,
    X86::LOCK_AND64mi8,
    X86::LOCK_AND64mi32,
    X86::LOCK_AND64mr,
  },
  {
    X86::LOCK_XOR8mi,
    X86::LOCK_XOR8mr,
    X86::LOCK_XOR16mi8,
    X86::LOCK_XOR16mi,
    X86::LOCK_XOR16mr,
    X86::LOCK_XOR32mi8,
    X86::LOCK_XOR32mi,
    X86::LOCK_XOR32mr,
    X86::LOCK_XOR64mi8,
    X86::LOCK_XOR64mi32,
    X86::LOCK_XOR64mr,
  }
};

// Return the target constant operand for atomic-load-op and do simple
// translations, such as from atomic-load-add to lock-sub. The return value is
// one of the following 3 cases:
// + target-constant, the operand could be supported as a target constant.
// + empty, the operand is not needed any more with the new op selected.
// + non-empty, otherwise.
static SDValue getAtomicLoadArithTargetConstant(SelectionDAG *CurDAG,
                                                DebugLoc dl,
                                                enum AtomicOpc &Op, EVT NVT,
                                                SDValue Val) {
  if (ConstantSDNode *CN = dyn_cast<ConstantSDNode>(Val)) {
    int64_t CNVal = CN->getSExtValue();
    // Quit if not 32-bit imm.
    if ((int32_t)CNVal != CNVal)
      return Val;
    // For atomic-load-add, we could do some optimizations.
    if (Op == ADD) {
      // Translate to INC/DEC if ADD by 1 or -1.
      if ((CNVal == 1) || (CNVal == -1)) {
        Op = (CNVal == 1) ? INC : DEC;
        // No more constant operand after being translated into INC/DEC.
        return SDValue();
      }
      // Translate to SUB if ADD by negative value.
      if (CNVal < 0) {
        Op = SUB;
        CNVal = -CNVal;
      }
    }
    return CurDAG->getTargetConstant(CNVal, NVT);
  }

  // If the value operand is single-used, try to optimize it.
  if (Op == ADD && Val.hasOneUse()) {
    // Translate (atomic-load-add ptr (sub 0 x)) back to (lock-sub x).
    if (Val.getOpcode() == ISD::SUB && X86::isZeroNode(Val.getOperand(0))) {
      Op = SUB;
      return Val.getOperand(1);
    }
    // A special case for i16, which needs truncating as, in most cases, it's
    // promoted to i32. We will translate
    // (atomic-load-add (truncate (sub 0 x))) to (lock-sub (EXTRACT_SUBREG x))
    if (Val.getOpcode() == ISD::TRUNCATE && NVT == MVT::i16 &&
        Val.getOperand(0).getOpcode() == ISD::SUB &&
        X86::isZeroNode(Val.getOperand(0).getOperand(0))) {
      Op = SUB;
      Val = Val.getOperand(0);
      return CurDAG->getTargetExtractSubreg(X86::sub_16bit, dl, NVT,
                                            Val.getOperand(1));
    }
  }

  return Val;
}

SDNode *X86DAGToDAGISel::SelectAtomicLoadArith(SDNode *Node, EVT NVT) {
  if (Node->hasAnyUseOfValue(0))
    return 0;

  DebugLoc dl = Node->getDebugLoc();

  // Optimize common patterns for __sync_or_and_fetch and similar arith
  // operations where the result is not used. This allows us to use the "lock"
  // version of the arithmetic instruction.
  SDValue Chain = Node->getOperand(0);
  SDValue Ptr = Node->getOperand(1);
  SDValue Val = Node->getOperand(2);
  SDValue Tmp0, Tmp1, Tmp2, Tmp3, Tmp4;
  if (!SelectAddr(Node, Ptr, Tmp0, Tmp1, Tmp2, Tmp3, Tmp4))
    return 0;

  // Which index into the table.
  enum AtomicOpc Op;
  switch (Node->getOpcode()) {
    default:
      return 0;
    case ISD::ATOMIC_LOAD_OR:
      Op = OR;
      break;
    case ISD::ATOMIC_LOAD_AND:
      Op = AND;
      break;
    case ISD::ATOMIC_LOAD_XOR:
      Op = XOR;
      break;
    case ISD::ATOMIC_LOAD_ADD:
      Op = ADD;
      break;
  }

  Val = getAtomicLoadArithTargetConstant(CurDAG, dl, Op, NVT, Val);
  bool isUnOp = !Val.getNode();
  bool isCN = Val.getNode() && (Val.getOpcode() == ISD::TargetConstant);

  unsigned Opc = 0;
  switch (NVT.getSimpleVT().SimpleTy) {
    default: return 0;
    case MVT::i8:
      if (isCN)
        Opc = AtomicOpcTbl[Op][ConstantI8];
      else
        Opc = AtomicOpcTbl[Op][I8];
      break;
    case MVT::i16:
      if (isCN) {
        if (immSext8(Val.getNode()))
          Opc = AtomicOpcTbl[Op][SextConstantI16];
        else
          Opc = AtomicOpcTbl[Op][ConstantI16];
      } else
        Opc = AtomicOpcTbl[Op][I16];
      break;
    case MVT::i32:
      if (isCN) {
        if (immSext8(Val.getNode()))
          Opc = AtomicOpcTbl[Op][SextConstantI32];
        else
          Opc = AtomicOpcTbl[Op][ConstantI32];
      } else
        Opc = AtomicOpcTbl[Op][I32];
      break;
    case MVT::i64:
      Opc = AtomicOpcTbl[Op][I64];
      if (isCN) {
        if (immSext8(Val.getNode()))
          Opc = AtomicOpcTbl[Op][SextConstantI64];
        else if (i64immSExt32(Val.getNode()))
          Opc = AtomicOpcTbl[Op][ConstantI64];
      }
      break;
  }

  assert(Opc != 0 && "Invalid arith lock transform!");

  SDValue Ret;
  SDValue Undef = SDValue(CurDAG->getMachineNode(TargetOpcode::IMPLICIT_DEF,
                                                 dl, NVT), 0);
  MachineSDNode::mmo_iterator MemOp = MF->allocateMemRefsArray(1);
  MemOp[0] = cast<MemSDNode>(Node)->getMemOperand();
  if (isUnOp) {
    SDValue Ops[] = { Tmp0, Tmp1, Tmp2, Tmp3, Tmp4, Chain };
    Ret = SDValue(CurDAG->getMachineNode(Opc, dl, MVT::Other, Ops), 0);
  } else {
    SDValue Ops[] = { Tmp0, Tmp1, Tmp2, Tmp3, Tmp4, Val, Chain };
    Ret = SDValue(CurDAG->getMachineNode(Opc, dl, MVT::Other, Ops), 0);
  }
  cast<MachineSDNode>(Ret)->setMemRefs(MemOp, MemOp + 1);
  SDValue RetVals[] = { Undef, Ret };
  return CurDAG->getMergeValues(RetVals, 2, dl).getNode();
}

/// HasNoSignedComparisonUses - Test whether the given X86ISD::CMP node has
/// any uses which require the SF or OF bits to be accurate.
static bool HasNoSignedComparisonUses(SDNode *N) {
  // Examine each user of the node.
  for (SDNode::use_iterator UI = N->use_begin(),
         UE = N->use_end(); UI != UE; ++UI) {
    // Only examine CopyToReg uses.
    if (UI->getOpcode() != ISD::CopyToReg)
      return false;
    // Only examine CopyToReg uses that copy to EFLAGS.
    if (cast<RegisterSDNode>(UI->getOperand(1))->getReg() !=
          X86::EFLAGS)
      return false;
    // Examine each user of the CopyToReg use.
    for (SDNode::use_iterator FlagUI = UI->use_begin(),
           FlagUE = UI->use_end(); FlagUI != FlagUE; ++FlagUI) {
      // Only examine the Flag result.
      if (FlagUI.getUse().getResNo() != 1) continue;
      // Anything unusual: assume conservatively.
      if (!FlagUI->isMachineOpcode()) return false;
      // Examine the opcode of the user.
      switch (FlagUI->getMachineOpcode()) {
      // These comparisons don't treat the most significant bit specially.
      case X86::SETAr: case X86::SETAEr: case X86::SETBr: case X86::SETBEr:
      case X86::SETEr: case X86::SETNEr: case X86::SETPr: case X86::SETNPr:
      case X86::SETAm: case X86::SETAEm: case X86::SETBm: case X86::SETBEm:
      case X86::SETEm: case X86::SETNEm: case X86::SETPm: case X86::SETNPm:
      case X86::JA_4: case X86::JAE_4: case X86::JB_4: case X86::JBE_4:
      case X86::JE_4: case X86::JNE_4: case X86::JP_4: case X86::JNP_4:
      case X86::CMOVA16rr: case X86::CMOVA16rm:
      case X86::CMOVA32rr: case X86::CMOVA32rm:
      case X86::CMOVA64rr: case X86::CMOVA64rm:
      case X86::CMOVAE16rr: case X86::CMOVAE16rm:
      case X86::CMOVAE32rr: case X86::CMOVAE32rm:
      case X86::CMOVAE64rr: case X86::CMOVAE64rm:
      case X86::CMOVB16rr: case X86::CMOVB16rm:
      case X86::CMOVB32rr: case X86::CMOVB32rm:
      case X86::CMOVB64rr: case X86::CMOVB64rm:
      case X86::CMOVBE16rr: case X86::CMOVBE16rm:
      case X86::CMOVBE32rr: case X86::CMOVBE32rm:
      case X86::CMOVBE64rr: case X86::CMOVBE64rm:
      case X86::CMOVE16rr: case X86::CMOVE16rm:
      case X86::CMOVE32rr: case X86::CMOVE32rm:
      case X86::CMOVE64rr: case X86::CMOVE64rm:
      case X86::CMOVNE16rr: case X86::CMOVNE16rm:
      case X86::CMOVNE32rr: case X86::CMOVNE32rm:
      case X86::CMOVNE64rr: case X86::CMOVNE64rm:
      case X86::CMOVNP16rr: case X86::CMOVNP16rm:
      case X86::CMOVNP32rr: case X86::CMOVNP32rm:
      case X86::CMOVNP64rr: case X86::CMOVNP64rm:
      case X86::CMOVP16rr: case X86::CMOVP16rm:
      case X86::CMOVP32rr: case X86::CMOVP32rm:
      case X86::CMOVP64rr: case X86::CMOVP64rm:
        continue;
      // Anything else: assume conservatively.
      default: return false;
      }
    }
  }
  return true;
}

/// isLoadIncOrDecStore - Check whether or not the chain ending in StoreNode
/// is suitable for doing the {load; increment or decrement; store} to modify
/// transformation.
static bool isLoadIncOrDecStore(StoreSDNode *StoreNode, unsigned Opc,
                                SDValue StoredVal, SelectionDAG *CurDAG,
                                LoadSDNode* &LoadNode, SDValue &InputChain) {

  // is the value stored the result of a DEC or INC?
  if (!(Opc == X86ISD::DEC || Opc == X86ISD::INC)) return false;

  // is the stored value result 0 of the load?
  if (StoredVal.getResNo() != 0) return false;

  // are there other uses of the loaded value than the inc or dec?
  if (!StoredVal.getNode()->hasNUsesOfValue(1, 0)) return false;

  // is the store non-extending and non-indexed?
  if (!ISD::isNormalStore(StoreNode) || StoreNode->isNonTemporal())
    return false;

  SDValue Load = StoredVal->getOperand(0);
  // Is the stored value a non-extending and non-indexed load?
  if (!ISD::isNormalLoad(Load.getNode())) return false;

  // Return LoadNode by reference.
  LoadNode = cast<LoadSDNode>(Load);
  // is the size of the value one that we can handle? (i.e. 64, 32, 16, or 8)
  EVT LdVT = LoadNode->getMemoryVT();
  if (LdVT != MVT::i64 && LdVT != MVT::i32 && LdVT != MVT::i16 &&
      LdVT != MVT::i8)
    return false;

  // Is store the only read of the loaded value?
  if (!Load.hasOneUse())
    return false;

  // Is the address of the store the same as the load?
  if (LoadNode->getBasePtr() != StoreNode->getBasePtr() ||
      LoadNode->getOffset() != StoreNode->getOffset())
    return false;

  // Check if the chain is produced by the load or is a TokenFactor with
  // the load output chain as an operand. Return InputChain by reference.
  SDValue Chain = StoreNode->getChain();

  bool ChainCheck = false;
  if (Chain == Load.getValue(1)) {
    ChainCheck = true;
    InputChain = LoadNode->getChain();
  } else if (Chain.getOpcode() == ISD::TokenFactor) {
    SmallVector<SDValue, 4> ChainOps;
    for (unsigned i = 0, e = Chain.getNumOperands(); i != e; ++i) {
      SDValue Op = Chain.getOperand(i);
      if (Op == Load.getValue(1)) {
        ChainCheck = true;
        continue;
      }

      // Make sure using Op as part of the chain would not cause a cycle here.
      // In theory, we could check whether the chain node is a predecessor of
      // the load. But that can be very expensive. Instead visit the uses and
      // make sure they all have smaller node id than the load.
      int LoadId = LoadNode->getNodeId();
      for (SDNode::use_iterator UI = Op.getNode()->use_begin(),
             UE = UI->use_end(); UI != UE; ++UI) {
        if (UI.getUse().getResNo() != 0)
          continue;
        if (UI->getNodeId() > LoadId)
          return false;
      }

      ChainOps.push_back(Op);
    }

    if (ChainCheck)
      // Make a new TokenFactor with all the other input chains except
      // for the load.
      InputChain = CurDAG->getNode(ISD::TokenFactor, Chain.getDebugLoc(),
                                   MVT::Other, &ChainOps[0], ChainOps.size());
  }
  if (!ChainCheck)
    return false;

  return true;
}

/// getFusedLdStOpcode - Get the appropriate X86 opcode for an in memory
/// increment or decrement. Opc should be X86ISD::DEC or X86ISD::INC.
static unsigned getFusedLdStOpcode(EVT &LdVT, unsigned Opc) {
  if (Opc == X86ISD::DEC) {
    if (LdVT == MVT::i64) return X86::DEC64m;
    if (LdVT == MVT::i32) return X86::DEC32m;
    if (LdVT == MVT::i16) return X86::DEC16m;
    if (LdVT == MVT::i8)  return X86::DEC8m;
  } else {
    assert(Opc == X86ISD::INC && "unrecognized opcode");
    if (LdVT == MVT::i64) return X86::INC64m;
    if (LdVT == MVT::i32) return X86::INC32m;
    if (LdVT == MVT::i16) return X86::INC16m;
    if (LdVT == MVT::i8)  return X86::INC8m;
  }
  llvm_unreachable("unrecognized size for LdVT");
}

/// SelectGather - Customized ISel for GATHER operations.
///
SDNode *X86DAGToDAGISel::SelectGather(SDNode *Node, unsigned Opc) {
  // Operands of Gather: VSrc, Base, VIdx, VMask, Scale
  SDValue Chain = Node->getOperand(0);
  SDValue VSrc = Node->getOperand(2);
  SDValue Base = Node->getOperand(3);
  SDValue VIdx = Node->getOperand(4);
  SDValue VMask = Node->getOperand(5);
  ConstantSDNode *Scale = dyn_cast<ConstantSDNode>(Node->getOperand(6));
  if (!Scale)
    return 0;

  SDVTList VTs = CurDAG->getVTList(VSrc.getValueType(), VSrc.getValueType(),
                                   MVT::Other);

  // Memory Operands: Base, Scale, Index, Disp, Segment
  SDValue Disp = CurDAG->getTargetConstant(0, MVT::i32);
  SDValue Segment = CurDAG->getRegister(0, MVT::i32);
  const SDValue Ops[] = { VSrc, Base, getI8Imm(Scale->getSExtValue()), VIdx,
                          Disp, Segment, VMask, Chain};
  SDNode *ResNode = CurDAG->getMachineNode(Opc, Node->getDebugLoc(), VTs, Ops);
  // Node has 2 outputs: VDst and MVT::Other.
  // ResNode has 3 outputs: VDst, VMask_wb, and MVT::Other.
  // We replace VDst of Node with VDst of ResNode, and Other of Node with Other
  // of ResNode.
  ReplaceUses(SDValue(Node, 0), SDValue(ResNode, 0));
  ReplaceUses(SDValue(Node, 1), SDValue(ResNode, 2));
  return ResNode;
}

SDNode *X86DAGToDAGISel::Select(SDNode *Node) {
  EVT NVT = Node->getValueType(0);
  unsigned Opc, MOpc;
  unsigned Opcode = Node->getOpcode();
  DebugLoc dl = Node->getDebugLoc();

  DEBUG(dbgs() << "Selecting: "; Node->dump(CurDAG); dbgs() << '\n');

  if (Node->isMachineOpcode()) {
    DEBUG(dbgs() << "== ";  Node->dump(CurDAG); dbgs() << '\n');
    return NULL;   // Already selected.
  }

  switch (Opcode) {
  default: break;
  case ISD::INTRINSIC_W_CHAIN: {
    unsigned IntNo = cast<ConstantSDNode>(Node->getOperand(1))->getZExtValue();
    switch (IntNo) {
    default: break;
    case Intrinsic::x86_avx2_gather_d_pd:
    case Intrinsic::x86_avx2_gather_d_pd_256:
    case Intrinsic::x86_avx2_gather_q_pd:
    case Intrinsic::x86_avx2_gather_q_pd_256:
    case Intrinsic::x86_avx2_gather_d_ps:
    case Intrinsic::x86_avx2_gather_d_ps_256:
    case Intrinsic::x86_avx2_gather_q_ps:
    case Intrinsic::x86_avx2_gather_q_ps_256:
    case Intrinsic::x86_avx2_gather_d_q:
    case Intrinsic::x86_avx2_gather_d_q_256:
    case Intrinsic::x86_avx2_gather_q_q:
    case Intrinsic::x86_avx2_gather_q_q_256:
    case Intrinsic::x86_avx2_gather_d_d:
    case Intrinsic::x86_avx2_gather_d_d_256:
    case Intrinsic::x86_avx2_gather_q_d:
    case Intrinsic::x86_avx2_gather_q_d_256: {
      unsigned Opc;
      switch (IntNo) {
      default: llvm_unreachable("Impossible intrinsic");
      case Intrinsic::x86_avx2_gather_d_pd:     Opc = X86::VGATHERDPDrm;  break;
      case Intrinsic::x86_avx2_gather_d_pd_256: Opc = X86::VGATHERDPDYrm; break;
      case Intrinsic::x86_avx2_gather_q_pd:     Opc = X86::VGATHERQPDrm;  break;
      case Intrinsic::x86_avx2_gather_q_pd_256: Opc = X86::VGATHERQPDYrm; break;
      case Intrinsic::x86_avx2_gather_d_ps:     Opc = X86::VGATHERDPSrm;  break;
      case Intrinsic::x86_avx2_gather_d_ps_256: Opc = X86::VGATHERDPSYrm; break;
      case Intrinsic::x86_avx2_gather_q_ps:     Opc = X86::VGATHERQPSrm;  break;
      case Intrinsic::x86_avx2_gather_q_ps_256: Opc = X86::VGATHERQPSYrm; break;
      case Intrinsic::x86_avx2_gather_d_q:      Opc = X86::VPGATHERDQrm;  break;
      case Intrinsic::x86_avx2_gather_d_q_256:  Opc = X86::VPGATHERDQYrm; break;
      case Intrinsic::x86_avx2_gather_q_q:      Opc = X86::VPGATHERQQrm;  break;
      case Intrinsic::x86_avx2_gather_q_q_256:  Opc = X86::VPGATHERQQYrm; break;
      case Intrinsic::x86_avx2_gather_d_d:      Opc = X86::VPGATHERDDrm;  break;
      case Intrinsic::x86_avx2_gather_d_d_256:  Opc = X86::VPGATHERDDYrm; break;
      case Intrinsic::x86_avx2_gather_q_d:      Opc = X86::VPGATHERQDrm;  break;
      case Intrinsic::x86_avx2_gather_q_d_256:  Opc = X86::VPGATHERQDYrm; break;
      }
      SDNode *RetVal = SelectGather(Node, Opc);
      if (RetVal)
        // We already called ReplaceUses inside SelectGather.
        return NULL;
      break;
    }
    }
    break;
  }
  case X86ISD::GlobalBaseReg:
    return getGlobalBaseReg();


  case X86ISD::ATOMOR64_DAG:
  case X86ISD::ATOMXOR64_DAG:
  case X86ISD::ATOMADD64_DAG:
  case X86ISD::ATOMSUB64_DAG:
  case X86ISD::ATOMNAND64_DAG:
  case X86ISD::ATOMAND64_DAG:
  case X86ISD::ATOMMAX64_DAG:
  case X86ISD::ATOMMIN64_DAG:
  case X86ISD::ATOMUMAX64_DAG:
  case X86ISD::ATOMUMIN64_DAG:
  case X86ISD::ATOMSWAP64_DAG: {
    unsigned Opc;
    switch (Opcode) {
    default: llvm_unreachable("Impossible opcode");
    case X86ISD::ATOMOR64_DAG:   Opc = X86::ATOMOR6432;   break;
    case X86ISD::ATOMXOR64_DAG:  Opc = X86::ATOMXOR6432;  break;
    case X86ISD::ATOMADD64_DAG:  Opc = X86::ATOMADD6432;  break;
    case X86ISD::ATOMSUB64_DAG:  Opc = X86::ATOMSUB6432;  break;
    case X86ISD::ATOMNAND64_DAG: Opc = X86::ATOMNAND6432; break;
    case X86ISD::ATOMAND64_DAG:  Opc = X86::ATOMAND6432;  break;
    case X86ISD::ATOMMAX64_DAG:  Opc = X86::ATOMMAX6432;  break;
    case X86ISD::ATOMMIN64_DAG:  Opc = X86::ATOMMIN6432;  break;
    case X86ISD::ATOMUMAX64_DAG: Opc = X86::ATOMUMAX6432; break;
    case X86ISD::ATOMUMIN64_DAG: Opc = X86::ATOMUMIN6432; break;
    case X86ISD::ATOMSWAP64_DAG: Opc = X86::ATOMSWAP6432; break;
    }
    SDNode *RetVal = SelectAtomic64(Node, Opc);
    if (RetVal)
      return RetVal;
    break;
  }

  case ISD::ATOMIC_LOAD_XOR:
  case ISD::ATOMIC_LOAD_AND:
  case ISD::ATOMIC_LOAD_OR:
  case ISD::ATOMIC_LOAD_ADD: {
    SDNode *RetVal = SelectAtomicLoadArith(Node, NVT);
    if (RetVal)
      return RetVal;
    break;
  }
  case ISD::AND:
  case ISD::OR:
  case ISD::XOR: {
    // For operations of the form (x << C1) op C2, check if we can use a smaller
    // encoding for C2 by transforming it into (x op (C2>>C1)) << C1.
    SDValue N0 = Node->getOperand(0);
    SDValue N1 = Node->getOperand(1);

    if (N0->getOpcode() != ISD::SHL || !N0->hasOneUse())
      break;

    // i8 is unshrinkable, i16 should be promoted to i32.
    if (NVT != MVT::i32 && NVT != MVT::i64)
      break;

    ConstantSDNode *Cst = dyn_cast<ConstantSDNode>(N1);
    ConstantSDNode *ShlCst = dyn_cast<ConstantSDNode>(N0->getOperand(1));
    if (!Cst || !ShlCst)
      break;

    int64_t Val = Cst->getSExtValue();
    uint64_t ShlVal = ShlCst->getZExtValue();

    // Make sure that we don't change the operation by removing bits.
    // This only matters for OR and XOR, AND is unaffected.
    uint64_t RemovedBitsMask = (1ULL << ShlVal) - 1;
    if (Opcode != ISD::AND && (Val & RemovedBitsMask) != 0)
      break;

    unsigned ShlOp, Op;
    EVT CstVT = NVT;

    // Check the minimum bitwidth for the new constant.
    // TODO: AND32ri is the same as AND64ri32 with zext imm.
    // TODO: MOV32ri+OR64r is cheaper than MOV64ri64+OR64rr
    // TODO: Using 16 and 8 bit operations is also possible for or32 & xor32.
    if (!isInt<8>(Val) && isInt<8>(Val >> ShlVal))
      CstVT = MVT::i8;
    else if (!isInt<32>(Val) && isInt<32>(Val >> ShlVal))
      CstVT = MVT::i32;

    // Bail if there is no smaller encoding.
    if (NVT == CstVT)
      break;

    switch (NVT.getSimpleVT().SimpleTy) {
    default: llvm_unreachable("Unsupported VT!");
    case MVT::i32:
      assert(CstVT == MVT::i8);
      ShlOp = X86::SHL32ri;

      switch (Opcode) {
      default: llvm_unreachable("Impossible opcode");
      case ISD::AND: Op = X86::AND32ri8; break;
      case ISD::OR:  Op =  X86::OR32ri8; break;
      case ISD::XOR: Op = X86::XOR32ri8; break;
      }
      break;
    case MVT::i64:
      assert(CstVT == MVT::i8 || CstVT == MVT::i32);
      ShlOp = X86::SHL64ri;

      switch (Opcode) {
      default: llvm_unreachable("Impossible opcode");
      case ISD::AND: Op = CstVT==MVT::i8? X86::AND64ri8 : X86::AND64ri32; break;
      case ISD::OR:  Op = CstVT==MVT::i8?  X86::OR64ri8 :  X86::OR64ri32; break;
      case ISD::XOR: Op = CstVT==MVT::i8? X86::XOR64ri8 : X86::XOR64ri32; break;
      }
      break;
    }

    // Emit the smaller op and the shift.
    SDValue NewCst = CurDAG->getTargetConstant(Val >> ShlVal, CstVT);
    SDNode *New = CurDAG->getMachineNode(Op, dl, NVT, N0->getOperand(0),NewCst);
    return CurDAG->SelectNodeTo(Node, ShlOp, NVT, SDValue(New, 0),
                                getI8Imm(ShlVal));
  }
  case X86ISD::UMUL: {
    SDValue N0 = Node->getOperand(0);
    SDValue N1 = Node->getOperand(1);

    unsigned LoReg;
    switch (NVT.getSimpleVT().SimpleTy) {
    default: llvm_unreachable("Unsupported VT!");
    case MVT::i8:  LoReg = X86::AL;  Opc = X86::MUL8r; break;
    case MVT::i16: LoReg = X86::AX;  Opc = X86::MUL16r; break;
    case MVT::i32: LoReg = X86::EAX; Opc = X86::MUL32r; break;
    case MVT::i64: LoReg = X86::RAX; Opc = X86::MUL64r; break;
    }

    SDValue InFlag = CurDAG->getCopyToReg(CurDAG->getEntryNode(), dl, LoReg,
                                          N0, SDValue()).getValue(1);

    SDVTList VTs = CurDAG->getVTList(NVT, NVT, MVT::i32);
    SDValue Ops[] = {N1, InFlag};
    SDNode *CNode = CurDAG->getMachineNode(Opc, dl, VTs, Ops);

    ReplaceUses(SDValue(Node, 0), SDValue(CNode, 0));
    ReplaceUses(SDValue(Node, 1), SDValue(CNode, 1));
    ReplaceUses(SDValue(Node, 2), SDValue(CNode, 2));
    return NULL;
  }

  case ISD::SMUL_LOHI:
  case ISD::UMUL_LOHI: {
    SDValue N0 = Node->getOperand(0);
    SDValue N1 = Node->getOperand(1);

    bool isSigned = Opcode == ISD::SMUL_LOHI;
    bool hasBMI2 = Subtarget->hasBMI2();
    if (!isSigned) {
      switch (NVT.getSimpleVT().SimpleTy) {
      default: llvm_unreachable("Unsupported VT!");
      case MVT::i8:  Opc = X86::MUL8r;  MOpc = X86::MUL8m;  break;
      case MVT::i16: Opc = X86::MUL16r; MOpc = X86::MUL16m; break;
      case MVT::i32: Opc = hasBMI2 ? X86::MULX32rr : X86::MUL32r;
                     MOpc = hasBMI2 ? X86::MULX32rm : X86::MUL32m; break;
      case MVT::i64: Opc = hasBMI2 ? X86::MULX64rr : X86::MUL64r;
                     MOpc = hasBMI2 ? X86::MULX64rm : X86::MUL64m; break;
      }
    } else {
      switch (NVT.getSimpleVT().SimpleTy) {
      default: llvm_unreachable("Unsupported VT!");
      case MVT::i8:  Opc = X86::IMUL8r;  MOpc = X86::IMUL8m;  break;
      case MVT::i16: Opc = X86::IMUL16r; MOpc = X86::IMUL16m; break;
      case MVT::i32: Opc = X86::IMUL32r; MOpc = X86::IMUL32m; break;
      case MVT::i64: Opc = X86::IMUL64r; MOpc = X86::IMUL64m; break;
      }
    }

    unsigned SrcReg, LoReg, HiReg;
    switch (Opc) {
    default: llvm_unreachable("Unknown MUL opcode!");
    case X86::IMUL8r:
    case X86::MUL8r:
      SrcReg = LoReg = X86::AL; HiReg = X86::AH;
      break;
    case X86::IMUL16r:
    case X86::MUL16r:
      SrcReg = LoReg = X86::AX; HiReg = X86::DX;
      break;
    case X86::IMUL32r:
    case X86::MUL32r:
      SrcReg = LoReg = X86::EAX; HiReg = X86::EDX;
      break;
    case X86::IMUL64r:
    case X86::MUL64r:
      SrcReg = LoReg = X86::RAX; HiReg = X86::RDX;
      break;
    case X86::MULX32rr:
      SrcReg = X86::EDX; LoReg = HiReg = 0;
      break;
    case X86::MULX64rr:
      SrcReg = X86::RDX; LoReg = HiReg = 0;
      break;
    }

    SDValue Tmp0, Tmp1, Tmp2, Tmp3, Tmp4;
    bool foldedLoad = TryFoldLoad(Node, N1, Tmp0, Tmp1, Tmp2, Tmp3, Tmp4);
    // Multiply is commmutative.
    if (!foldedLoad) {
      foldedLoad = TryFoldLoad(Node, N0, Tmp0, Tmp1, Tmp2, Tmp3, Tmp4);
      if (foldedLoad)
        std::swap(N0, N1);
    }

    SDValue InFlag = CurDAG->getCopyToReg(CurDAG->getEntryNode(), dl, SrcReg,
                                          N0, SDValue()).getValue(1);
    SDValue ResHi, ResLo;

    if (foldedLoad) {
      SDValue Chain;
      SDValue Ops[] = { Tmp0, Tmp1, Tmp2, Tmp3, Tmp4, N1.getOperand(0),
                        InFlag };
      if (MOpc == X86::MULX32rm || MOpc == X86::MULX64rm) {
        SDVTList VTs = CurDAG->getVTList(NVT, NVT, MVT::Other, MVT::Glue);
        SDNode *CNode = CurDAG->getMachineNode(MOpc, dl, VTs, Ops);
        ResHi = SDValue(CNode, 0);
        ResLo = SDValue(CNode, 1);
        Chain = SDValue(CNode, 2);
        InFlag = SDValue(CNode, 3);
      } else {
        SDVTList VTs = CurDAG->getVTList(MVT::Other, MVT::Glue);
        SDNode *CNode = CurDAG->getMachineNode(MOpc, dl, VTs, Ops);
        Chain = SDValue(CNode, 0);
        InFlag = SDValue(CNode, 1);
      }

      // Update the chain.
      ReplaceUses(N1.getValue(1), Chain);
    } else {
      SDValue Ops[] = { N1, InFlag };
      if (Opc == X86::MULX32rr || Opc == X86::MULX64rr) {
        SDVTList VTs = CurDAG->getVTList(NVT, NVT, MVT::Glue);
        SDNode *CNode = CurDAG->getMachineNode(Opc, dl, VTs, Ops);
        ResHi = SDValue(CNode, 0);
        ResLo = SDValue(CNode, 1);
        InFlag = SDValue(CNode, 2);
      } else {
        SDVTList VTs = CurDAG->getVTList(MVT::Glue);
        SDNode *CNode = CurDAG->getMachineNode(Opc, dl, VTs, Ops);
        InFlag = SDValue(CNode, 0);
      }
    }

    // Prevent use of AH in a REX instruction by referencing AX instead.
    if (HiReg == X86::AH && Subtarget->is64Bit() &&
        !SDValue(Node, 1).use_empty()) {
      SDValue Result = CurDAG->getCopyFromReg(CurDAG->getEntryNode(), dl,
                                              X86::AX, MVT::i16, InFlag);
      InFlag = Result.getValue(2);
      // Get the low part if needed. Don't use getCopyFromReg for aliasing
      // registers.
      if (!SDValue(Node, 0).use_empty())
        ReplaceUses(SDValue(Node, 1),
          CurDAG->getTargetExtractSubreg(X86::sub_8bit, dl, MVT::i8, Result));

      // Shift AX down 8 bits.
      Result = SDValue(CurDAG->getMachineNode(X86::SHR16ri, dl, MVT::i16,
                                              Result,
                                     CurDAG->getTargetConstant(8, MVT::i8)), 0);
      // Then truncate it down to i8.
      ReplaceUses(SDValue(Node, 1),
        CurDAG->getTargetExtractSubreg(X86::sub_8bit, dl, MVT::i8, Result));
    }
    // Copy the low half of the result, if it is needed.
    if (!SDValue(Node, 0).use_empty()) {
      if (ResLo.getNode() == 0) {
        assert(LoReg && "Register for low half is not defined!");
        ResLo = CurDAG->getCopyFromReg(CurDAG->getEntryNode(), dl, LoReg, NVT,
                                       InFlag);
        InFlag = ResLo.getValue(2);
      }
      ReplaceUses(SDValue(Node, 0), ResLo);
      DEBUG(dbgs() << "=> "; ResLo.getNode()->dump(CurDAG); dbgs() << '\n');
    }
    // Copy the high half of the result, if it is needed.
    if (!SDValue(Node, 1).use_empty()) {
      if (ResHi.getNode() == 0) {
        assert(HiReg && "Register for high half is not defined!");
        ResHi = CurDAG->getCopyFromReg(CurDAG->getEntryNode(), dl, HiReg, NVT,
                                       InFlag);
        InFlag = ResHi.getValue(2);
      }
      ReplaceUses(SDValue(Node, 1), ResHi);
      DEBUG(dbgs() << "=> "; ResHi.getNode()->dump(CurDAG); dbgs() << '\n');
    }

    // Propagate ordering to the last node, for now.
    CurDAG->AssignOrdering(InFlag.getNode(), CurDAG->GetOrdering(Node));

    return NULL;
  }

  case ISD::SDIVREM:
  case ISD::UDIVREM: {
    SDValue N0 = Node->getOperand(0);
    SDValue N1 = Node->getOperand(1);

    bool isSigned = Opcode == ISD::SDIVREM;
    if (!isSigned) {
      switch (NVT.getSimpleVT().SimpleTy) {
      default: llvm_unreachable("Unsupported VT!");
      case MVT::i8:  Opc = X86::DIV8r;  MOpc = X86::DIV8m;  break;
      case MVT::i16: Opc = X86::DIV16r; MOpc = X86::DIV16m; break;
      case MVT::i32: Opc = X86::DIV32r; MOpc = X86::DIV32m; break;
      case MVT::i64: Opc = X86::DIV64r; MOpc = X86::DIV64m; break;
      }
    } else {
      switch (NVT.getSimpleVT().SimpleTy) {
      default: llvm_unreachable("Unsupported VT!");
      case MVT::i8:  Opc = X86::IDIV8r;  MOpc = X86::IDIV8m;  break;
      case MVT::i16: Opc = X86::IDIV16r; MOpc = X86::IDIV16m; break;
      case MVT::i32: Opc = X86::IDIV32r; MOpc = X86::IDIV32m; break;
      case MVT::i64: Opc = X86::IDIV64r; MOpc = X86::IDIV64m; break;
      }
    }

    unsigned LoReg, HiReg, ClrReg;
    unsigned ClrOpcode, SExtOpcode;
    switch (NVT.getSimpleVT().SimpleTy) {
    default: llvm_unreachable("Unsupported VT!");
    case MVT::i8:
      LoReg = X86::AL;  ClrReg = HiReg = X86::AH;
      ClrOpcode  = 0;
      SExtOpcode = X86::CBW;
      break;
    case MVT::i16:
      LoReg = X86::AX;  HiReg = X86::DX;
      ClrOpcode  = X86::MOV16r0; ClrReg = X86::DX;
      SExtOpcode = X86::CWD;
      break;
    case MVT::i32:
      LoReg = X86::EAX; ClrReg = HiReg = X86::EDX;
      ClrOpcode  = X86::MOV32r0;
      SExtOpcode = X86::CDQ;
      break;
    case MVT::i64:
      LoReg = X86::RAX; ClrReg = HiReg = X86::RDX;
      ClrOpcode  = X86::MOV64r0;
      SExtOpcode = X86::CQO;
      break;
    }

    SDValue Tmp0, Tmp1, Tmp2, Tmp3, Tmp4;
    bool foldedLoad = TryFoldLoad(Node, N1, Tmp0, Tmp1, Tmp2, Tmp3, Tmp4);
    bool signBitIsZero = CurDAG->SignBitIsZero(N0);

    SDValue InFlag;
    if (NVT == MVT::i8 && (!isSigned || signBitIsZero)) {
      // Special case for div8, just use a move with zero extension to AX to
      // clear the upper 8 bits (AH).
      SDValue Tmp0, Tmp1, Tmp2, Tmp3, Tmp4, Move, Chain;
      if (TryFoldLoad(Node, N0, Tmp0, Tmp1, Tmp2, Tmp3, Tmp4)) {
        SDValue Ops[] = { Tmp0, Tmp1, Tmp2, Tmp3, Tmp4, N0.getOperand(0) };
        Move =
          SDValue(CurDAG->getMachineNode(X86::MOVZX32rm8, dl, MVT::i32,
                                         MVT::Other, Ops), 0);
        Chain = Move.getValue(1);
        ReplaceUses(N0.getValue(1), Chain);
      } else {
        Move =
          SDValue(CurDAG->getMachineNode(X86::MOVZX32rr8, dl, MVT::i32, N0),0);
        Chain = CurDAG->getEntryNode();
      }
      Chain  = CurDAG->getCopyToReg(Chain, dl, X86::EAX, Move, SDValue());
      InFlag = Chain.getValue(1);
    } else {
      InFlag =
        CurDAG->getCopyToReg(CurDAG->getEntryNode(), dl,
                             LoReg, N0, SDValue()).getValue(1);
      if (isSigned && !signBitIsZero) {
        // Sign extend the low part into the high part.
        InFlag =
          SDValue(CurDAG->getMachineNode(SExtOpcode, dl, MVT::Glue, InFlag),0);
      } else {
        // Zero out the high part, effectively zero extending the input.
        SDValue ClrNode =
          SDValue(CurDAG->getMachineNode(ClrOpcode, dl, NVT), 0);
        InFlag = CurDAG->getCopyToReg(CurDAG->getEntryNode(), dl, ClrReg,
                                      ClrNode, InFlag).getValue(1);
      }
    }

    if (foldedLoad) {
      SDValue Ops[] = { Tmp0, Tmp1, Tmp2, Tmp3, Tmp4, N1.getOperand(0),
                        InFlag };
      SDNode *CNode =
        CurDAG->getMachineNode(MOpc, dl, MVT::Other, MVT::Glue, Ops);
      InFlag = SDValue(CNode, 1);
      // Update the chain.
      ReplaceUses(N1.getValue(1), SDValue(CNode, 0));
    } else {
      InFlag =
        SDValue(CurDAG->getMachineNode(Opc, dl, MVT::Glue, N1, InFlag), 0);
    }

    // Prevent use of AH in a REX instruction by referencing AX instead.
    // Shift it down 8 bits.
    if (HiReg == X86::AH && Subtarget->is64Bit() &&
        !SDValue(Node, 1).use_empty()) {
      SDValue Result = CurDAG->getCopyFromReg(CurDAG->getEntryNode(), dl,
                                              X86::AX, MVT::i16, InFlag);
      InFlag = Result.getValue(2);

      // If we also need AL (the quotient), get it by extracting a subreg from
      // Result. The fast register allocator does not like multiple CopyFromReg
      // nodes using aliasing registers.
      if (!SDValue(Node, 0).use_empty())
        ReplaceUses(SDValue(Node, 0),
          CurDAG->getTargetExtractSubreg(X86::sub_8bit, dl, MVT::i8, Result));

      // Shift AX right by 8 bits instead of using AH.
      Result = SDValue(CurDAG->getMachineNode(X86::SHR16ri, dl, MVT::i16,
                                         Result,
                                         CurDAG->getTargetConstant(8, MVT::i8)),
                       0);
      ReplaceUses(SDValue(Node, 1),
        CurDAG->getTargetExtractSubreg(X86::sub_8bit, dl, MVT::i8, Result));
    }
    // Copy the division (low) result, if it is needed.
    if (!SDValue(Node, 0).use_empty()) {
      SDValue Result = CurDAG->getCopyFromReg(CurDAG->getEntryNode(), dl,
                                                LoReg, NVT, InFlag);
      InFlag = Result.getValue(2);
      ReplaceUses(SDValue(Node, 0), Result);
      DEBUG(dbgs() << "=> "; Result.getNode()->dump(CurDAG); dbgs() << '\n');
    }
    // Copy the remainder (high) result, if it is needed.
    if (!SDValue(Node, 1).use_empty()) {
      SDValue Result = CurDAG->getCopyFromReg(CurDAG->getEntryNode(), dl,
                                              HiReg, NVT, InFlag);
      InFlag = Result.getValue(2);
      ReplaceUses(SDValue(Node, 1), Result);
      DEBUG(dbgs() << "=> "; Result.getNode()->dump(CurDAG); dbgs() << '\n');
    }
    return NULL;
  }

  case X86ISD::CMP:
  case X86ISD::SUB: {
    // Sometimes a SUB is used to perform comparison.
    if (Opcode == X86ISD::SUB && Node->hasAnyUseOfValue(0))
      // This node is not a CMP.
      break;
    SDValue N0 = Node->getOperand(0);
    SDValue N1 = Node->getOperand(1);

    // Look for (X86cmp (and $op, $imm), 0) and see if we can convert it to
    // use a smaller encoding.
    if (N0.getOpcode() == ISD::TRUNCATE && N0.hasOneUse() &&
        HasNoSignedComparisonUses(Node))
      // Look past the truncate if CMP is the only use of it.
      N0 = N0.getOperand(0);
    if ((N0.getNode()->getOpcode() == ISD::AND ||
         (N0.getResNo() == 0 && N0.getNode()->getOpcode() == X86ISD::AND)) &&
        N0.getNode()->hasOneUse() &&
        N0.getValueType() != MVT::i8 &&
        X86::isZeroNode(N1)) {
      ConstantSDNode *C = dyn_cast<ConstantSDNode>(N0.getNode()->getOperand(1));
      if (!C) break;

      // For example, convert "testl %eax, $8" to "testb %al, $8"
      if ((C->getZExtValue() & ~UINT64_C(0xff)) == 0 &&
          (!(C->getZExtValue() & 0x80) ||
           HasNoSignedComparisonUses(Node))) {
        SDValue Imm = CurDAG->getTargetConstant(C->getZExtValue(), MVT::i8);
        SDValue Reg = N0.getNode()->getOperand(0);

        // On x86-32, only the ABCD registers have 8-bit subregisters.
        if (!Subtarget->is64Bit()) {
          const TargetRegisterClass *TRC;
          switch (N0.getValueType().getSimpleVT().SimpleTy) {
          case MVT::i32: TRC = &X86::GR32_ABCDRegClass; break;
          case MVT::i16: TRC = &X86::GR16_ABCDRegClass; break;
          default: llvm_unreachable("Unsupported TEST operand type!");
          }
          SDValue RC = CurDAG->getTargetConstant(TRC->getID(), MVT::i32);
          Reg = SDValue(CurDAG->getMachineNode(X86::COPY_TO_REGCLASS, dl,
                                               Reg.getValueType(), Reg, RC), 0);
        }

        // Extract the l-register.
        SDValue Subreg = CurDAG->getTargetExtractSubreg(X86::sub_8bit, dl,
                                                        MVT::i8, Reg);

        // Emit a testb.
        SDNode *NewNode = CurDAG->getMachineNode(X86::TEST8ri, dl, MVT::i32,
                                                 Subreg, Imm);
        // Replace SUB|CMP with TEST, since SUB has two outputs while TEST has
        // one, do not call ReplaceAllUsesWith.
        ReplaceUses(SDValue(Node, (Opcode == X86ISD::SUB ? 1 : 0)),
                    SDValue(NewNode, 0));
        return NULL;
      }

      // For example, "testl %eax, $2048" to "testb %ah, $8".
      if ((C->getZExtValue() & ~UINT64_C(0xff00)) == 0 &&
          (!(C->getZExtValue() & 0x8000) ||
           HasNoSignedComparisonUses(Node))) {
        // Shift the immediate right by 8 bits.
        SDValue ShiftedImm = CurDAG->getTargetConstant(C->getZExtValue() >> 8,
                                                       MVT::i8);
        SDValue Reg = N0.getNode()->getOperand(0);

        // Put the value in an ABCD register.
        const TargetRegisterClass *TRC;
        switch (N0.getValueType().getSimpleVT().SimpleTy) {
        case MVT::i64: TRC = &X86::GR64_ABCDRegClass; break;
        case MVT::i32: TRC = &X86::GR32_ABCDRegClass; break;
        case MVT::i16: TRC = &X86::GR16_ABCDRegClass; break;
        default: llvm_unreachable("Unsupported TEST operand type!");
        }
        SDValue RC = CurDAG->getTargetConstant(TRC->getID(), MVT::i32);
        Reg = SDValue(CurDAG->getMachineNode(X86::COPY_TO_REGCLASS, dl,
                                             Reg.getValueType(), Reg, RC), 0);

        // Extract the h-register.
        SDValue Subreg = CurDAG->getTargetExtractSubreg(X86::sub_8bit_hi, dl,
                                                        MVT::i8, Reg);

        // Emit a testb.  The EXTRACT_SUBREG becomes a COPY that can only
        // target GR8_NOREX registers, so make sure the register class is
        // forced.
        SDNode *NewNode = CurDAG->getMachineNode(X86::TEST8ri_NOREX, dl,
                                                 MVT::i32, Subreg, ShiftedImm);
        // Replace SUB|CMP with TEST, since SUB has two outputs while TEST has
        // one, do not call ReplaceAllUsesWith.
        ReplaceUses(SDValue(Node, (Opcode == X86ISD::SUB ? 1 : 0)),
                    SDValue(NewNode, 0));
        return NULL;
      }

      // For example, "testl %eax, $32776" to "testw %ax, $32776".
      if ((C->getZExtValue() & ~UINT64_C(0xffff)) == 0 &&
          N0.getValueType() != MVT::i16 &&
          (!(C->getZExtValue() & 0x8000) ||
           HasNoSignedComparisonUses(Node))) {
        SDValue Imm = CurDAG->getTargetConstant(C->getZExtValue(), MVT::i16);
        SDValue Reg = N0.getNode()->getOperand(0);

        // Extract the 16-bit subregister.
        SDValue Subreg = CurDAG->getTargetExtractSubreg(X86::sub_16bit, dl,
                                                        MVT::i16, Reg);

        // Emit a testw.
        SDNode *NewNode = CurDAG->getMachineNode(X86::TEST16ri, dl, MVT::i32,
                                                 Subreg, Imm);
        // Replace SUB|CMP with TEST, since SUB has two outputs while TEST has
        // one, do not call ReplaceAllUsesWith.
        ReplaceUses(SDValue(Node, (Opcode == X86ISD::SUB ? 1 : 0)),
                    SDValue(NewNode, 0));
        return NULL;
      }

      // For example, "testq %rax, $268468232" to "testl %eax, $268468232".
      if ((C->getZExtValue() & ~UINT64_C(0xffffffff)) == 0 &&
          N0.getValueType() == MVT::i64 &&
          (!(C->getZExtValue() & 0x80000000) ||
           HasNoSignedComparisonUses(Node))) {
        SDValue Imm = CurDAG->getTargetConstant(C->getZExtValue(), MVT::i32);
        SDValue Reg = N0.getNode()->getOperand(0);

        // Extract the 32-bit subregister.
        SDValue Subreg = CurDAG->getTargetExtractSubreg(X86::sub_32bit, dl,
                                                        MVT::i32, Reg);

        // Emit a testl.
        SDNode *NewNode = CurDAG->getMachineNode(X86::TEST32ri, dl, MVT::i32,
                                                 Subreg, Imm);
        // Replace SUB|CMP with TEST, since SUB has two outputs while TEST has
        // one, do not call ReplaceAllUsesWith.
        ReplaceUses(SDValue(Node, (Opcode == X86ISD::SUB ? 1 : 0)),
                    SDValue(NewNode, 0));
        return NULL;
      }
    }
    break;
  }
  case ISD::STORE: {
    // Change a chain of {load; incr or dec; store} of the same value into
    // a simple increment or decrement through memory of that value, if the
    // uses of the modified value and its address are suitable.
    // The DEC64m tablegen pattern is currently not able to match the case where
    // the EFLAGS on the original DEC are used. (This also applies to
    // {INC,DEC}X{64,32,16,8}.)
    // We'll need to improve tablegen to allow flags to be transferred from a
    // node in the pattern to the result node.  probably with a new keyword
    // for example, we have this
    // def DEC64m : RI<0xFF, MRM1m, (outs), (ins i64mem:$dst), "dec{q}\t$dst",
    //  [(store (add (loadi64 addr:$dst), -1), addr:$dst),
    //   (implicit EFLAGS)]>;
    // but maybe need something like this
    // def DEC64m : RI<0xFF, MRM1m, (outs), (ins i64mem:$dst), "dec{q}\t$dst",
    //  [(store (add (loadi64 addr:$dst), -1), addr:$dst),
    //   (transferrable EFLAGS)]>;

    StoreSDNode *StoreNode = cast<StoreSDNode>(Node);
    SDValue StoredVal = StoreNode->getOperand(1);
    unsigned Opc = StoredVal->getOpcode();

    LoadSDNode *LoadNode = 0;
    SDValue InputChain;
    if (!isLoadIncOrDecStore(StoreNode, Opc, StoredVal, CurDAG,
                             LoadNode, InputChain))
      break;

    SDValue Base, Scale, Index, Disp, Segment;
    if (!SelectAddr(LoadNode, LoadNode->getBasePtr(),
                    Base, Scale, Index, Disp, Segment))
      break;

    MachineSDNode::mmo_iterator MemOp = MF->allocateMemRefsArray(2);
    MemOp[0] = StoreNode->getMemOperand();
    MemOp[1] = LoadNode->getMemOperand();
    const SDValue Ops[] = { Base, Scale, Index, Disp, Segment, InputChain };
    EVT LdVT = LoadNode->getMemoryVT();
    unsigned newOpc = getFusedLdStOpcode(LdVT, Opc);
    MachineSDNode *Result = CurDAG->getMachineNode(newOpc,
                                                   Node->getDebugLoc(),
                                                   MVT::i32, MVT::Other, Ops);
    Result->setMemRefs(MemOp, MemOp + 2);

    ReplaceUses(SDValue(StoreNode, 0), SDValue(Result, 1));
    ReplaceUses(SDValue(StoredVal.getNode(), 1), SDValue(Result, 0));

    return Result;
  }
  }

  SDNode *ResNode = SelectCode(Node);

  DEBUG(dbgs() << "=> ";
        if (ResNode == NULL || ResNode == Node)
          Node->dump(CurDAG);
        else
          ResNode->dump(CurDAG);
        dbgs() << '\n');

  return ResNode;
}

bool X86DAGToDAGISel::
SelectInlineAsmMemoryOperand(const SDValue &Op, char ConstraintCode,
                             std::vector<SDValue> &OutOps) {
  SDValue Op0, Op1, Op2, Op3, Op4;
  switch (ConstraintCode) {
  case 'o':   // offsetable        ??
  case 'v':   // not offsetable    ??
  default: return true;
  case 'm':   // memory
    if (!SelectAddr(0, Op, Op0, Op1, Op2, Op3, Op4))
      return true;
    break;
  }

  OutOps.push_back(Op0);
  OutOps.push_back(Op1);
  OutOps.push_back(Op2);
  OutOps.push_back(Op3);
  OutOps.push_back(Op4);
  return false;
}

/// createX86ISelDag - This pass converts a legalized DAG into a
/// X86-specific DAG, ready for instruction scheduling.
///
FunctionPass *llvm::createX86ISelDag(X86TargetMachine &TM,
                                     CodeGenOpt::Level OptLevel) {
  return new X86DAGToDAGISel(TM, OptLevel);
}<|MERGE_RESOLUTION|>--- conflicted
+++ resolved
@@ -37,7 +37,6 @@
 using namespace llvm;
 
 STATISTIC(NumLoadMoved, "Number of loads moved below TokenFactor");
-
 
 //===----------------------------------------------------------------------===//
 //                      Pattern Matcher Implementation
@@ -459,14 +458,8 @@
     SDNode *N = I++;  // Preincrement iterator to avoid invalidation issues.
 
     if (OptLevel != CodeGenOpt::None &&
-<<<<<<< HEAD
         !Subtarget->isTargetNaCl() &&   // @LOCALMOD: We can't fold load/call
-        (N->getOpcode() == X86ISD::CALL ||
-=======
-        // Only does this when target favors doesn't favor register indirect
-        // call.
         ((N->getOpcode() == X86ISD::CALL && !Subtarget->callRegIndirect()) ||
->>>>>>> 7dfcb84f
          (N->getOpcode() == X86ISD::TC_RETURN &&
           // Only does this if load can be folded into TC_RETURN.
           (Subtarget->is64Bit() ||
