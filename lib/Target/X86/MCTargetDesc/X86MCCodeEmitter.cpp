--- conflicted
+++ resolved
@@ -590,24 +590,14 @@
                                            int MemOperand, const MCInst &MI,
                                            const MCInstrDesc &Desc,
                                            raw_ostream &OS) const {
-<<<<<<< HEAD
   assert(!(TSFlags & X86II::LOCK)); // Can't have LOCK VEX. @LOCALMOD
 
-  unsigned char Encoding = (TSFlags & X86II::EncodingMask) >>
-                           X86II::EncodingShift;
-  bool HasEVEX_K = ((TSFlags >> X86II::VEXShift) & X86II::EVEX_K);
-  bool HasVEX_4V = (TSFlags >> X86II::VEXShift) & X86II::VEX_4V;
-  bool HasVEX_4VOp3 = (TSFlags >> X86II::VEXShift) & X86II::VEX_4VOp3;
-  bool HasMemOp4 = (TSFlags >> X86II::VEXShift) & X86II::MemOp4;
-  bool HasEVEX_RC = (TSFlags >> X86II::VEXShift) & X86II::EVEX_RC;
-=======
   uint64_t Encoding = TSFlags & X86II::EncodingMask;
   bool HasEVEX_K = TSFlags & X86II::EVEX_K;
   bool HasVEX_4V = TSFlags & X86II::VEX_4V;
   bool HasVEX_4VOp3 = TSFlags & X86II::VEX_4VOp3;
   bool HasMemOp4 = TSFlags & X86II::MemOp4;
   bool HasEVEX_RC = TSFlags & X86II::EVEX_RC;
->>>>>>> 51c1c423
 
   // VEX_R: opcode externsion equivalent to REX.R in
   // 1's complement (inverted) form
