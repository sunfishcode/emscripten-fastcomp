--- conflicted
+++ resolved
@@ -577,7 +577,7 @@
 
     // Save EBP/RBP into the appropriate stack slot.
     // @LOCALMOD-BEGIN
-    unsigned RegToPush = FramePtr;
+    unsigned RegToPush = MachineFramePtr;
     const bool HideSandboxBase = (FlagHideSandboxBase &&
                                   STI.isTargetNaCl64() &&
                                   !FlagUseZeroBasedSandbox);
@@ -618,11 +618,7 @@
     }
     // @LOCALMOD-END
     BuildMI(MBB, MBBI, DL, TII.get(Is64Bit ? X86::PUSH64r : X86::PUSH32r))
-<<<<<<< HEAD
       .addReg(RegToPush, RegState::Kill) // @LOCALMOD
-=======
-      .addReg(MachineFramePtr, RegState::Kill)
->>>>>>> 7ffc5bb5
       .setMIFlag(MachineInstr::FrameSetup);
 
     if (NeedsDwarfCFI) {
