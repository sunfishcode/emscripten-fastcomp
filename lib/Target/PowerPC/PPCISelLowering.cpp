//===-- PPCISelLowering.cpp - PPC DAG Lowering Implementation -------------===//
//
//                     The LLVM Compiler Infrastructure
//
// This file is distributed under the University of Illinois Open Source
// License. See LICENSE.TXT for details.
//
//===----------------------------------------------------------------------===//
//
// This file implements the PPCISelLowering class.
//
//===----------------------------------------------------------------------===//

#include "PPCISelLowering.h"
#include "MCTargetDesc/PPCPredicates.h"
#include "PPCMachineFunctionInfo.h"
#include "PPCPerfectShuffle.h"
#include "PPCTargetMachine.h"
#include "PPCTargetObjectFile.h"
#include "llvm/ADT/STLExtras.h"
#include "llvm/ADT/StringSwitch.h"
#include "llvm/ADT/Triple.h"
#include "llvm/CodeGen/CallingConvLower.h"
#include "llvm/CodeGen/MachineFrameInfo.h"
#include "llvm/CodeGen/MachineFunction.h"
#include "llvm/CodeGen/MachineInstrBuilder.h"
#include "llvm/CodeGen/MachineRegisterInfo.h"
#include "llvm/CodeGen/SelectionDAG.h"
#include "llvm/CodeGen/TargetLoweringObjectFileImpl.h"
#include "llvm/IR/CallingConv.h"
#include "llvm/IR/Constants.h"
#include "llvm/IR/DerivedTypes.h"
#include "llvm/IR/Function.h"
#include "llvm/IR/Intrinsics.h"
#include "llvm/Support/CommandLine.h"
#include "llvm/Support/ErrorHandling.h"
#include "llvm/Support/MathExtras.h"
#include "llvm/Support/raw_ostream.h"
#include "llvm/Target/TargetOptions.h"
using namespace llvm;

// FIXME: Remove this once soft-float is supported.
static cl::opt<bool> DisablePPCFloatInVariadic("disable-ppc-float-in-variadic",
cl::desc("disable saving float registers for va_start on PPC"), cl::Hidden);

static cl::opt<bool> DisablePPCPreinc("disable-ppc-preinc",
cl::desc("disable preincrement load/store generation on PPC"), cl::Hidden);

static cl::opt<bool> DisableILPPref("disable-ppc-ilp-pref",
cl::desc("disable setting the node scheduling preference to ILP on PPC"), cl::Hidden);

static cl::opt<bool> DisablePPCUnaligned("disable-ppc-unaligned",
cl::desc("disable unaligned load/store generation on PPC"), cl::Hidden);

// FIXME: Remove this once the bug has been fixed!
extern cl::opt<bool> ANDIGlueBug;

static TargetLoweringObjectFile *createTLOF(const Triple &TT) {
  // If it isn't a Mach-O file then it's going to be a linux ELF
  // object file.
  if (TT.isOSDarwin())
    return new TargetLoweringObjectFileMachO();

  return new PPC64LinuxTargetObjectFile();
}

PPCTargetLowering::PPCTargetLowering(const PPCTargetMachine &TM)
    : TargetLowering(TM, createTLOF(Triple(TM.getTargetTriple()))),
      Subtarget(*TM.getSubtargetImpl()) {
  setPow2SDivIsCheap();

  // Use _setjmp/_longjmp instead of setjmp/longjmp.
  setUseUnderscoreSetJmp(true);
  setUseUnderscoreLongJmp(true);

  // On PPC32/64, arguments smaller than 4/8 bytes are extended, so all
  // arguments are at least 4/8 bytes aligned.
  bool isPPC64 = Subtarget.isPPC64();
  setMinStackArgumentAlignment(isPPC64 ? 8:4);

  // Set up the register classes.
  addRegisterClass(MVT::i32, &PPC::GPRCRegClass);
  addRegisterClass(MVT::f32, &PPC::F4RCRegClass);
  addRegisterClass(MVT::f64, &PPC::F8RCRegClass);

  // PowerPC has an i16 but no i8 (or i1) SEXTLOAD
  setLoadExtAction(ISD::SEXTLOAD, MVT::i1, Promote);
  setLoadExtAction(ISD::SEXTLOAD, MVT::i8, Expand);

  setTruncStoreAction(MVT::f64, MVT::f32, Expand);

  // PowerPC has pre-inc load and store's.
  setIndexedLoadAction(ISD::PRE_INC, MVT::i1, Legal);
  setIndexedLoadAction(ISD::PRE_INC, MVT::i8, Legal);
  setIndexedLoadAction(ISD::PRE_INC, MVT::i16, Legal);
  setIndexedLoadAction(ISD::PRE_INC, MVT::i32, Legal);
  setIndexedLoadAction(ISD::PRE_INC, MVT::i64, Legal);
  setIndexedStoreAction(ISD::PRE_INC, MVT::i1, Legal);
  setIndexedStoreAction(ISD::PRE_INC, MVT::i8, Legal);
  setIndexedStoreAction(ISD::PRE_INC, MVT::i16, Legal);
  setIndexedStoreAction(ISD::PRE_INC, MVT::i32, Legal);
  setIndexedStoreAction(ISD::PRE_INC, MVT::i64, Legal);

  if (Subtarget.useCRBits()) {
    setOperationAction(ISD::SIGN_EXTEND_INREG, MVT::i1, Expand);

    if (isPPC64 || Subtarget.hasFPCVT()) {
      setOperationAction(ISD::SINT_TO_FP, MVT::i1, Promote);
      AddPromotedToType (ISD::SINT_TO_FP, MVT::i1,
                         isPPC64 ? MVT::i64 : MVT::i32);
      setOperationAction(ISD::UINT_TO_FP, MVT::i1, Promote);
      AddPromotedToType (ISD::UINT_TO_FP, MVT::i1, 
                         isPPC64 ? MVT::i64 : MVT::i32);
    } else {
      setOperationAction(ISD::SINT_TO_FP, MVT::i1, Custom);
      setOperationAction(ISD::UINT_TO_FP, MVT::i1, Custom);
    }

    // PowerPC does not support direct load / store of condition registers
    setOperationAction(ISD::LOAD, MVT::i1, Custom);
    setOperationAction(ISD::STORE, MVT::i1, Custom);

    // FIXME: Remove this once the ANDI glue bug is fixed:
    if (ANDIGlueBug)
      setOperationAction(ISD::TRUNCATE, MVT::i1, Custom);

    setLoadExtAction(ISD::SEXTLOAD, MVT::i1, Promote);
    setLoadExtAction(ISD::ZEXTLOAD, MVT::i1, Promote);
    setTruncStoreAction(MVT::i64, MVT::i1, Expand);
    setTruncStoreAction(MVT::i32, MVT::i1, Expand);
    setTruncStoreAction(MVT::i16, MVT::i1, Expand);
    setTruncStoreAction(MVT::i8, MVT::i1, Expand);

    addRegisterClass(MVT::i1, &PPC::CRBITRCRegClass);
  }

  // This is used in the ppcf128->int sequence.  Note it has different semantics
  // from FP_ROUND:  that rounds to nearest, this rounds to zero.
  setOperationAction(ISD::FP_ROUND_INREG, MVT::ppcf128, Custom);

  // We do not currently implement these libm ops for PowerPC.
  setOperationAction(ISD::FFLOOR, MVT::ppcf128, Expand);
  setOperationAction(ISD::FCEIL,  MVT::ppcf128, Expand);
  setOperationAction(ISD::FTRUNC, MVT::ppcf128, Expand);
  setOperationAction(ISD::FRINT,  MVT::ppcf128, Expand);
  setOperationAction(ISD::FNEARBYINT, MVT::ppcf128, Expand);
  setOperationAction(ISD::FREM, MVT::ppcf128, Expand);

  // PowerPC has no SREM/UREM instructions
  setOperationAction(ISD::SREM, MVT::i32, Expand);
  setOperationAction(ISD::UREM, MVT::i32, Expand);
  setOperationAction(ISD::SREM, MVT::i64, Expand);
  setOperationAction(ISD::UREM, MVT::i64, Expand);

  // Don't use SMUL_LOHI/UMUL_LOHI or SDIVREM/UDIVREM to lower SREM/UREM.
  setOperationAction(ISD::UMUL_LOHI, MVT::i32, Expand);
  setOperationAction(ISD::SMUL_LOHI, MVT::i32, Expand);
  setOperationAction(ISD::UMUL_LOHI, MVT::i64, Expand);
  setOperationAction(ISD::SMUL_LOHI, MVT::i64, Expand);
  setOperationAction(ISD::UDIVREM, MVT::i32, Expand);
  setOperationAction(ISD::SDIVREM, MVT::i32, Expand);
  setOperationAction(ISD::UDIVREM, MVT::i64, Expand);
  setOperationAction(ISD::SDIVREM, MVT::i64, Expand);

  // We don't support sin/cos/sqrt/fmod/pow
  setOperationAction(ISD::FSIN , MVT::f64, Expand);
  setOperationAction(ISD::FCOS , MVT::f64, Expand);
  setOperationAction(ISD::FSINCOS, MVT::f64, Expand);
  setOperationAction(ISD::FREM , MVT::f64, Expand);
  setOperationAction(ISD::FPOW , MVT::f64, Expand);
  setOperationAction(ISD::FMA  , MVT::f64, Legal);
  setOperationAction(ISD::FSIN , MVT::f32, Expand);
  setOperationAction(ISD::FCOS , MVT::f32, Expand);
  setOperationAction(ISD::FSINCOS, MVT::f32, Expand);
  setOperationAction(ISD::FREM , MVT::f32, Expand);
  setOperationAction(ISD::FPOW , MVT::f32, Expand);
  setOperationAction(ISD::FMA  , MVT::f32, Legal);

  setOperationAction(ISD::FLT_ROUNDS_, MVT::i32, Custom);

  // If we're enabling GP optimizations, use hardware square root
  if (!Subtarget.hasFSQRT() &&
      !(TM.Options.UnsafeFPMath &&
        Subtarget.hasFRSQRTE() && Subtarget.hasFRE()))
    setOperationAction(ISD::FSQRT, MVT::f64, Expand);

  if (!Subtarget.hasFSQRT() &&
      !(TM.Options.UnsafeFPMath &&
        Subtarget.hasFRSQRTES() && Subtarget.hasFRES()))
    setOperationAction(ISD::FSQRT, MVT::f32, Expand);

  if (Subtarget.hasFCPSGN()) {
    setOperationAction(ISD::FCOPYSIGN, MVT::f64, Legal);
    setOperationAction(ISD::FCOPYSIGN, MVT::f32, Legal);
  } else {
    setOperationAction(ISD::FCOPYSIGN, MVT::f64, Expand);
    setOperationAction(ISD::FCOPYSIGN, MVT::f32, Expand);
  }

  if (Subtarget.hasFPRND()) {
    setOperationAction(ISD::FFLOOR, MVT::f64, Legal);
    setOperationAction(ISD::FCEIL,  MVT::f64, Legal);
    setOperationAction(ISD::FTRUNC, MVT::f64, Legal);
    setOperationAction(ISD::FROUND, MVT::f64, Legal);

    setOperationAction(ISD::FFLOOR, MVT::f32, Legal);
    setOperationAction(ISD::FCEIL,  MVT::f32, Legal);
    setOperationAction(ISD::FTRUNC, MVT::f32, Legal);
    setOperationAction(ISD::FROUND, MVT::f32, Legal);
  }

  // PowerPC does not have BSWAP, CTPOP or CTTZ
  setOperationAction(ISD::BSWAP, MVT::i32  , Expand);
  setOperationAction(ISD::CTTZ , MVT::i32  , Expand);
  setOperationAction(ISD::CTTZ_ZERO_UNDEF, MVT::i32, Expand);
  setOperationAction(ISD::CTLZ_ZERO_UNDEF, MVT::i32, Expand);
  setOperationAction(ISD::BSWAP, MVT::i64  , Expand);
  setOperationAction(ISD::CTTZ , MVT::i64  , Expand);
  setOperationAction(ISD::CTTZ_ZERO_UNDEF, MVT::i64, Expand);
  setOperationAction(ISD::CTLZ_ZERO_UNDEF, MVT::i64, Expand);

  if (Subtarget.hasPOPCNTD()) {
    setOperationAction(ISD::CTPOP, MVT::i32  , Legal);
    setOperationAction(ISD::CTPOP, MVT::i64  , Legal);
  } else {
    setOperationAction(ISD::CTPOP, MVT::i32  , Expand);
    setOperationAction(ISD::CTPOP, MVT::i64  , Expand);
  }

  // PowerPC does not have ROTR
  setOperationAction(ISD::ROTR, MVT::i32   , Expand);
  setOperationAction(ISD::ROTR, MVT::i64   , Expand);

  if (!Subtarget.useCRBits()) {
    // PowerPC does not have Select
    setOperationAction(ISD::SELECT, MVT::i32, Expand);
    setOperationAction(ISD::SELECT, MVT::i64, Expand);
    setOperationAction(ISD::SELECT, MVT::f32, Expand);
    setOperationAction(ISD::SELECT, MVT::f64, Expand);
  }

  // PowerPC wants to turn select_cc of FP into fsel when possible.
  setOperationAction(ISD::SELECT_CC, MVT::f32, Custom);
  setOperationAction(ISD::SELECT_CC, MVT::f64, Custom);

  // PowerPC wants to optimize integer setcc a bit
  if (!Subtarget.useCRBits())
    setOperationAction(ISD::SETCC, MVT::i32, Custom);

  // PowerPC does not have BRCOND which requires SetCC
  if (!Subtarget.useCRBits())
    setOperationAction(ISD::BRCOND, MVT::Other, Expand);

  setOperationAction(ISD::BR_JT,  MVT::Other, Expand);

  // PowerPC turns FP_TO_SINT into FCTIWZ and some load/stores.
  setOperationAction(ISD::FP_TO_SINT, MVT::i32, Custom);

  // PowerPC does not have [U|S]INT_TO_FP
  setOperationAction(ISD::SINT_TO_FP, MVT::i32, Expand);
  setOperationAction(ISD::UINT_TO_FP, MVT::i32, Expand);

  setOperationAction(ISD::BITCAST, MVT::f32, Expand);
  setOperationAction(ISD::BITCAST, MVT::i32, Expand);
  setOperationAction(ISD::BITCAST, MVT::i64, Expand);
  setOperationAction(ISD::BITCAST, MVT::f64, Expand);

  // We cannot sextinreg(i1).  Expand to shifts.
  setOperationAction(ISD::SIGN_EXTEND_INREG, MVT::i1, Expand);

  // NOTE: EH_SJLJ_SETJMP/_LONGJMP supported here is NOT intended to support
  // SjLj exception handling but a light-weight setjmp/longjmp replacement to
  // support continuation, user-level threading, and etc.. As a result, no
  // other SjLj exception interfaces are implemented and please don't build
  // your own exception handling based on them.
  // LLVM/Clang supports zero-cost DWARF exception handling.
  setOperationAction(ISD::EH_SJLJ_SETJMP, MVT::i32, Custom);
  setOperationAction(ISD::EH_SJLJ_LONGJMP, MVT::Other, Custom);

  // We want to legalize GlobalAddress and ConstantPool nodes into the
  // appropriate instructions to materialize the address.
  setOperationAction(ISD::GlobalAddress, MVT::i32, Custom);
  setOperationAction(ISD::GlobalTLSAddress, MVT::i32, Custom);
  setOperationAction(ISD::BlockAddress,  MVT::i32, Custom);
  setOperationAction(ISD::ConstantPool,  MVT::i32, Custom);
  setOperationAction(ISD::JumpTable,     MVT::i32, Custom);
  setOperationAction(ISD::GlobalAddress, MVT::i64, Custom);
  setOperationAction(ISD::GlobalTLSAddress, MVT::i64, Custom);
  setOperationAction(ISD::BlockAddress,  MVT::i64, Custom);
  setOperationAction(ISD::ConstantPool,  MVT::i64, Custom);
  setOperationAction(ISD::JumpTable,     MVT::i64, Custom);

  // TRAP is legal.
  setOperationAction(ISD::TRAP, MVT::Other, Legal);

  // TRAMPOLINE is custom lowered.
  setOperationAction(ISD::INIT_TRAMPOLINE, MVT::Other, Custom);
  setOperationAction(ISD::ADJUST_TRAMPOLINE, MVT::Other, Custom);

  // VASTART needs to be custom lowered to use the VarArgsFrameIndex
  setOperationAction(ISD::VASTART           , MVT::Other, Custom);

  if (Subtarget.isSVR4ABI()) {
    if (isPPC64) {
      // VAARG always uses double-word chunks, so promote anything smaller.
      setOperationAction(ISD::VAARG, MVT::i1, Promote);
      AddPromotedToType (ISD::VAARG, MVT::i1, MVT::i64);
      setOperationAction(ISD::VAARG, MVT::i8, Promote);
      AddPromotedToType (ISD::VAARG, MVT::i8, MVT::i64);
      setOperationAction(ISD::VAARG, MVT::i16, Promote);
      AddPromotedToType (ISD::VAARG, MVT::i16, MVT::i64);
      setOperationAction(ISD::VAARG, MVT::i32, Promote);
      AddPromotedToType (ISD::VAARG, MVT::i32, MVT::i64);
      setOperationAction(ISD::VAARG, MVT::Other, Expand);
    } else {
      // VAARG is custom lowered with the 32-bit SVR4 ABI.
      setOperationAction(ISD::VAARG, MVT::Other, Custom);
      setOperationAction(ISD::VAARG, MVT::i64, Custom);
    }
  } else
    setOperationAction(ISD::VAARG, MVT::Other, Expand);

  if (Subtarget.isSVR4ABI() && !isPPC64)
    // VACOPY is custom lowered with the 32-bit SVR4 ABI.
    setOperationAction(ISD::VACOPY            , MVT::Other, Custom);
  else
    setOperationAction(ISD::VACOPY            , MVT::Other, Expand);

  // Use the default implementation.
  setOperationAction(ISD::VAEND             , MVT::Other, Expand);
  setOperationAction(ISD::STACKSAVE         , MVT::Other, Expand);
  setOperationAction(ISD::STACKRESTORE      , MVT::Other, Custom);
  setOperationAction(ISD::DYNAMIC_STACKALLOC, MVT::i32  , Custom);
  setOperationAction(ISD::DYNAMIC_STACKALLOC, MVT::i64  , Custom);

  // We want to custom lower some of our intrinsics.
  setOperationAction(ISD::INTRINSIC_WO_CHAIN, MVT::Other, Custom);

  // To handle counter-based loop conditions.
  setOperationAction(ISD::INTRINSIC_W_CHAIN, MVT::i1, Custom);

  // Comparisons that require checking two conditions.
  setCondCodeAction(ISD::SETULT, MVT::f32, Expand);
  setCondCodeAction(ISD::SETULT, MVT::f64, Expand);
  setCondCodeAction(ISD::SETUGT, MVT::f32, Expand);
  setCondCodeAction(ISD::SETUGT, MVT::f64, Expand);
  setCondCodeAction(ISD::SETUEQ, MVT::f32, Expand);
  setCondCodeAction(ISD::SETUEQ, MVT::f64, Expand);
  setCondCodeAction(ISD::SETOGE, MVT::f32, Expand);
  setCondCodeAction(ISD::SETOGE, MVT::f64, Expand);
  setCondCodeAction(ISD::SETOLE, MVT::f32, Expand);
  setCondCodeAction(ISD::SETOLE, MVT::f64, Expand);
  setCondCodeAction(ISD::SETONE, MVT::f32, Expand);
  setCondCodeAction(ISD::SETONE, MVT::f64, Expand);

  if (Subtarget.has64BitSupport()) {
    // They also have instructions for converting between i64 and fp.
    setOperationAction(ISD::FP_TO_SINT, MVT::i64, Custom);
    setOperationAction(ISD::FP_TO_UINT, MVT::i64, Expand);
    setOperationAction(ISD::SINT_TO_FP, MVT::i64, Custom);
    setOperationAction(ISD::UINT_TO_FP, MVT::i64, Expand);
    // This is just the low 32 bits of a (signed) fp->i64 conversion.
    // We cannot do this with Promote because i64 is not a legal type.
    setOperationAction(ISD::FP_TO_UINT, MVT::i32, Custom);

    if (Subtarget.hasLFIWAX() || Subtarget.isPPC64())
      setOperationAction(ISD::SINT_TO_FP, MVT::i32, Custom);
  } else {
    // PowerPC does not have FP_TO_UINT on 32-bit implementations.
    setOperationAction(ISD::FP_TO_UINT, MVT::i32, Expand);
  }

  // With the instructions enabled under FPCVT, we can do everything.
  if (Subtarget.hasFPCVT()) {
    if (Subtarget.has64BitSupport()) {
      setOperationAction(ISD::FP_TO_SINT, MVT::i64, Custom);
      setOperationAction(ISD::FP_TO_UINT, MVT::i64, Custom);
      setOperationAction(ISD::SINT_TO_FP, MVT::i64, Custom);
      setOperationAction(ISD::UINT_TO_FP, MVT::i64, Custom);
    }

    setOperationAction(ISD::FP_TO_SINT, MVT::i32, Custom);
    setOperationAction(ISD::FP_TO_UINT, MVT::i32, Custom);
    setOperationAction(ISD::SINT_TO_FP, MVT::i32, Custom);
    setOperationAction(ISD::UINT_TO_FP, MVT::i32, Custom);
  }

  if (Subtarget.use64BitRegs()) {
    // 64-bit PowerPC implementations can support i64 types directly
    addRegisterClass(MVT::i64, &PPC::G8RCRegClass);
    // BUILD_PAIR can't be handled natively, and should be expanded to shl/or
    setOperationAction(ISD::BUILD_PAIR, MVT::i64, Expand);
    // 64-bit PowerPC wants to expand i128 shifts itself.
    setOperationAction(ISD::SHL_PARTS, MVT::i64, Custom);
    setOperationAction(ISD::SRA_PARTS, MVT::i64, Custom);
    setOperationAction(ISD::SRL_PARTS, MVT::i64, Custom);
  } else {
    // 32-bit PowerPC wants to expand i64 shifts itself.
    setOperationAction(ISD::SHL_PARTS, MVT::i32, Custom);
    setOperationAction(ISD::SRA_PARTS, MVT::i32, Custom);
    setOperationAction(ISD::SRL_PARTS, MVT::i32, Custom);
  }

  if (Subtarget.hasAltivec()) {
    // First set operation action for all vector types to expand. Then we
    // will selectively turn on ones that can be effectively codegen'd.
    for (unsigned i = (unsigned)MVT::FIRST_VECTOR_VALUETYPE;
         i <= (unsigned)MVT::LAST_VECTOR_VALUETYPE; ++i) {
      MVT::SimpleValueType VT = (MVT::SimpleValueType)i;

      // add/sub are legal for all supported vector VT's.
      setOperationAction(ISD::ADD , VT, Legal);
      setOperationAction(ISD::SUB , VT, Legal);

      // We promote all shuffles to v16i8.
      setOperationAction(ISD::VECTOR_SHUFFLE, VT, Promote);
      AddPromotedToType (ISD::VECTOR_SHUFFLE, VT, MVT::v16i8);

      // We promote all non-typed operations to v4i32.
      setOperationAction(ISD::AND   , VT, Promote);
      AddPromotedToType (ISD::AND   , VT, MVT::v4i32);
      setOperationAction(ISD::OR    , VT, Promote);
      AddPromotedToType (ISD::OR    , VT, MVT::v4i32);
      setOperationAction(ISD::XOR   , VT, Promote);
      AddPromotedToType (ISD::XOR   , VT, MVT::v4i32);
      setOperationAction(ISD::LOAD  , VT, Promote);
      AddPromotedToType (ISD::LOAD  , VT, MVT::v4i32);
      setOperationAction(ISD::SELECT, VT, Promote);
      AddPromotedToType (ISD::SELECT, VT, MVT::v4i32);
      setOperationAction(ISD::STORE, VT, Promote);
      AddPromotedToType (ISD::STORE, VT, MVT::v4i32);

      // No other operations are legal.
      setOperationAction(ISD::MUL , VT, Expand);
      setOperationAction(ISD::SDIV, VT, Expand);
      setOperationAction(ISD::SREM, VT, Expand);
      setOperationAction(ISD::UDIV, VT, Expand);
      setOperationAction(ISD::UREM, VT, Expand);
      setOperationAction(ISD::FDIV, VT, Expand);
      setOperationAction(ISD::FREM, VT, Expand);
      setOperationAction(ISD::FNEG, VT, Expand);
      setOperationAction(ISD::FSQRT, VT, Expand);
      setOperationAction(ISD::FLOG, VT, Expand);
      setOperationAction(ISD::FLOG10, VT, Expand);
      setOperationAction(ISD::FLOG2, VT, Expand);
      setOperationAction(ISD::FEXP, VT, Expand);
      setOperationAction(ISD::FEXP2, VT, Expand);
      setOperationAction(ISD::FSIN, VT, Expand);
      setOperationAction(ISD::FCOS, VT, Expand);
      setOperationAction(ISD::FABS, VT, Expand);
      setOperationAction(ISD::FPOWI, VT, Expand);
      setOperationAction(ISD::FFLOOR, VT, Expand);
      setOperationAction(ISD::FCEIL,  VT, Expand);
      setOperationAction(ISD::FTRUNC, VT, Expand);
      setOperationAction(ISD::FRINT,  VT, Expand);
      setOperationAction(ISD::FNEARBYINT, VT, Expand);
      setOperationAction(ISD::EXTRACT_VECTOR_ELT, VT, Expand);
      setOperationAction(ISD::INSERT_VECTOR_ELT, VT, Expand);
      setOperationAction(ISD::BUILD_VECTOR, VT, Expand);
      setOperationAction(ISD::MULHU, VT, Expand);
      setOperationAction(ISD::MULHS, VT, Expand);
      setOperationAction(ISD::UMUL_LOHI, VT, Expand);
      setOperationAction(ISD::SMUL_LOHI, VT, Expand);
      setOperationAction(ISD::UDIVREM, VT, Expand);
      setOperationAction(ISD::SDIVREM, VT, Expand);
      setOperationAction(ISD::SCALAR_TO_VECTOR, VT, Expand);
      setOperationAction(ISD::FPOW, VT, Expand);
      setOperationAction(ISD::BSWAP, VT, Expand);
      setOperationAction(ISD::CTPOP, VT, Expand);
      setOperationAction(ISD::CTLZ, VT, Expand);
      setOperationAction(ISD::CTLZ_ZERO_UNDEF, VT, Expand);
      setOperationAction(ISD::CTTZ, VT, Expand);
      setOperationAction(ISD::CTTZ_ZERO_UNDEF, VT, Expand);
      setOperationAction(ISD::VSELECT, VT, Expand);
      setOperationAction(ISD::SIGN_EXTEND_INREG, VT, Expand);

      for (unsigned j = (unsigned)MVT::FIRST_VECTOR_VALUETYPE;
           j <= (unsigned)MVT::LAST_VECTOR_VALUETYPE; ++j) {
        MVT::SimpleValueType InnerVT = (MVT::SimpleValueType)j;
        setTruncStoreAction(VT, InnerVT, Expand);
      }
      setLoadExtAction(ISD::SEXTLOAD, VT, Expand);
      setLoadExtAction(ISD::ZEXTLOAD, VT, Expand);
      setLoadExtAction(ISD::EXTLOAD, VT, Expand);
    }

    // We can custom expand all VECTOR_SHUFFLEs to VPERM, others we can handle
    // with merges, splats, etc.
    setOperationAction(ISD::VECTOR_SHUFFLE, MVT::v16i8, Custom);

    setOperationAction(ISD::AND   , MVT::v4i32, Legal);
    setOperationAction(ISD::OR    , MVT::v4i32, Legal);
    setOperationAction(ISD::XOR   , MVT::v4i32, Legal);
    setOperationAction(ISD::LOAD  , MVT::v4i32, Legal);
    setOperationAction(ISD::SELECT, MVT::v4i32,
                       Subtarget.useCRBits() ? Legal : Expand);
    setOperationAction(ISD::STORE , MVT::v4i32, Legal);
    setOperationAction(ISD::FP_TO_SINT, MVT::v4i32, Legal);
    setOperationAction(ISD::FP_TO_UINT, MVT::v4i32, Legal);
    setOperationAction(ISD::SINT_TO_FP, MVT::v4i32, Legal);
    setOperationAction(ISD::UINT_TO_FP, MVT::v4i32, Legal);
    setOperationAction(ISD::FFLOOR, MVT::v4f32, Legal);
    setOperationAction(ISD::FCEIL, MVT::v4f32, Legal);
    setOperationAction(ISD::FTRUNC, MVT::v4f32, Legal);
    setOperationAction(ISD::FNEARBYINT, MVT::v4f32, Legal);

    addRegisterClass(MVT::v4f32, &PPC::VRRCRegClass);
    addRegisterClass(MVT::v4i32, &PPC::VRRCRegClass);
    addRegisterClass(MVT::v8i16, &PPC::VRRCRegClass);
    addRegisterClass(MVT::v16i8, &PPC::VRRCRegClass);

    setOperationAction(ISD::MUL, MVT::v4f32, Legal);
    setOperationAction(ISD::FMA, MVT::v4f32, Legal);

    if (TM.Options.UnsafeFPMath || Subtarget.hasVSX()) {
      setOperationAction(ISD::FDIV, MVT::v4f32, Legal);
      setOperationAction(ISD::FSQRT, MVT::v4f32, Legal);
    }

    setOperationAction(ISD::MUL, MVT::v4i32, Custom);
    setOperationAction(ISD::MUL, MVT::v8i16, Custom);
    setOperationAction(ISD::MUL, MVT::v16i8, Custom);

    setOperationAction(ISD::SCALAR_TO_VECTOR, MVT::v4f32, Custom);
    setOperationAction(ISD::SCALAR_TO_VECTOR, MVT::v4i32, Custom);

    setOperationAction(ISD::BUILD_VECTOR, MVT::v16i8, Custom);
    setOperationAction(ISD::BUILD_VECTOR, MVT::v8i16, Custom);
    setOperationAction(ISD::BUILD_VECTOR, MVT::v4i32, Custom);
    setOperationAction(ISD::BUILD_VECTOR, MVT::v4f32, Custom);

    // Altivec does not contain unordered floating-point compare instructions
    setCondCodeAction(ISD::SETUO, MVT::v4f32, Expand);
    setCondCodeAction(ISD::SETUEQ, MVT::v4f32, Expand);
    setCondCodeAction(ISD::SETO,   MVT::v4f32, Expand);
    setCondCodeAction(ISD::SETONE, MVT::v4f32, Expand);

    if (Subtarget.hasVSX()) {
      setOperationAction(ISD::SCALAR_TO_VECTOR, MVT::v2f64, Legal);
      setOperationAction(ISD::EXTRACT_VECTOR_ELT, MVT::v2f64, Legal);

      setOperationAction(ISD::FFLOOR, MVT::v2f64, Legal);
      setOperationAction(ISD::FCEIL, MVT::v2f64, Legal);
      setOperationAction(ISD::FTRUNC, MVT::v2f64, Legal);
      setOperationAction(ISD::FNEARBYINT, MVT::v2f64, Legal);
      setOperationAction(ISD::FROUND, MVT::v2f64, Legal);

      setOperationAction(ISD::FROUND, MVT::v4f32, Legal);

      setOperationAction(ISD::MUL, MVT::v2f64, Legal);
      setOperationAction(ISD::FMA, MVT::v2f64, Legal);

      setOperationAction(ISD::FDIV, MVT::v2f64, Legal);
      setOperationAction(ISD::FSQRT, MVT::v2f64, Legal);

      setOperationAction(ISD::VSELECT, MVT::v16i8, Legal);
      setOperationAction(ISD::VSELECT, MVT::v8i16, Legal);
      setOperationAction(ISD::VSELECT, MVT::v4i32, Legal);
      setOperationAction(ISD::VSELECT, MVT::v4f32, Legal);
      setOperationAction(ISD::VSELECT, MVT::v2f64, Legal);

      // Share the Altivec comparison restrictions.
      setCondCodeAction(ISD::SETUO, MVT::v2f64, Expand);
      setCondCodeAction(ISD::SETUEQ, MVT::v2f64, Expand);
      setCondCodeAction(ISD::SETO,   MVT::v2f64, Expand);
      setCondCodeAction(ISD::SETONE, MVT::v2f64, Expand);

      setOperationAction(ISD::LOAD, MVT::v2f64, Legal);
      setOperationAction(ISD::STORE, MVT::v2f64, Legal);

      setOperationAction(ISD::VECTOR_SHUFFLE, MVT::v2f64, Legal);

      addRegisterClass(MVT::f64, &PPC::VSFRCRegClass);

      addRegisterClass(MVT::v4f32, &PPC::VSRCRegClass);
      addRegisterClass(MVT::v2f64, &PPC::VSRCRegClass);

      // VSX v2i64 only supports non-arithmetic operations.
      setOperationAction(ISD::ADD, MVT::v2i64, Expand);
      setOperationAction(ISD::SUB, MVT::v2i64, Expand);

      setOperationAction(ISD::SHL, MVT::v2i64, Expand);
      setOperationAction(ISD::SRA, MVT::v2i64, Expand);
      setOperationAction(ISD::SRL, MVT::v2i64, Expand);

      setOperationAction(ISD::SETCC, MVT::v2i64, Custom);

      setOperationAction(ISD::LOAD, MVT::v2i64, Promote);
      AddPromotedToType (ISD::LOAD, MVT::v2i64, MVT::v2f64);
      setOperationAction(ISD::STORE, MVT::v2i64, Promote);
      AddPromotedToType (ISD::STORE, MVT::v2i64, MVT::v2f64);

      setOperationAction(ISD::VECTOR_SHUFFLE, MVT::v2i64, Legal);

      setOperationAction(ISD::SINT_TO_FP, MVT::v2i64, Legal);
      setOperationAction(ISD::UINT_TO_FP, MVT::v2i64, Legal);
      setOperationAction(ISD::FP_TO_SINT, MVT::v2i64, Legal);
      setOperationAction(ISD::FP_TO_UINT, MVT::v2i64, Legal);

      // Vector operation legalization checks the result type of
      // SIGN_EXTEND_INREG, overall legalization checks the inner type.
      setOperationAction(ISD::SIGN_EXTEND_INREG, MVT::v2i64, Legal);
      setOperationAction(ISD::SIGN_EXTEND_INREG, MVT::v2i32, Legal);
      setOperationAction(ISD::SIGN_EXTEND_INREG, MVT::v2i16, Custom);
      setOperationAction(ISD::SIGN_EXTEND_INREG, MVT::v2i8, Custom);

      addRegisterClass(MVT::v2i64, &PPC::VSRCRegClass);
    }
  }

  if (Subtarget.has64BitSupport()) {
    setOperationAction(ISD::PREFETCH, MVT::Other, Legal);
    setOperationAction(ISD::READCYCLECOUNTER, MVT::i64, Legal);
  }

  if (!isPPC64) {
    setOperationAction(ISD::ATOMIC_LOAD,  MVT::i64, Expand);
    setOperationAction(ISD::ATOMIC_STORE, MVT::i64, Expand);
  }

  setBooleanContents(ZeroOrOneBooleanContent);
  // Altivec instructions set fields to all zeros or all ones.
  setBooleanVectorContents(ZeroOrNegativeOneBooleanContent);

  if (!isPPC64) {
    // These libcalls are not available in 32-bit.
    setLibcallName(RTLIB::SHL_I128, nullptr);
    setLibcallName(RTLIB::SRL_I128, nullptr);
    setLibcallName(RTLIB::SRA_I128, nullptr);
  }

  if (isPPC64) {
    setStackPointerRegisterToSaveRestore(PPC::X1);
    setExceptionPointerRegister(PPC::X3);
    setExceptionSelectorRegister(PPC::X4);
  } else {
    setStackPointerRegisterToSaveRestore(PPC::R1);
    setExceptionPointerRegister(PPC::R3);
    setExceptionSelectorRegister(PPC::R4);
  }

  // We have target-specific dag combine patterns for the following nodes:
  setTargetDAGCombine(ISD::SINT_TO_FP);
  setTargetDAGCombine(ISD::LOAD);
  setTargetDAGCombine(ISD::STORE);
  setTargetDAGCombine(ISD::BR_CC);
  if (Subtarget.useCRBits())
    setTargetDAGCombine(ISD::BRCOND);
  setTargetDAGCombine(ISD::BSWAP);
  setTargetDAGCombine(ISD::INTRINSIC_WO_CHAIN);

  setTargetDAGCombine(ISD::SIGN_EXTEND);
  setTargetDAGCombine(ISD::ZERO_EXTEND);
  setTargetDAGCombine(ISD::ANY_EXTEND);

  if (Subtarget.useCRBits()) {
    setTargetDAGCombine(ISD::TRUNCATE);
    setTargetDAGCombine(ISD::SETCC);
    setTargetDAGCombine(ISD::SELECT_CC);
  }

  // Use reciprocal estimates.
  if (TM.Options.UnsafeFPMath) {
    setTargetDAGCombine(ISD::FDIV);
    setTargetDAGCombine(ISD::FSQRT);
  }

  // Darwin long double math library functions have $LDBL128 appended.
  if (Subtarget.isDarwin()) {
    setLibcallName(RTLIB::COS_PPCF128, "cosl$LDBL128");
    setLibcallName(RTLIB::POW_PPCF128, "powl$LDBL128");
    setLibcallName(RTLIB::REM_PPCF128, "fmodl$LDBL128");
    setLibcallName(RTLIB::SIN_PPCF128, "sinl$LDBL128");
    setLibcallName(RTLIB::SQRT_PPCF128, "sqrtl$LDBL128");
    setLibcallName(RTLIB::LOG_PPCF128, "logl$LDBL128");
    setLibcallName(RTLIB::LOG2_PPCF128, "log2l$LDBL128");
    setLibcallName(RTLIB::LOG10_PPCF128, "log10l$LDBL128");
    setLibcallName(RTLIB::EXP_PPCF128, "expl$LDBL128");
    setLibcallName(RTLIB::EXP2_PPCF128, "exp2l$LDBL128");
  }

  // With 32 condition bits, we don't need to sink (and duplicate) compares
  // aggressively in CodeGenPrep.
  if (Subtarget.useCRBits())
    setHasMultipleConditionRegisters();

  setMinFunctionAlignment(2);
  if (Subtarget.isDarwin())
    setPrefFunctionAlignment(4);

  setInsertFencesForAtomic(true);

  if (Subtarget.enableMachineScheduler())
    setSchedulingPreference(Sched::Source);
  else
    setSchedulingPreference(Sched::Hybrid);

  computeRegisterProperties();

  // The Freescale cores does better with aggressive inlining of memcpy and
  // friends. Gcc uses same threshold of 128 bytes (= 32 word stores).
  if (Subtarget.getDarwinDirective() == PPC::DIR_E500mc ||
      Subtarget.getDarwinDirective() == PPC::DIR_E5500) {
    MaxStoresPerMemset = 32;
    MaxStoresPerMemsetOptSize = 16;
    MaxStoresPerMemcpy = 32;
    MaxStoresPerMemcpyOptSize = 8;
    MaxStoresPerMemmove = 32;
    MaxStoresPerMemmoveOptSize = 8;

    setPrefFunctionAlignment(4);
  }
}

/// getMaxByValAlign - Helper for getByValTypeAlignment to determine
/// the desired ByVal argument alignment.
static void getMaxByValAlign(Type *Ty, unsigned &MaxAlign,
                             unsigned MaxMaxAlign) {
  if (MaxAlign == MaxMaxAlign)
    return;
  if (VectorType *VTy = dyn_cast<VectorType>(Ty)) {
    if (MaxMaxAlign >= 32 && VTy->getBitWidth() >= 256)
      MaxAlign = 32;
    else if (VTy->getBitWidth() >= 128 && MaxAlign < 16)
      MaxAlign = 16;
  } else if (ArrayType *ATy = dyn_cast<ArrayType>(Ty)) {
    unsigned EltAlign = 0;
    getMaxByValAlign(ATy->getElementType(), EltAlign, MaxMaxAlign);
    if (EltAlign > MaxAlign)
      MaxAlign = EltAlign;
  } else if (StructType *STy = dyn_cast<StructType>(Ty)) {
    for (unsigned i = 0, e = STy->getNumElements(); i != e; ++i) {
      unsigned EltAlign = 0;
      getMaxByValAlign(STy->getElementType(i), EltAlign, MaxMaxAlign);
      if (EltAlign > MaxAlign)
        MaxAlign = EltAlign;
      if (MaxAlign == MaxMaxAlign)
        break;
    }
  }
}

/// getByValTypeAlignment - Return the desired alignment for ByVal aggregate
/// function arguments in the caller parameter area.
unsigned PPCTargetLowering::getByValTypeAlignment(Type *Ty) const {
  // Darwin passes everything on 4 byte boundary.
  if (Subtarget.isDarwin())
    return 4;

  // 16byte and wider vectors are passed on 16byte boundary.
  // The rest is 8 on PPC64 and 4 on PPC32 boundary.
  unsigned Align = Subtarget.isPPC64() ? 8 : 4;
  if (Subtarget.hasAltivec() || Subtarget.hasQPX())
    getMaxByValAlign(Ty, Align, Subtarget.hasQPX() ? 32 : 16);
  return Align;
}

const char *PPCTargetLowering::getTargetNodeName(unsigned Opcode) const {
  switch (Opcode) {
  default: return nullptr;
  case PPCISD::FSEL:            return "PPCISD::FSEL";
  case PPCISD::FCFID:           return "PPCISD::FCFID";
  case PPCISD::FCTIDZ:          return "PPCISD::FCTIDZ";
  case PPCISD::FCTIWZ:          return "PPCISD::FCTIWZ";
  case PPCISD::FRE:             return "PPCISD::FRE";
  case PPCISD::FRSQRTE:         return "PPCISD::FRSQRTE";
  case PPCISD::STFIWX:          return "PPCISD::STFIWX";
  case PPCISD::VMADDFP:         return "PPCISD::VMADDFP";
  case PPCISD::VNMSUBFP:        return "PPCISD::VNMSUBFP";
  case PPCISD::VPERM:           return "PPCISD::VPERM";
  case PPCISD::Hi:              return "PPCISD::Hi";
  case PPCISD::Lo:              return "PPCISD::Lo";
  case PPCISD::TOC_ENTRY:       return "PPCISD::TOC_ENTRY";
  case PPCISD::LOAD:            return "PPCISD::LOAD";
  case PPCISD::LOAD_TOC:        return "PPCISD::LOAD_TOC";
  case PPCISD::DYNALLOC:        return "PPCISD::DYNALLOC";
  case PPCISD::GlobalBaseReg:   return "PPCISD::GlobalBaseReg";
  case PPCISD::SRL:             return "PPCISD::SRL";
  case PPCISD::SRA:             return "PPCISD::SRA";
  case PPCISD::SHL:             return "PPCISD::SHL";
  case PPCISD::CALL:            return "PPCISD::CALL";
  case PPCISD::CALL_NOP:        return "PPCISD::CALL_NOP";
  case PPCISD::MTCTR:           return "PPCISD::MTCTR";
  case PPCISD::BCTRL:           return "PPCISD::BCTRL";
  case PPCISD::RET_FLAG:        return "PPCISD::RET_FLAG";
  case PPCISD::EH_SJLJ_SETJMP:  return "PPCISD::EH_SJLJ_SETJMP";
  case PPCISD::EH_SJLJ_LONGJMP: return "PPCISD::EH_SJLJ_LONGJMP";
  case PPCISD::MFOCRF:          return "PPCISD::MFOCRF";
  case PPCISD::VCMP:            return "PPCISD::VCMP";
  case PPCISD::VCMPo:           return "PPCISD::VCMPo";
  case PPCISD::LBRX:            return "PPCISD::LBRX";
  case PPCISD::STBRX:           return "PPCISD::STBRX";
  case PPCISD::LARX:            return "PPCISD::LARX";
  case PPCISD::STCX:            return "PPCISD::STCX";
  case PPCISD::COND_BRANCH:     return "PPCISD::COND_BRANCH";
  case PPCISD::BDNZ:            return "PPCISD::BDNZ";
  case PPCISD::BDZ:             return "PPCISD::BDZ";
  case PPCISD::MFFS:            return "PPCISD::MFFS";
  case PPCISD::FADDRTZ:         return "PPCISD::FADDRTZ";
  case PPCISD::TC_RETURN:       return "PPCISD::TC_RETURN";
  case PPCISD::CR6SET:          return "PPCISD::CR6SET";
  case PPCISD::CR6UNSET:        return "PPCISD::CR6UNSET";
  case PPCISD::ADDIS_TOC_HA:    return "PPCISD::ADDIS_TOC_HA";
  case PPCISD::LD_TOC_L:        return "PPCISD::LD_TOC_L";
  case PPCISD::ADDI_TOC_L:      return "PPCISD::ADDI_TOC_L";
  case PPCISD::PPC32_GOT:       return "PPCISD::PPC32_GOT";
  case PPCISD::ADDIS_GOT_TPREL_HA: return "PPCISD::ADDIS_GOT_TPREL_HA";
  case PPCISD::LD_GOT_TPREL_L:  return "PPCISD::LD_GOT_TPREL_L";
  case PPCISD::ADD_TLS:         return "PPCISD::ADD_TLS";
  case PPCISD::ADDIS_TLSGD_HA:  return "PPCISD::ADDIS_TLSGD_HA";
  case PPCISD::ADDI_TLSGD_L:    return "PPCISD::ADDI_TLSGD_L";
  case PPCISD::GET_TLS_ADDR:    return "PPCISD::GET_TLS_ADDR";
  case PPCISD::ADDIS_TLSLD_HA:  return "PPCISD::ADDIS_TLSLD_HA";
  case PPCISD::ADDI_TLSLD_L:    return "PPCISD::ADDI_TLSLD_L";
  case PPCISD::GET_TLSLD_ADDR:  return "PPCISD::GET_TLSLD_ADDR";
  case PPCISD::ADDIS_DTPREL_HA: return "PPCISD::ADDIS_DTPREL_HA";
  case PPCISD::ADDI_DTPREL_L:   return "PPCISD::ADDI_DTPREL_L";
  case PPCISD::VADD_SPLAT:      return "PPCISD::VADD_SPLAT";
  case PPCISD::SC:              return "PPCISD::SC";
  }
}

EVT PPCTargetLowering::getSetCCResultType(LLVMContext &, EVT VT) const {
  if (!VT.isVector())
    return Subtarget.useCRBits() ? MVT::i1 : MVT::i32;
  return VT.changeVectorElementTypeToInteger();
}

bool PPCTargetLowering::enableAggressiveFMAFusion(EVT VT) const {
  assert(VT.isFloatingPoint() && "Non-floating-point FMA?");
  return true;
}

//===----------------------------------------------------------------------===//
// Node matching predicates, for use by the tblgen matching code.
//===----------------------------------------------------------------------===//

/// isFloatingPointZero - Return true if this is 0.0 or -0.0.
static bool isFloatingPointZero(SDValue Op) {
  if (ConstantFPSDNode *CFP = dyn_cast<ConstantFPSDNode>(Op))
    return CFP->getValueAPF().isZero();
  else if (ISD::isEXTLoad(Op.getNode()) || ISD::isNON_EXTLoad(Op.getNode())) {
    // Maybe this has already been legalized into the constant pool?
    if (ConstantPoolSDNode *CP = dyn_cast<ConstantPoolSDNode>(Op.getOperand(1)))
      if (const ConstantFP *CFP = dyn_cast<ConstantFP>(CP->getConstVal()))
        return CFP->getValueAPF().isZero();
  }
  return false;
}

/// isConstantOrUndef - Op is either an undef node or a ConstantSDNode.  Return
/// true if Op is undef or if it matches the specified value.
static bool isConstantOrUndef(int Op, int Val) {
  return Op < 0 || Op == Val;
}

/// isVPKUHUMShuffleMask - Return true if this is the shuffle mask for a
/// VPKUHUM instruction.
/// The ShuffleKind distinguishes between big-endian operations with
/// two different inputs (0), either-endian operations with two identical
/// inputs (1), and little-endian operantion with two different inputs (2).
/// For the latter, the input operands are swapped (see PPCInstrAltivec.td).
bool PPC::isVPKUHUMShuffleMask(ShuffleVectorSDNode *N, unsigned ShuffleKind,
                               SelectionDAG &DAG) {
<<<<<<< HEAD
  if (ShuffleKind == 0) {
    if (DAG.getTarget().getDataLayout()->isLittleEndian())
=======
  bool IsLE = DAG.getSubtarget().getDataLayout()->isLittleEndian();
  if (ShuffleKind == 0) {
    if (IsLE)
>>>>>>> 7ffc5bb5
      return false;
    for (unsigned i = 0; i != 16; ++i)
      if (!isConstantOrUndef(N->getMaskElt(i), i*2+1))
        return false;
  } else if (ShuffleKind == 2) {
<<<<<<< HEAD
    if (!DAG.getTarget().getDataLayout()->isLittleEndian())
=======
    if (!IsLE)
>>>>>>> 7ffc5bb5
      return false;
    for (unsigned i = 0; i != 16; ++i)
      if (!isConstantOrUndef(N->getMaskElt(i), i*2))
        return false;
  } else if (ShuffleKind == 1) {
<<<<<<< HEAD
    unsigned j = DAG.getTarget().getDataLayout()->isLittleEndian() ? 0 : 1;
=======
    unsigned j = IsLE ? 0 : 1;
>>>>>>> 7ffc5bb5
    for (unsigned i = 0; i != 8; ++i)
      if (!isConstantOrUndef(N->getMaskElt(i),    i*2+j) ||
          !isConstantOrUndef(N->getMaskElt(i+8),  i*2+j))
        return false;
  }
  return true;
}

/// isVPKUWUMShuffleMask - Return true if this is the shuffle mask for a
/// VPKUWUM instruction.
/// The ShuffleKind distinguishes between big-endian operations with
/// two different inputs (0), either-endian operations with two identical
/// inputs (1), and little-endian operantion with two different inputs (2).
/// For the latter, the input operands are swapped (see PPCInstrAltivec.td).
bool PPC::isVPKUWUMShuffleMask(ShuffleVectorSDNode *N, unsigned ShuffleKind,
                               SelectionDAG &DAG) {
<<<<<<< HEAD
  if (ShuffleKind == 0) {
    if (DAG.getTarget().getDataLayout()->isLittleEndian())
=======
  bool IsLE = DAG.getSubtarget().getDataLayout()->isLittleEndian();
  if (ShuffleKind == 0) {
    if (IsLE)
>>>>>>> 7ffc5bb5
      return false;
    for (unsigned i = 0; i != 16; i += 2)
      if (!isConstantOrUndef(N->getMaskElt(i  ),  i*2+2) ||
          !isConstantOrUndef(N->getMaskElt(i+1),  i*2+3))
        return false;
  } else if (ShuffleKind == 2) {
<<<<<<< HEAD
    if (!DAG.getTarget().getDataLayout()->isLittleEndian())
=======
    if (!IsLE)
>>>>>>> 7ffc5bb5
      return false;
    for (unsigned i = 0; i != 16; i += 2)
      if (!isConstantOrUndef(N->getMaskElt(i  ),  i*2) ||
          !isConstantOrUndef(N->getMaskElt(i+1),  i*2+1))
        return false;
  } else if (ShuffleKind == 1) {
<<<<<<< HEAD
    unsigned j = DAG.getTarget().getDataLayout()->isLittleEndian() ? 0 : 2;
=======
    unsigned j = IsLE ? 0 : 2;
>>>>>>> 7ffc5bb5
    for (unsigned i = 0; i != 8; i += 2)
      if (!isConstantOrUndef(N->getMaskElt(i  ),  i*2+j)   ||
          !isConstantOrUndef(N->getMaskElt(i+1),  i*2+j+1) ||
          !isConstantOrUndef(N->getMaskElt(i+8),  i*2+j)   ||
          !isConstantOrUndef(N->getMaskElt(i+9),  i*2+j+1))
        return false;
  }
  return true;
}

/// isVMerge - Common function, used to match vmrg* shuffles.
///
static bool isVMerge(ShuffleVectorSDNode *N, unsigned UnitSize,
                     unsigned LHSStart, unsigned RHSStart) {
  if (N->getValueType(0) != MVT::v16i8)
    return false;
  assert((UnitSize == 1 || UnitSize == 2 || UnitSize == 4) &&
         "Unsupported merge size!");

  for (unsigned i = 0; i != 8/UnitSize; ++i)     // Step over units
    for (unsigned j = 0; j != UnitSize; ++j) {   // Step over bytes within unit
      if (!isConstantOrUndef(N->getMaskElt(i*UnitSize*2+j),
                             LHSStart+j+i*UnitSize) ||
          !isConstantOrUndef(N->getMaskElt(i*UnitSize*2+UnitSize+j),
                             RHSStart+j+i*UnitSize))
        return false;
    }
  return true;
}

/// isVMRGLShuffleMask - Return true if this is a shuffle mask suitable for
/// a VMRGL* instruction with the specified unit size (1,2 or 4 bytes).
/// The ShuffleKind distinguishes between big-endian merges with two 
/// different inputs (0), either-endian merges with two identical inputs (1),
/// and little-endian merges with two different inputs (2).  For the latter,
/// the input operands are swapped (see PPCInstrAltivec.td).
bool PPC::isVMRGLShuffleMask(ShuffleVectorSDNode *N, unsigned UnitSize,
                             unsigned ShuffleKind, SelectionDAG &DAG) {
<<<<<<< HEAD
  if (DAG.getTarget().getDataLayout()->isLittleEndian()) {
=======
  if (DAG.getSubtarget().getDataLayout()->isLittleEndian()) {
>>>>>>> 7ffc5bb5
    if (ShuffleKind == 1) // unary
      return isVMerge(N, UnitSize, 0, 0);
    else if (ShuffleKind == 2) // swapped
      return isVMerge(N, UnitSize, 0, 16);
    else
      return false;
  } else {
    if (ShuffleKind == 1) // unary
      return isVMerge(N, UnitSize, 8, 8);
    else if (ShuffleKind == 0) // normal
      return isVMerge(N, UnitSize, 8, 24);
    else
      return false;
  }
}

/// isVMRGHShuffleMask - Return true if this is a shuffle mask suitable for
/// a VMRGH* instruction with the specified unit size (1,2 or 4 bytes).
/// The ShuffleKind distinguishes between big-endian merges with two 
/// different inputs (0), either-endian merges with two identical inputs (1),
/// and little-endian merges with two different inputs (2).  For the latter,
/// the input operands are swapped (see PPCInstrAltivec.td).
bool PPC::isVMRGHShuffleMask(ShuffleVectorSDNode *N, unsigned UnitSize,
                             unsigned ShuffleKind, SelectionDAG &DAG) {
<<<<<<< HEAD
  if (DAG.getTarget().getDataLayout()->isLittleEndian()) {
=======
  if (DAG.getSubtarget().getDataLayout()->isLittleEndian()) {
>>>>>>> 7ffc5bb5
    if (ShuffleKind == 1) // unary
      return isVMerge(N, UnitSize, 8, 8);
    else if (ShuffleKind == 2) // swapped
      return isVMerge(N, UnitSize, 8, 24);
    else
      return false;
  } else {
    if (ShuffleKind == 1) // unary
      return isVMerge(N, UnitSize, 0, 0);
    else if (ShuffleKind == 0) // normal
      return isVMerge(N, UnitSize, 0, 16);
    else
      return false;
  }
}


/// isVSLDOIShuffleMask - If this is a vsldoi shuffle mask, return the shift
/// amount, otherwise return -1.
/// The ShuffleKind distinguishes between big-endian operations with two 
/// different inputs (0), either-endian operations with two identical inputs
/// (1), and little-endian operations with two different inputs (2).  For the
/// latter, the input operands are swapped (see PPCInstrAltivec.td).
int PPC::isVSLDOIShuffleMask(SDNode *N, unsigned ShuffleKind,
                             SelectionDAG &DAG) {
  if (N->getValueType(0) != MVT::v16i8)
    return -1;

  ShuffleVectorSDNode *SVOp = cast<ShuffleVectorSDNode>(N);

  // Find the first non-undef value in the shuffle mask.
  unsigned i;
  for (i = 0; i != 16 && SVOp->getMaskElt(i) < 0; ++i)
    /*search*/;

  if (i == 16) return -1;  // all undef.

  // Otherwise, check to see if the rest of the elements are consecutively
  // numbered from this value.
  unsigned ShiftAmt = SVOp->getMaskElt(i);
  if (ShiftAmt < i) return -1;

  ShiftAmt -= i;
<<<<<<< HEAD
  bool isLE = DAG.getTarget().getDataLayout()->isLittleEndian();
=======
  bool isLE = DAG.getTarget().getSubtargetImpl()->getDataLayout()->
    isLittleEndian();
>>>>>>> 7ffc5bb5

  if ((ShuffleKind == 0 && !isLE) || (ShuffleKind == 2 && isLE)) {
    // Check the rest of the elements to see if they are consecutive.
    for (++i; i != 16; ++i)
      if (!isConstantOrUndef(SVOp->getMaskElt(i), ShiftAmt+i))
        return -1;
  } else if (ShuffleKind == 1) {
    // Check the rest of the elements to see if they are consecutive.
    for (++i; i != 16; ++i)
      if (!isConstantOrUndef(SVOp->getMaskElt(i), (ShiftAmt+i) & 15))
        return -1;
  } else
    return -1;

  if (ShuffleKind == 2 && isLE)
    ShiftAmt = 16 - ShiftAmt;

  return ShiftAmt;
}

/// isSplatShuffleMask - Return true if the specified VECTOR_SHUFFLE operand
/// specifies a splat of a single element that is suitable for input to
/// VSPLTB/VSPLTH/VSPLTW.
bool PPC::isSplatShuffleMask(ShuffleVectorSDNode *N, unsigned EltSize) {
  assert(N->getValueType(0) == MVT::v16i8 &&
         (EltSize == 1 || EltSize == 2 || EltSize == 4));

  // This is a splat operation if each element of the permute is the same, and
  // if the value doesn't reference the second vector.
  unsigned ElementBase = N->getMaskElt(0);

  // FIXME: Handle UNDEF elements too!
  if (ElementBase >= 16)
    return false;

  // Check that the indices are consecutive, in the case of a multi-byte element
  // splatted with a v16i8 mask.
  for (unsigned i = 1; i != EltSize; ++i)
    if (N->getMaskElt(i) < 0 || N->getMaskElt(i) != (int)(i+ElementBase))
      return false;

  for (unsigned i = EltSize, e = 16; i != e; i += EltSize) {
    if (N->getMaskElt(i) < 0) continue;
    for (unsigned j = 0; j != EltSize; ++j)
      if (N->getMaskElt(i+j) != N->getMaskElt(j))
        return false;
  }
  return true;
}

/// isAllNegativeZeroVector - Returns true if all elements of build_vector
/// are -0.0.
bool PPC::isAllNegativeZeroVector(SDNode *N) {
  BuildVectorSDNode *BV = cast<BuildVectorSDNode>(N);

  APInt APVal, APUndef;
  unsigned BitSize;
  bool HasAnyUndefs;

  if (BV->isConstantSplat(APVal, APUndef, BitSize, HasAnyUndefs, 32, true))
    if (ConstantFPSDNode *CFP = dyn_cast<ConstantFPSDNode>(N->getOperand(0)))
      return CFP->getValueAPF().isNegZero();

  return false;
}

/// getVSPLTImmediate - Return the appropriate VSPLT* immediate to splat the
/// specified isSplatShuffleMask VECTOR_SHUFFLE mask.
unsigned PPC::getVSPLTImmediate(SDNode *N, unsigned EltSize,
                                SelectionDAG &DAG) {
  ShuffleVectorSDNode *SVOp = cast<ShuffleVectorSDNode>(N);
  assert(isSplatShuffleMask(SVOp, EltSize));
  if (DAG.getSubtarget().getDataLayout()->isLittleEndian())
    return (16 / EltSize) - 1 - (SVOp->getMaskElt(0) / EltSize);
  else
    return SVOp->getMaskElt(0) / EltSize;
}

/// get_VSPLTI_elt - If this is a build_vector of constants which can be formed
/// by using a vspltis[bhw] instruction of the specified element size, return
/// the constant being splatted.  The ByteSize field indicates the number of
/// bytes of each element [124] -> [bhw].
SDValue PPC::get_VSPLTI_elt(SDNode *N, unsigned ByteSize, SelectionDAG &DAG) {
  SDValue OpVal(nullptr, 0);

  // If ByteSize of the splat is bigger than the element size of the
  // build_vector, then we have a case where we are checking for a splat where
  // multiple elements of the buildvector are folded together into a single
  // logical element of the splat (e.g. "vsplish 1" to splat {0,1}*8).
  unsigned EltSize = 16/N->getNumOperands();
  if (EltSize < ByteSize) {
    unsigned Multiple = ByteSize/EltSize;   // Number of BV entries per spltval.
    SDValue UniquedVals[4];
    assert(Multiple > 1 && Multiple <= 4 && "How can this happen?");

    // See if all of the elements in the buildvector agree across.
    for (unsigned i = 0, e = N->getNumOperands(); i != e; ++i) {
      if (N->getOperand(i).getOpcode() == ISD::UNDEF) continue;
      // If the element isn't a constant, bail fully out.
      if (!isa<ConstantSDNode>(N->getOperand(i))) return SDValue();


      if (!UniquedVals[i&(Multiple-1)].getNode())
        UniquedVals[i&(Multiple-1)] = N->getOperand(i);
      else if (UniquedVals[i&(Multiple-1)] != N->getOperand(i))
        return SDValue();  // no match.
    }

    // Okay, if we reached this point, UniquedVals[0..Multiple-1] contains
    // either constant or undef values that are identical for each chunk.  See
    // if these chunks can form into a larger vspltis*.

    // Check to see if all of the leading entries are either 0 or -1.  If
    // neither, then this won't fit into the immediate field.
    bool LeadingZero = true;
    bool LeadingOnes = true;
    for (unsigned i = 0; i != Multiple-1; ++i) {
      if (!UniquedVals[i].getNode()) continue;  // Must have been undefs.

      LeadingZero &= cast<ConstantSDNode>(UniquedVals[i])->isNullValue();
      LeadingOnes &= cast<ConstantSDNode>(UniquedVals[i])->isAllOnesValue();
    }
    // Finally, check the least significant entry.
    if (LeadingZero) {
      if (!UniquedVals[Multiple-1].getNode())
        return DAG.getTargetConstant(0, MVT::i32);  // 0,0,0,undef
      int Val = cast<ConstantSDNode>(UniquedVals[Multiple-1])->getZExtValue();
      if (Val < 16)
        return DAG.getTargetConstant(Val, MVT::i32);  // 0,0,0,4 -> vspltisw(4)
    }
    if (LeadingOnes) {
      if (!UniquedVals[Multiple-1].getNode())
        return DAG.getTargetConstant(~0U, MVT::i32);  // -1,-1,-1,undef
      int Val =cast<ConstantSDNode>(UniquedVals[Multiple-1])->getSExtValue();
      if (Val >= -16)                            // -1,-1,-1,-2 -> vspltisw(-2)
        return DAG.getTargetConstant(Val, MVT::i32);
    }

    return SDValue();
  }

  // Check to see if this buildvec has a single non-undef value in its elements.
  for (unsigned i = 0, e = N->getNumOperands(); i != e; ++i) {
    if (N->getOperand(i).getOpcode() == ISD::UNDEF) continue;
    if (!OpVal.getNode())
      OpVal = N->getOperand(i);
    else if (OpVal != N->getOperand(i))
      return SDValue();
  }

  if (!OpVal.getNode()) return SDValue();  // All UNDEF: use implicit def.

  unsigned ValSizeInBytes = EltSize;
  uint64_t Value = 0;
  if (ConstantSDNode *CN = dyn_cast<ConstantSDNode>(OpVal)) {
    Value = CN->getZExtValue();
  } else if (ConstantFPSDNode *CN = dyn_cast<ConstantFPSDNode>(OpVal)) {
    assert(CN->getValueType(0) == MVT::f32 && "Only one legal FP vector type!");
    Value = FloatToBits(CN->getValueAPF().convertToFloat());
  }

  // If the splat value is larger than the element value, then we can never do
  // this splat.  The only case that we could fit the replicated bits into our
  // immediate field for would be zero, and we prefer to use vxor for it.
  if (ValSizeInBytes < ByteSize) return SDValue();

  // If the element value is larger than the splat value, cut it in half and
  // check to see if the two halves are equal.  Continue doing this until we
  // get to ByteSize.  This allows us to handle 0x01010101 as 0x01.
  while (ValSizeInBytes > ByteSize) {
    ValSizeInBytes >>= 1;

    // If the top half equals the bottom half, we're still ok.
    if (((Value >> (ValSizeInBytes*8)) & ((1 << (8*ValSizeInBytes))-1)) !=
         (Value                        & ((1 << (8*ValSizeInBytes))-1)))
      return SDValue();
  }

  // Properly sign extend the value.
  int MaskVal = SignExtend32(Value, ByteSize * 8);

  // If this is zero, don't match, zero matches ISD::isBuildVectorAllZeros.
  if (MaskVal == 0) return SDValue();

  // Finally, if this value fits in a 5 bit sext field, return it
  if (SignExtend32<5>(MaskVal) == MaskVal)
    return DAG.getTargetConstant(MaskVal, MVT::i32);
  return SDValue();
}

//===----------------------------------------------------------------------===//
//  Addressing Mode Selection
//===----------------------------------------------------------------------===//

/// isIntS16Immediate - This method tests to see if the node is either a 32-bit
/// or 64-bit immediate, and if the value can be accurately represented as a
/// sign extension from a 16-bit value.  If so, this returns true and the
/// immediate.
static bool isIntS16Immediate(SDNode *N, short &Imm) {
  if (!isa<ConstantSDNode>(N))
    return false;

  Imm = (short)cast<ConstantSDNode>(N)->getZExtValue();
  if (N->getValueType(0) == MVT::i32)
    return Imm == (int32_t)cast<ConstantSDNode>(N)->getZExtValue();
  else
    return Imm == (int64_t)cast<ConstantSDNode>(N)->getZExtValue();
}
static bool isIntS16Immediate(SDValue Op, short &Imm) {
  return isIntS16Immediate(Op.getNode(), Imm);
}


/// SelectAddressRegReg - Given the specified addressed, check to see if it
/// can be represented as an indexed [r+r] operation.  Returns false if it
/// can be more efficiently represented with [r+imm].
bool PPCTargetLowering::SelectAddressRegReg(SDValue N, SDValue &Base,
                                            SDValue &Index,
                                            SelectionDAG &DAG) const {
  short imm = 0;
  if (N.getOpcode() == ISD::ADD) {
    if (isIntS16Immediate(N.getOperand(1), imm))
      return false;    // r+i
    if (N.getOperand(1).getOpcode() == PPCISD::Lo)
      return false;    // r+i

    Base = N.getOperand(0);
    Index = N.getOperand(1);
    return true;
  } else if (N.getOpcode() == ISD::OR) {
    if (isIntS16Immediate(N.getOperand(1), imm))
      return false;    // r+i can fold it if we can.

    // If this is an or of disjoint bitfields, we can codegen this as an add
    // (for better address arithmetic) if the LHS and RHS of the OR are provably
    // disjoint.
    APInt LHSKnownZero, LHSKnownOne;
    APInt RHSKnownZero, RHSKnownOne;
    DAG.computeKnownBits(N.getOperand(0),
                         LHSKnownZero, LHSKnownOne);

    if (LHSKnownZero.getBoolValue()) {
      DAG.computeKnownBits(N.getOperand(1),
                           RHSKnownZero, RHSKnownOne);
      // If all of the bits are known zero on the LHS or RHS, the add won't
      // carry.
      if (~(LHSKnownZero | RHSKnownZero) == 0) {
        Base = N.getOperand(0);
        Index = N.getOperand(1);
        return true;
      }
    }
  }

  return false;
}

// If we happen to be doing an i64 load or store into a stack slot that has
// less than a 4-byte alignment, then the frame-index elimination may need to
// use an indexed load or store instruction (because the offset may not be a
// multiple of 4). The extra register needed to hold the offset comes from the
// register scavenger, and it is possible that the scavenger will need to use
// an emergency spill slot. As a result, we need to make sure that a spill slot
// is allocated when doing an i64 load/store into a less-than-4-byte-aligned
// stack slot.
static void fixupFuncForFI(SelectionDAG &DAG, int FrameIdx, EVT VT) {
  // FIXME: This does not handle the LWA case.
  if (VT != MVT::i64)
    return;

  // NOTE: We'll exclude negative FIs here, which come from argument
  // lowering, because there are no known test cases triggering this problem
  // using packed structures (or similar). We can remove this exclusion if
  // we find such a test case. The reason why this is so test-case driven is
  // because this entire 'fixup' is only to prevent crashes (from the
  // register scavenger) on not-really-valid inputs. For example, if we have:
  //   %a = alloca i1
  //   %b = bitcast i1* %a to i64*
  //   store i64* a, i64 b
  // then the store should really be marked as 'align 1', but is not. If it
  // were marked as 'align 1' then the indexed form would have been
  // instruction-selected initially, and the problem this 'fixup' is preventing
  // won't happen regardless.
  if (FrameIdx < 0)
    return;

  MachineFunction &MF = DAG.getMachineFunction();
  MachineFrameInfo *MFI = MF.getFrameInfo();

  unsigned Align = MFI->getObjectAlignment(FrameIdx);
  if (Align >= 4)
    return;

  PPCFunctionInfo *FuncInfo = MF.getInfo<PPCFunctionInfo>();
  FuncInfo->setHasNonRISpills();
}

/// Returns true if the address N can be represented by a base register plus
/// a signed 16-bit displacement [r+imm], and if it is not better
/// represented as reg+reg.  If Aligned is true, only accept displacements
/// suitable for STD and friends, i.e. multiples of 4.
bool PPCTargetLowering::SelectAddressRegImm(SDValue N, SDValue &Disp,
                                            SDValue &Base,
                                            SelectionDAG &DAG,
                                            bool Aligned) const {
  // FIXME dl should come from parent load or store, not from address
  SDLoc dl(N);
  // If this can be more profitably realized as r+r, fail.
  if (SelectAddressRegReg(N, Disp, Base, DAG))
    return false;

  if (N.getOpcode() == ISD::ADD) {
    short imm = 0;
    if (isIntS16Immediate(N.getOperand(1), imm) &&
        (!Aligned || (imm & 3) == 0)) {
      Disp = DAG.getTargetConstant(imm, N.getValueType());
      if (FrameIndexSDNode *FI = dyn_cast<FrameIndexSDNode>(N.getOperand(0))) {
        Base = DAG.getTargetFrameIndex(FI->getIndex(), N.getValueType());
        fixupFuncForFI(DAG, FI->getIndex(), N.getValueType());
      } else {
        Base = N.getOperand(0);
      }
      return true; // [r+i]
    } else if (N.getOperand(1).getOpcode() == PPCISD::Lo) {
      // Match LOAD (ADD (X, Lo(G))).
      assert(!cast<ConstantSDNode>(N.getOperand(1).getOperand(1))->getZExtValue()
             && "Cannot handle constant offsets yet!");
      Disp = N.getOperand(1).getOperand(0);  // The global address.
      assert(Disp.getOpcode() == ISD::TargetGlobalAddress ||
             Disp.getOpcode() == ISD::TargetGlobalTLSAddress ||
             Disp.getOpcode() == ISD::TargetConstantPool ||
             Disp.getOpcode() == ISD::TargetJumpTable);
      Base = N.getOperand(0);
      return true;  // [&g+r]
    }
  } else if (N.getOpcode() == ISD::OR) {
    short imm = 0;
    if (isIntS16Immediate(N.getOperand(1), imm) &&
        (!Aligned || (imm & 3) == 0)) {
      // If this is an or of disjoint bitfields, we can codegen this as an add
      // (for better address arithmetic) if the LHS and RHS of the OR are
      // provably disjoint.
      APInt LHSKnownZero, LHSKnownOne;
      DAG.computeKnownBits(N.getOperand(0), LHSKnownZero, LHSKnownOne);

      if ((LHSKnownZero.getZExtValue()|~(uint64_t)imm) == ~0ULL) {
        // If all of the bits are known zero on the LHS or RHS, the add won't
        // carry.
        if (FrameIndexSDNode *FI =
              dyn_cast<FrameIndexSDNode>(N.getOperand(0))) {
          Base = DAG.getTargetFrameIndex(FI->getIndex(), N.getValueType());
          fixupFuncForFI(DAG, FI->getIndex(), N.getValueType());
        } else {
          Base = N.getOperand(0);
        }
        Disp = DAG.getTargetConstant(imm, N.getValueType());
        return true;
      }
    }
  } else if (ConstantSDNode *CN = dyn_cast<ConstantSDNode>(N)) {
    // Loading from a constant address.

    // If this address fits entirely in a 16-bit sext immediate field, codegen
    // this as "d, 0"
    short Imm;
    if (isIntS16Immediate(CN, Imm) && (!Aligned || (Imm & 3) == 0)) {
      Disp = DAG.getTargetConstant(Imm, CN->getValueType(0));
      Base = DAG.getRegister(Subtarget.isPPC64() ? PPC::ZERO8 : PPC::ZERO,
                             CN->getValueType(0));
      return true;
    }

    // Handle 32-bit sext immediates with LIS + addr mode.
    if ((CN->getValueType(0) == MVT::i32 ||
         (int64_t)CN->getZExtValue() == (int)CN->getZExtValue()) &&
        (!Aligned || (CN->getZExtValue() & 3) == 0)) {
      int Addr = (int)CN->getZExtValue();

      // Otherwise, break this down into an LIS + disp.
      Disp = DAG.getTargetConstant((short)Addr, MVT::i32);

      Base = DAG.getTargetConstant((Addr - (signed short)Addr) >> 16, MVT::i32);
      unsigned Opc = CN->getValueType(0) == MVT::i32 ? PPC::LIS : PPC::LIS8;
      Base = SDValue(DAG.getMachineNode(Opc, dl, CN->getValueType(0), Base), 0);
      return true;
    }
  }

  Disp = DAG.getTargetConstant(0, getPointerTy());
  if (FrameIndexSDNode *FI = dyn_cast<FrameIndexSDNode>(N)) {
    Base = DAG.getTargetFrameIndex(FI->getIndex(), N.getValueType());
    fixupFuncForFI(DAG, FI->getIndex(), N.getValueType());
  } else
    Base = N;
  return true;      // [r+0]
}

/// SelectAddressRegRegOnly - Given the specified addressed, force it to be
/// represented as an indexed [r+r] operation.
bool PPCTargetLowering::SelectAddressRegRegOnly(SDValue N, SDValue &Base,
                                                SDValue &Index,
                                                SelectionDAG &DAG) const {
  // Check to see if we can easily represent this as an [r+r] address.  This
  // will fail if it thinks that the address is more profitably represented as
  // reg+imm, e.g. where imm = 0.
  if (SelectAddressRegReg(N, Base, Index, DAG))
    return true;

  // If the operand is an addition, always emit this as [r+r], since this is
  // better (for code size, and execution, as the memop does the add for free)
  // than emitting an explicit add.
  if (N.getOpcode() == ISD::ADD) {
    Base = N.getOperand(0);
    Index = N.getOperand(1);
    return true;
  }

  // Otherwise, do it the hard way, using R0 as the base register.
  Base = DAG.getRegister(Subtarget.isPPC64() ? PPC::ZERO8 : PPC::ZERO,
                         N.getValueType());
  Index = N;
  return true;
}

/// getPreIndexedAddressParts - returns true by value, base pointer and
/// offset pointer and addressing mode by reference if the node's address
/// can be legally represented as pre-indexed load / store address.
bool PPCTargetLowering::getPreIndexedAddressParts(SDNode *N, SDValue &Base,
                                                  SDValue &Offset,
                                                  ISD::MemIndexedMode &AM,
                                                  SelectionDAG &DAG) const {
  if (DisablePPCPreinc) return false;

  bool isLoad = true;
  SDValue Ptr;
  EVT VT;
  unsigned Alignment;
  if (LoadSDNode *LD = dyn_cast<LoadSDNode>(N)) {
    Ptr = LD->getBasePtr();
    VT = LD->getMemoryVT();
    Alignment = LD->getAlignment();
  } else if (StoreSDNode *ST = dyn_cast<StoreSDNode>(N)) {
    Ptr = ST->getBasePtr();
    VT  = ST->getMemoryVT();
    Alignment = ST->getAlignment();
    isLoad = false;
  } else
    return false;

  // PowerPC doesn't have preinc load/store instructions for vectors.
  if (VT.isVector())
    return false;

  if (SelectAddressRegReg(Ptr, Base, Offset, DAG)) {

    // Common code will reject creating a pre-inc form if the base pointer
    // is a frame index, or if N is a store and the base pointer is either
    // the same as or a predecessor of the value being stored.  Check for
    // those situations here, and try with swapped Base/Offset instead.
    bool Swap = false;

    if (isa<FrameIndexSDNode>(Base) || isa<RegisterSDNode>(Base))
      Swap = true;
    else if (!isLoad) {
      SDValue Val = cast<StoreSDNode>(N)->getValue();
      if (Val == Base || Base.getNode()->isPredecessorOf(Val.getNode()))
        Swap = true;
    }

    if (Swap)
      std::swap(Base, Offset);

    AM = ISD::PRE_INC;
    return true;
  }

  // LDU/STU can only handle immediates that are a multiple of 4.
  if (VT != MVT::i64) {
    if (!SelectAddressRegImm(Ptr, Offset, Base, DAG, false))
      return false;
  } else {
    // LDU/STU need an address with at least 4-byte alignment.
    if (Alignment < 4)
      return false;

    if (!SelectAddressRegImm(Ptr, Offset, Base, DAG, true))
      return false;
  }

  if (LoadSDNode *LD = dyn_cast<LoadSDNode>(N)) {
    // PPC64 doesn't have lwau, but it does have lwaux.  Reject preinc load of
    // sext i32 to i64 when addr mode is r+i.
    if (LD->getValueType(0) == MVT::i64 && LD->getMemoryVT() == MVT::i32 &&
        LD->getExtensionType() == ISD::SEXTLOAD &&
        isa<ConstantSDNode>(Offset))
      return false;
  }

  AM = ISD::PRE_INC;
  return true;
}

//===----------------------------------------------------------------------===//
//  LowerOperation implementation
//===----------------------------------------------------------------------===//

/// GetLabelAccessInfo - Return true if we should reference labels using a
/// PICBase, set the HiOpFlags and LoOpFlags to the target MO flags.
static bool GetLabelAccessInfo(const TargetMachine &TM, unsigned &HiOpFlags,
                               unsigned &LoOpFlags,
                               const GlobalValue *GV = nullptr) {
  HiOpFlags = PPCII::MO_HA;
  LoOpFlags = PPCII::MO_LO;

  // Don't use the pic base if not in PIC relocation model.
  bool isPIC = TM.getRelocationModel() == Reloc::PIC_;

  if (isPIC) {
    HiOpFlags |= PPCII::MO_PIC_FLAG;
    LoOpFlags |= PPCII::MO_PIC_FLAG;
  }

  // If this is a reference to a global value that requires a non-lazy-ptr, make
  // sure that instruction lowering adds it.
  if (GV && TM.getSubtarget<PPCSubtarget>().hasLazyResolverStub(GV, TM)) {
    HiOpFlags |= PPCII::MO_NLP_FLAG;
    LoOpFlags |= PPCII::MO_NLP_FLAG;

    if (GV->hasHiddenVisibility()) {
      HiOpFlags |= PPCII::MO_NLP_HIDDEN_FLAG;
      LoOpFlags |= PPCII::MO_NLP_HIDDEN_FLAG;
    }
  }

  return isPIC;
}

static SDValue LowerLabelRef(SDValue HiPart, SDValue LoPart, bool isPIC,
                             SelectionDAG &DAG) {
  EVT PtrVT = HiPart.getValueType();
  SDValue Zero = DAG.getConstant(0, PtrVT);
  SDLoc DL(HiPart);

  SDValue Hi = DAG.getNode(PPCISD::Hi, DL, PtrVT, HiPart, Zero);
  SDValue Lo = DAG.getNode(PPCISD::Lo, DL, PtrVT, LoPart, Zero);

  // With PIC, the first instruction is actually "GR+hi(&G)".
  if (isPIC)
    Hi = DAG.getNode(ISD::ADD, DL, PtrVT,
                     DAG.getNode(PPCISD::GlobalBaseReg, DL, PtrVT), Hi);

  // Generate non-pic code that has direct accesses to the constant pool.
  // The address of the global is just (hi(&g)+lo(&g)).
  return DAG.getNode(ISD::ADD, DL, PtrVT, Hi, Lo);
}

SDValue PPCTargetLowering::LowerConstantPool(SDValue Op,
                                             SelectionDAG &DAG) const {
  EVT PtrVT = Op.getValueType();
  ConstantPoolSDNode *CP = cast<ConstantPoolSDNode>(Op);
  const Constant *C = CP->getConstVal();

  // 64-bit SVR4 ABI code is always position-independent.
  // The actual address of the GlobalValue is stored in the TOC.
  if (Subtarget.isSVR4ABI() && Subtarget.isPPC64()) {
    SDValue GA = DAG.getTargetConstantPool(C, PtrVT, CP->getAlignment(), 0);
    return DAG.getNode(PPCISD::TOC_ENTRY, SDLoc(CP), MVT::i64, GA,
                       DAG.getRegister(PPC::X2, MVT::i64));
  }

  unsigned MOHiFlag, MOLoFlag;
  bool isPIC = GetLabelAccessInfo(DAG.getTarget(), MOHiFlag, MOLoFlag);

  if (isPIC && Subtarget.isSVR4ABI()) {
    SDValue GA = DAG.getTargetConstantPool(C, PtrVT, CP->getAlignment(),
                                           PPCII::MO_PIC_FLAG);
    SDLoc DL(CP);
    return DAG.getNode(PPCISD::TOC_ENTRY, DL, MVT::i32, GA,
                       DAG.getNode(PPCISD::GlobalBaseReg, DL, PtrVT));
  }

  SDValue CPIHi =
    DAG.getTargetConstantPool(C, PtrVT, CP->getAlignment(), 0, MOHiFlag);
  SDValue CPILo =
    DAG.getTargetConstantPool(C, PtrVT, CP->getAlignment(), 0, MOLoFlag);
  return LowerLabelRef(CPIHi, CPILo, isPIC, DAG);
}

SDValue PPCTargetLowering::LowerJumpTable(SDValue Op, SelectionDAG &DAG) const {
  EVT PtrVT = Op.getValueType();
  JumpTableSDNode *JT = cast<JumpTableSDNode>(Op);

  // 64-bit SVR4 ABI code is always position-independent.
  // The actual address of the GlobalValue is stored in the TOC.
  if (Subtarget.isSVR4ABI() && Subtarget.isPPC64()) {
    SDValue GA = DAG.getTargetJumpTable(JT->getIndex(), PtrVT);
    return DAG.getNode(PPCISD::TOC_ENTRY, SDLoc(JT), MVT::i64, GA,
                       DAG.getRegister(PPC::X2, MVT::i64));
  }

  unsigned MOHiFlag, MOLoFlag;
  bool isPIC = GetLabelAccessInfo(DAG.getTarget(), MOHiFlag, MOLoFlag);

  if (isPIC && Subtarget.isSVR4ABI()) {
    SDValue GA = DAG.getTargetJumpTable(JT->getIndex(), PtrVT,
                                        PPCII::MO_PIC_FLAG);
    SDLoc DL(GA);
    return DAG.getNode(PPCISD::TOC_ENTRY, SDLoc(JT), PtrVT, GA,
                       DAG.getNode(PPCISD::GlobalBaseReg, DL, PtrVT));
  }

  SDValue JTIHi = DAG.getTargetJumpTable(JT->getIndex(), PtrVT, MOHiFlag);
  SDValue JTILo = DAG.getTargetJumpTable(JT->getIndex(), PtrVT, MOLoFlag);
  return LowerLabelRef(JTIHi, JTILo, isPIC, DAG);
}

SDValue PPCTargetLowering::LowerBlockAddress(SDValue Op,
                                             SelectionDAG &DAG) const {
  EVT PtrVT = Op.getValueType();

  const BlockAddress *BA = cast<BlockAddressSDNode>(Op)->getBlockAddress();

  unsigned MOHiFlag, MOLoFlag;
  bool isPIC = GetLabelAccessInfo(DAG.getTarget(), MOHiFlag, MOLoFlag);
  SDValue TgtBAHi = DAG.getTargetBlockAddress(BA, PtrVT, 0, MOHiFlag);
  SDValue TgtBALo = DAG.getTargetBlockAddress(BA, PtrVT, 0, MOLoFlag);
  return LowerLabelRef(TgtBAHi, TgtBALo, isPIC, DAG);
}

SDValue PPCTargetLowering::LowerGlobalTLSAddress(SDValue Op,
                                              SelectionDAG &DAG) const {

  // FIXME: TLS addresses currently use medium model code sequences,
  // which is the most useful form.  Eventually support for small and
  // large models could be added if users need it, at the cost of
  // additional complexity.
  GlobalAddressSDNode *GA = cast<GlobalAddressSDNode>(Op);
  SDLoc dl(GA);
  const GlobalValue *GV = GA->getGlobal();
  EVT PtrVT = getPointerTy();
  bool is64bit = Subtarget.isPPC64();

  TLSModel::Model Model = getTargetMachine().getTLSModel(GV);

  if (Model == TLSModel::LocalExec) {
    SDValue TGAHi = DAG.getTargetGlobalAddress(GV, dl, PtrVT, 0,
                                               PPCII::MO_TPREL_HA);
    SDValue TGALo = DAG.getTargetGlobalAddress(GV, dl, PtrVT, 0,
                                               PPCII::MO_TPREL_LO);
    SDValue TLSReg = DAG.getRegister(is64bit ? PPC::X13 : PPC::R2,
                                     is64bit ? MVT::i64 : MVT::i32);
    SDValue Hi = DAG.getNode(PPCISD::Hi, dl, PtrVT, TGAHi, TLSReg);
    return DAG.getNode(PPCISD::Lo, dl, PtrVT, TGALo, Hi);
  }

  if (Model == TLSModel::InitialExec) {
    SDValue TGA = DAG.getTargetGlobalAddress(GV, dl, PtrVT, 0, 0);
    SDValue TGATLS = DAG.getTargetGlobalAddress(GV, dl, PtrVT, 0,
                                                PPCII::MO_TLS);
    SDValue GOTPtr;
    if (is64bit) {
      SDValue GOTReg = DAG.getRegister(PPC::X2, MVT::i64);
      GOTPtr = DAG.getNode(PPCISD::ADDIS_GOT_TPREL_HA, dl,
                           PtrVT, GOTReg, TGA);
    } else
      GOTPtr = DAG.getNode(PPCISD::PPC32_GOT, dl, PtrVT);
    SDValue TPOffset = DAG.getNode(PPCISD::LD_GOT_TPREL_L, dl,
                                   PtrVT, TGA, GOTPtr);
    return DAG.getNode(PPCISD::ADD_TLS, dl, PtrVT, TPOffset, TGATLS);
  }

  if (Model == TLSModel::GeneralDynamic) {
    SDValue TGA = DAG.getTargetGlobalAddress(GV, dl, PtrVT, 0, 0);
    SDValue GOTPtr;
    if (is64bit) {
      SDValue GOTReg = DAG.getRegister(PPC::X2, MVT::i64);
      GOTPtr = DAG.getNode(PPCISD::ADDIS_TLSGD_HA, dl, PtrVT,
                                   GOTReg, TGA);
    } else {
      GOTPtr = DAG.getNode(PPCISD::PPC32_PICGOT, dl, PtrVT);
    }
    SDValue GOTEntry = DAG.getNode(PPCISD::ADDI_TLSGD_L, dl, PtrVT,
                                   GOTPtr, TGA);

    // We need a chain node, and don't have one handy.  The underlying
    // call has no side effects, so using the function entry node
    // suffices.
    SDValue Chain = DAG.getEntryNode();
    Chain = DAG.getCopyToReg(Chain, dl,
                             is64bit ? PPC::X3 : PPC::R3, GOTEntry);
    SDValue ParmReg = DAG.getRegister(is64bit ? PPC::X3 : PPC::R3,
                                      is64bit ? MVT::i64 : MVT::i32);
    SDValue TLSAddr = DAG.getNode(PPCISD::GET_TLS_ADDR, dl,
                                  PtrVT, ParmReg, TGA);
    // The return value from GET_TLS_ADDR really is in X3 already, but
    // some hacks are needed here to tie everything together.  The extra
    // copies dissolve during subsequent transforms.
    Chain = DAG.getCopyToReg(Chain, dl, is64bit ? PPC::X3 : PPC::R3, TLSAddr);
    return DAG.getCopyFromReg(Chain, dl, is64bit ? PPC::X3 : PPC::R3, PtrVT);
  }

  if (Model == TLSModel::LocalDynamic) {
    SDValue TGA = DAG.getTargetGlobalAddress(GV, dl, PtrVT, 0, 0);
    SDValue GOTPtr;
    if (is64bit) {
      SDValue GOTReg = DAG.getRegister(PPC::X2, MVT::i64);
      GOTPtr = DAG.getNode(PPCISD::ADDIS_TLSLD_HA, dl, PtrVT,
                           GOTReg, TGA);
    } else {
      GOTPtr = DAG.getNode(PPCISD::PPC32_PICGOT, dl, PtrVT);
    }
    SDValue GOTEntry = DAG.getNode(PPCISD::ADDI_TLSLD_L, dl, PtrVT,
                                   GOTPtr, TGA);

    // We need a chain node, and don't have one handy.  The underlying
    // call has no side effects, so using the function entry node
    // suffices.
    SDValue Chain = DAG.getEntryNode();
    Chain = DAG.getCopyToReg(Chain, dl,
                             is64bit ? PPC::X3 : PPC::R3, GOTEntry);
    SDValue ParmReg = DAG.getRegister(is64bit ? PPC::X3 : PPC::R3,
                                      is64bit ? MVT::i64 : MVT::i32);
    SDValue TLSAddr = DAG.getNode(PPCISD::GET_TLSLD_ADDR, dl,
                                  PtrVT, ParmReg, TGA);
    // The return value from GET_TLSLD_ADDR really is in X3 already, but
    // some hacks are needed here to tie everything together.  The extra
    // copies dissolve during subsequent transforms.
    Chain = DAG.getCopyToReg(Chain, dl, is64bit ? PPC::X3 : PPC::R3, TLSAddr);
    SDValue DtvOffsetHi = DAG.getNode(PPCISD::ADDIS_DTPREL_HA, dl, PtrVT,
                                      Chain, ParmReg, TGA);
    return DAG.getNode(PPCISD::ADDI_DTPREL_L, dl, PtrVT, DtvOffsetHi, TGA);
  }

  llvm_unreachable("Unknown TLS model!");
}

SDValue PPCTargetLowering::LowerGlobalAddress(SDValue Op,
                                              SelectionDAG &DAG) const {
  EVT PtrVT = Op.getValueType();
  GlobalAddressSDNode *GSDN = cast<GlobalAddressSDNode>(Op);
  SDLoc DL(GSDN);
  const GlobalValue *GV = GSDN->getGlobal();

  // 64-bit SVR4 ABI code is always position-independent.
  // The actual address of the GlobalValue is stored in the TOC.
  if (Subtarget.isSVR4ABI() && Subtarget.isPPC64()) {
    SDValue GA = DAG.getTargetGlobalAddress(GV, DL, PtrVT, GSDN->getOffset());
    return DAG.getNode(PPCISD::TOC_ENTRY, DL, MVT::i64, GA,
                       DAG.getRegister(PPC::X2, MVT::i64));
  }

  unsigned MOHiFlag, MOLoFlag;
  bool isPIC = GetLabelAccessInfo(DAG.getTarget(), MOHiFlag, MOLoFlag, GV);

  if (isPIC && Subtarget.isSVR4ABI()) {
    SDValue GA = DAG.getTargetGlobalAddress(GV, DL, PtrVT,
                                            GSDN->getOffset(),
                                            PPCII::MO_PIC_FLAG);
    return DAG.getNode(PPCISD::TOC_ENTRY, DL, MVT::i32, GA,
                       DAG.getNode(PPCISD::GlobalBaseReg, DL, MVT::i32));
  }

  SDValue GAHi =
    DAG.getTargetGlobalAddress(GV, DL, PtrVT, GSDN->getOffset(), MOHiFlag);
  SDValue GALo =
    DAG.getTargetGlobalAddress(GV, DL, PtrVT, GSDN->getOffset(), MOLoFlag);

  SDValue Ptr = LowerLabelRef(GAHi, GALo, isPIC, DAG);

  // If the global reference is actually to a non-lazy-pointer, we have to do an
  // extra load to get the address of the global.
  if (MOHiFlag & PPCII::MO_NLP_FLAG)
    Ptr = DAG.getLoad(PtrVT, DL, DAG.getEntryNode(), Ptr, MachinePointerInfo(),
                      false, false, false, 0);
  return Ptr;
}

SDValue PPCTargetLowering::LowerSETCC(SDValue Op, SelectionDAG &DAG) const {
  ISD::CondCode CC = cast<CondCodeSDNode>(Op.getOperand(2))->get();
  SDLoc dl(Op);

  if (Op.getValueType() == MVT::v2i64) {
    // When the operands themselves are v2i64 values, we need to do something
    // special because VSX has no underlying comparison operations for these.
    if (Op.getOperand(0).getValueType() == MVT::v2i64) {
      // Equality can be handled by casting to the legal type for Altivec
      // comparisons, everything else needs to be expanded.
      if (CC == ISD::SETEQ || CC == ISD::SETNE) {
        return DAG.getNode(ISD::BITCAST, dl, MVT::v2i64,
                 DAG.getSetCC(dl, MVT::v4i32,
                   DAG.getNode(ISD::BITCAST, dl, MVT::v4i32, Op.getOperand(0)),
                   DAG.getNode(ISD::BITCAST, dl, MVT::v4i32, Op.getOperand(1)),
                   CC));
      }

      return SDValue();
    }

    // We handle most of these in the usual way.
    return Op;
  }

  // If we're comparing for equality to zero, expose the fact that this is
  // implented as a ctlz/srl pair on ppc, so that the dag combiner can
  // fold the new nodes.
  if (ConstantSDNode *C = dyn_cast<ConstantSDNode>(Op.getOperand(1))) {
    if (C->isNullValue() && CC == ISD::SETEQ) {
      EVT VT = Op.getOperand(0).getValueType();
      SDValue Zext = Op.getOperand(0);
      if (VT.bitsLT(MVT::i32)) {
        VT = MVT::i32;
        Zext = DAG.getNode(ISD::ZERO_EXTEND, dl, VT, Op.getOperand(0));
      }
      unsigned Log2b = Log2_32(VT.getSizeInBits());
      SDValue Clz = DAG.getNode(ISD::CTLZ, dl, VT, Zext);
      SDValue Scc = DAG.getNode(ISD::SRL, dl, VT, Clz,
                                DAG.getConstant(Log2b, MVT::i32));
      return DAG.getNode(ISD::TRUNCATE, dl, MVT::i32, Scc);
    }
    // Leave comparisons against 0 and -1 alone for now, since they're usually
    // optimized.  FIXME: revisit this when we can custom lower all setcc
    // optimizations.
    if (C->isAllOnesValue() || C->isNullValue())
      return SDValue();
  }

  // If we have an integer seteq/setne, turn it into a compare against zero
  // by xor'ing the rhs with the lhs, which is faster than setting a
  // condition register, reading it back out, and masking the correct bit.  The
  // normal approach here uses sub to do this instead of xor.  Using xor exposes
  // the result to other bit-twiddling opportunities.
  EVT LHSVT = Op.getOperand(0).getValueType();
  if (LHSVT.isInteger() && (CC == ISD::SETEQ || CC == ISD::SETNE)) {
    EVT VT = Op.getValueType();
    SDValue Sub = DAG.getNode(ISD::XOR, dl, LHSVT, Op.getOperand(0),
                                Op.getOperand(1));
    return DAG.getSetCC(dl, VT, Sub, DAG.getConstant(0, LHSVT), CC);
  }
  return SDValue();
}

SDValue PPCTargetLowering::LowerVAARG(SDValue Op, SelectionDAG &DAG,
                                      const PPCSubtarget &Subtarget) const {
  SDNode *Node = Op.getNode();
  EVT VT = Node->getValueType(0);
  EVT PtrVT = DAG.getTargetLoweringInfo().getPointerTy();
  SDValue InChain = Node->getOperand(0);
  SDValue VAListPtr = Node->getOperand(1);
  const Value *SV = cast<SrcValueSDNode>(Node->getOperand(2))->getValue();
  SDLoc dl(Node);

  assert(!Subtarget.isPPC64() && "LowerVAARG is PPC32 only");

  // gpr_index
  SDValue GprIndex = DAG.getExtLoad(ISD::ZEXTLOAD, dl, MVT::i32, InChain,
                                    VAListPtr, MachinePointerInfo(SV), MVT::i8,
                                    false, false, false, 0);
  InChain = GprIndex.getValue(1);

  if (VT == MVT::i64) {
    // Check if GprIndex is even
    SDValue GprAnd = DAG.getNode(ISD::AND, dl, MVT::i32, GprIndex,
                                 DAG.getConstant(1, MVT::i32));
    SDValue CC64 = DAG.getSetCC(dl, MVT::i32, GprAnd,
                                DAG.getConstant(0, MVT::i32), ISD::SETNE);
    SDValue GprIndexPlusOne = DAG.getNode(ISD::ADD, dl, MVT::i32, GprIndex,
                                          DAG.getConstant(1, MVT::i32));
    // Align GprIndex to be even if it isn't
    GprIndex = DAG.getNode(ISD::SELECT, dl, MVT::i32, CC64, GprIndexPlusOne,
                           GprIndex);
  }

  // fpr index is 1 byte after gpr
  SDValue FprPtr = DAG.getNode(ISD::ADD, dl, PtrVT, VAListPtr,
                               DAG.getConstant(1, MVT::i32));

  // fpr
  SDValue FprIndex = DAG.getExtLoad(ISD::ZEXTLOAD, dl, MVT::i32, InChain,
                                    FprPtr, MachinePointerInfo(SV), MVT::i8,
                                    false, false, false, 0);
  InChain = FprIndex.getValue(1);

  SDValue RegSaveAreaPtr = DAG.getNode(ISD::ADD, dl, PtrVT, VAListPtr,
                                       DAG.getConstant(8, MVT::i32));

  SDValue OverflowAreaPtr = DAG.getNode(ISD::ADD, dl, PtrVT, VAListPtr,
                                        DAG.getConstant(4, MVT::i32));

  // areas
  SDValue OverflowArea = DAG.getLoad(MVT::i32, dl, InChain, OverflowAreaPtr,
                                     MachinePointerInfo(), false, false,
                                     false, 0);
  InChain = OverflowArea.getValue(1);

  SDValue RegSaveArea = DAG.getLoad(MVT::i32, dl, InChain, RegSaveAreaPtr,
                                    MachinePointerInfo(), false, false,
                                    false, 0);
  InChain = RegSaveArea.getValue(1);

  // select overflow_area if index > 8
  SDValue CC = DAG.getSetCC(dl, MVT::i32, VT.isInteger() ? GprIndex : FprIndex,
                            DAG.getConstant(8, MVT::i32), ISD::SETLT);

  // adjustment constant gpr_index * 4/8
  SDValue RegConstant = DAG.getNode(ISD::MUL, dl, MVT::i32,
                                    VT.isInteger() ? GprIndex : FprIndex,
                                    DAG.getConstant(VT.isInteger() ? 4 : 8,
                                                    MVT::i32));

  // OurReg = RegSaveArea + RegConstant
  SDValue OurReg = DAG.getNode(ISD::ADD, dl, PtrVT, RegSaveArea,
                               RegConstant);

  // Floating types are 32 bytes into RegSaveArea
  if (VT.isFloatingPoint())
    OurReg = DAG.getNode(ISD::ADD, dl, PtrVT, OurReg,
                         DAG.getConstant(32, MVT::i32));

  // increase {f,g}pr_index by 1 (or 2 if VT is i64)
  SDValue IndexPlus1 = DAG.getNode(ISD::ADD, dl, MVT::i32,
                                   VT.isInteger() ? GprIndex : FprIndex,
                                   DAG.getConstant(VT == MVT::i64 ? 2 : 1,
                                                   MVT::i32));

  InChain = DAG.getTruncStore(InChain, dl, IndexPlus1,
                              VT.isInteger() ? VAListPtr : FprPtr,
                              MachinePointerInfo(SV),
                              MVT::i8, false, false, 0);

  // determine if we should load from reg_save_area or overflow_area
  SDValue Result = DAG.getNode(ISD::SELECT, dl, PtrVT, CC, OurReg, OverflowArea);

  // increase overflow_area by 4/8 if gpr/fpr > 8
  SDValue OverflowAreaPlusN = DAG.getNode(ISD::ADD, dl, PtrVT, OverflowArea,
                                          DAG.getConstant(VT.isInteger() ? 4 : 8,
                                          MVT::i32));

  OverflowArea = DAG.getNode(ISD::SELECT, dl, MVT::i32, CC, OverflowArea,
                             OverflowAreaPlusN);

  InChain = DAG.getTruncStore(InChain, dl, OverflowArea,
                              OverflowAreaPtr,
                              MachinePointerInfo(),
                              MVT::i32, false, false, 0);

  return DAG.getLoad(VT, dl, InChain, Result, MachinePointerInfo(),
                     false, false, false, 0);
}

SDValue PPCTargetLowering::LowerVACOPY(SDValue Op, SelectionDAG &DAG,
                                       const PPCSubtarget &Subtarget) const {
  assert(!Subtarget.isPPC64() && "LowerVACOPY is PPC32 only");

  // We have to copy the entire va_list struct:
  // 2*sizeof(char) + 2 Byte alignment + 2*sizeof(char*) = 12 Byte
  return DAG.getMemcpy(Op.getOperand(0), Op,
                       Op.getOperand(1), Op.getOperand(2),
                       DAG.getConstant(12, MVT::i32), 8, false, true,
                       MachinePointerInfo(), MachinePointerInfo());
}

SDValue PPCTargetLowering::LowerADJUST_TRAMPOLINE(SDValue Op,
                                                  SelectionDAG &DAG) const {
  return Op.getOperand(0);
}

SDValue PPCTargetLowering::LowerINIT_TRAMPOLINE(SDValue Op,
                                                SelectionDAG &DAG) const {
  SDValue Chain = Op.getOperand(0);
  SDValue Trmp = Op.getOperand(1); // trampoline
  SDValue FPtr = Op.getOperand(2); // nested function
  SDValue Nest = Op.getOperand(3); // 'nest' parameter value
  SDLoc dl(Op);

  EVT PtrVT = DAG.getTargetLoweringInfo().getPointerTy();
  bool isPPC64 = (PtrVT == MVT::i64);
  Type *IntPtrTy =
    DAG.getTargetLoweringInfo().getDataLayout()->getIntPtrType(
                                                             *DAG.getContext());

  TargetLowering::ArgListTy Args;
  TargetLowering::ArgListEntry Entry;

  Entry.Ty = IntPtrTy;
  Entry.Node = Trmp; Args.push_back(Entry);

  // TrampSize == (isPPC64 ? 48 : 40);
  Entry.Node = DAG.getConstant(isPPC64 ? 48 : 40,
                               isPPC64 ? MVT::i64 : MVT::i32);
  Args.push_back(Entry);

  Entry.Node = FPtr; Args.push_back(Entry);
  Entry.Node = Nest; Args.push_back(Entry);

  // Lower to a call to __trampoline_setup(Trmp, TrampSize, FPtr, ctx_reg)
  TargetLowering::CallLoweringInfo CLI(DAG);
  CLI.setDebugLoc(dl).setChain(Chain)
    .setCallee(CallingConv::C, Type::getVoidTy(*DAG.getContext()),
               DAG.getExternalSymbol("__trampoline_setup", PtrVT),
               std::move(Args), 0);

  std::pair<SDValue, SDValue> CallResult = LowerCallTo(CLI);
  return CallResult.second;
}

SDValue PPCTargetLowering::LowerVASTART(SDValue Op, SelectionDAG &DAG,
                                        const PPCSubtarget &Subtarget) const {
  MachineFunction &MF = DAG.getMachineFunction();
  PPCFunctionInfo *FuncInfo = MF.getInfo<PPCFunctionInfo>();

  SDLoc dl(Op);

  if (Subtarget.isDarwinABI() || Subtarget.isPPC64()) {
    // vastart just stores the address of the VarArgsFrameIndex slot into the
    // memory location argument.
    EVT PtrVT = DAG.getTargetLoweringInfo().getPointerTy();
    SDValue FR = DAG.getFrameIndex(FuncInfo->getVarArgsFrameIndex(), PtrVT);
    const Value *SV = cast<SrcValueSDNode>(Op.getOperand(2))->getValue();
    return DAG.getStore(Op.getOperand(0), dl, FR, Op.getOperand(1),
                        MachinePointerInfo(SV),
                        false, false, 0);
  }

  // For the 32-bit SVR4 ABI we follow the layout of the va_list struct.
  // We suppose the given va_list is already allocated.
  //
  // typedef struct {
  //  char gpr;     /* index into the array of 8 GPRs
  //                 * stored in the register save area
  //                 * gpr=0 corresponds to r3,
  //                 * gpr=1 to r4, etc.
  //                 */
  //  char fpr;     /* index into the array of 8 FPRs
  //                 * stored in the register save area
  //                 * fpr=0 corresponds to f1,
  //                 * fpr=1 to f2, etc.
  //                 */
  //  char *overflow_arg_area;
  //                /* location on stack that holds
  //                 * the next overflow argument
  //                 */
  //  char *reg_save_area;
  //               /* where r3:r10 and f1:f8 (if saved)
  //                * are stored
  //                */
  // } va_list[1];


  SDValue ArgGPR = DAG.getConstant(FuncInfo->getVarArgsNumGPR(), MVT::i32);
  SDValue ArgFPR = DAG.getConstant(FuncInfo->getVarArgsNumFPR(), MVT::i32);


  EVT PtrVT = DAG.getTargetLoweringInfo().getPointerTy();

  SDValue StackOffsetFI = DAG.getFrameIndex(FuncInfo->getVarArgsStackOffset(),
                                            PtrVT);
  SDValue FR = DAG.getFrameIndex(FuncInfo->getVarArgsFrameIndex(),
                                 PtrVT);

  uint64_t FrameOffset = PtrVT.getSizeInBits()/8;
  SDValue ConstFrameOffset = DAG.getConstant(FrameOffset, PtrVT);

  uint64_t StackOffset = PtrVT.getSizeInBits()/8 - 1;
  SDValue ConstStackOffset = DAG.getConstant(StackOffset, PtrVT);

  uint64_t FPROffset = 1;
  SDValue ConstFPROffset = DAG.getConstant(FPROffset, PtrVT);

  const Value *SV = cast<SrcValueSDNode>(Op.getOperand(2))->getValue();

  // Store first byte : number of int regs
  SDValue firstStore = DAG.getTruncStore(Op.getOperand(0), dl, ArgGPR,
                                         Op.getOperand(1),
                                         MachinePointerInfo(SV),
                                         MVT::i8, false, false, 0);
  uint64_t nextOffset = FPROffset;
  SDValue nextPtr = DAG.getNode(ISD::ADD, dl, PtrVT, Op.getOperand(1),
                                  ConstFPROffset);

  // Store second byte : number of float regs
  SDValue secondStore =
    DAG.getTruncStore(firstStore, dl, ArgFPR, nextPtr,
                      MachinePointerInfo(SV, nextOffset), MVT::i8,
                      false, false, 0);
  nextOffset += StackOffset;
  nextPtr = DAG.getNode(ISD::ADD, dl, PtrVT, nextPtr, ConstStackOffset);

  // Store second word : arguments given on stack
  SDValue thirdStore =
    DAG.getStore(secondStore, dl, StackOffsetFI, nextPtr,
                 MachinePointerInfo(SV, nextOffset),
                 false, false, 0);
  nextOffset += FrameOffset;
  nextPtr = DAG.getNode(ISD::ADD, dl, PtrVT, nextPtr, ConstFrameOffset);

  // Store third word : arguments given in registers
  return DAG.getStore(thirdStore, dl, FR, nextPtr,
                      MachinePointerInfo(SV, nextOffset),
                      false, false, 0);

}

#include "PPCGenCallingConv.inc"

// Function whose sole purpose is to kill compiler warnings 
// stemming from unused functions included from PPCGenCallingConv.inc.
CCAssignFn *PPCTargetLowering::useFastISelCCs(unsigned Flag) const {
  return Flag ? CC_PPC64_ELF_FIS : RetCC_PPC64_ELF_FIS;
}

bool llvm::CC_PPC32_SVR4_Custom_Dummy(unsigned &ValNo, MVT &ValVT, MVT &LocVT,
                                      CCValAssign::LocInfo &LocInfo,
                                      ISD::ArgFlagsTy &ArgFlags,
                                      CCState &State) {
  return true;
}

bool llvm::CC_PPC32_SVR4_Custom_AlignArgRegs(unsigned &ValNo, MVT &ValVT,
                                             MVT &LocVT,
                                             CCValAssign::LocInfo &LocInfo,
                                             ISD::ArgFlagsTy &ArgFlags,
                                             CCState &State) {
  static const MCPhysReg ArgRegs[] = {
    PPC::R3, PPC::R4, PPC::R5, PPC::R6,
    PPC::R7, PPC::R8, PPC::R9, PPC::R10,
  };
  const unsigned NumArgRegs = array_lengthof(ArgRegs);

  unsigned RegNum = State.getFirstUnallocated(ArgRegs, NumArgRegs);

  // Skip one register if the first unallocated register has an even register
  // number and there are still argument registers available which have not been
  // allocated yet. RegNum is actually an index into ArgRegs, which means we
  // need to skip a register if RegNum is odd.
  if (RegNum != NumArgRegs && RegNum % 2 == 1) {
    State.AllocateReg(ArgRegs[RegNum]);
  }

  // Always return false here, as this function only makes sure that the first
  // unallocated register has an odd register number and does not actually
  // allocate a register for the current argument.
  return false;
}

bool llvm::CC_PPC32_SVR4_Custom_AlignFPArgRegs(unsigned &ValNo, MVT &ValVT,
                                               MVT &LocVT,
                                               CCValAssign::LocInfo &LocInfo,
                                               ISD::ArgFlagsTy &ArgFlags,
                                               CCState &State) {
  static const MCPhysReg ArgRegs[] = {
    PPC::F1, PPC::F2, PPC::F3, PPC::F4, PPC::F5, PPC::F6, PPC::F7,
    PPC::F8
  };

  const unsigned NumArgRegs = array_lengthof(ArgRegs);

  unsigned RegNum = State.getFirstUnallocated(ArgRegs, NumArgRegs);

  // If there is only one Floating-point register left we need to put both f64
  // values of a split ppc_fp128 value on the stack.
  if (RegNum != NumArgRegs && ArgRegs[RegNum] == PPC::F8) {
    State.AllocateReg(ArgRegs[RegNum]);
  }

  // Always return false here, as this function only makes sure that the two f64
  // values a ppc_fp128 value is split into are both passed in registers or both
  // passed on the stack and does not actually allocate a register for the
  // current argument.
  return false;
}

/// GetFPR - Get the set of FP registers that should be allocated for arguments,
/// on Darwin.
static const MCPhysReg *GetFPR() {
  static const MCPhysReg FPR[] = {
    PPC::F1, PPC::F2, PPC::F3, PPC::F4, PPC::F5, PPC::F6, PPC::F7,
    PPC::F8, PPC::F9, PPC::F10, PPC::F11, PPC::F12, PPC::F13
  };

  return FPR;
}

/// CalculateStackSlotSize - Calculates the size reserved for this argument on
/// the stack.
static unsigned CalculateStackSlotSize(EVT ArgVT, ISD::ArgFlagsTy Flags,
                                       unsigned PtrByteSize) {
  unsigned ArgSize = ArgVT.getStoreSize();
  if (Flags.isByVal())
    ArgSize = Flags.getByValSize();

  // Round up to multiples of the pointer size, except for array members,
  // which are always packed.
  if (!Flags.isInConsecutiveRegs())
    ArgSize = ((ArgSize + PtrByteSize - 1)/PtrByteSize) * PtrByteSize;

  return ArgSize;
}

/// CalculateStackSlotAlignment - Calculates the alignment of this argument
/// on the stack.
static unsigned CalculateStackSlotAlignment(EVT ArgVT, EVT OrigVT,
                                            ISD::ArgFlagsTy Flags,
                                            unsigned PtrByteSize) {
  unsigned Align = PtrByteSize;

  // Altivec parameters are padded to a 16 byte boundary.
  if (ArgVT == MVT::v4f32 || ArgVT == MVT::v4i32 ||
      ArgVT == MVT::v8i16 || ArgVT == MVT::v16i8 ||
      ArgVT == MVT::v2f64 || ArgVT == MVT::v2i64)
    Align = 16;

  // ByVal parameters are aligned as requested.
  if (Flags.isByVal()) {
    unsigned BVAlign = Flags.getByValAlign();
    if (BVAlign > PtrByteSize) {
      if (BVAlign % PtrByteSize != 0)
          llvm_unreachable(
            "ByVal alignment is not a multiple of the pointer size");

      Align = BVAlign;
    }
  }

  // Array members are always packed to their original alignment.
  if (Flags.isInConsecutiveRegs()) {
    // If the array member was split into multiple registers, the first
    // needs to be aligned to the size of the full type.  (Except for
    // ppcf128, which is only aligned as its f64 components.)
    if (Flags.isSplit() && OrigVT != MVT::ppcf128)
      Align = OrigVT.getStoreSize();
    else
      Align = ArgVT.getStoreSize();
  }

  return Align;
}

/// CalculateStackSlotUsed - Return whether this argument will use its
/// stack slot (instead of being passed in registers).  ArgOffset,
/// AvailableFPRs, and AvailableVRs must hold the current argument
/// position, and will be updated to account for this argument.
static bool CalculateStackSlotUsed(EVT ArgVT, EVT OrigVT,
                                   ISD::ArgFlagsTy Flags,
                                   unsigned PtrByteSize,
                                   unsigned LinkageSize,
                                   unsigned ParamAreaSize,
                                   unsigned &ArgOffset,
                                   unsigned &AvailableFPRs,
                                   unsigned &AvailableVRs) {
  bool UseMemory = false;

  // Respect alignment of argument on the stack.
  unsigned Align =
    CalculateStackSlotAlignment(ArgVT, OrigVT, Flags, PtrByteSize);
  ArgOffset = ((ArgOffset + Align - 1) / Align) * Align;
  // If there's no space left in the argument save area, we must
  // use memory (this check also catches zero-sized arguments).
  if (ArgOffset >= LinkageSize + ParamAreaSize)
    UseMemory = true;

  // Allocate argument on the stack.
  ArgOffset += CalculateStackSlotSize(ArgVT, Flags, PtrByteSize);
  if (Flags.isInConsecutiveRegsLast())
    ArgOffset = ((ArgOffset + PtrByteSize - 1)/PtrByteSize) * PtrByteSize;
  // If we overran the argument save area, we must use memory
  // (this check catches arguments passed partially in memory)
  if (ArgOffset > LinkageSize + ParamAreaSize)
    UseMemory = true;

  // However, if the argument is actually passed in an FPR or a VR,
  // we don't use memory after all.
  if (!Flags.isByVal()) {
    if (ArgVT == MVT::f32 || ArgVT == MVT::f64)
      if (AvailableFPRs > 0) {
        --AvailableFPRs;
        return false;
      }
    if (ArgVT == MVT::v4f32 || ArgVT == MVT::v4i32 ||
        ArgVT == MVT::v8i16 || ArgVT == MVT::v16i8 ||
        ArgVT == MVT::v2f64 || ArgVT == MVT::v2i64)
      if (AvailableVRs > 0) {
        --AvailableVRs;
        return false;
      }
  }

  return UseMemory;
}

/// EnsureStackAlignment - Round stack frame size up from NumBytes to
/// ensure minimum alignment required for target.
static unsigned EnsureStackAlignment(const TargetMachine &Target,
                                     unsigned NumBytes) {
  unsigned TargetAlign =
      Target.getSubtargetImpl()->getFrameLowering()->getStackAlignment();
  unsigned AlignMask = TargetAlign - 1;
  NumBytes = (NumBytes + AlignMask) & ~AlignMask;
  return NumBytes;
}

SDValue
PPCTargetLowering::LowerFormalArguments(SDValue Chain,
                                        CallingConv::ID CallConv, bool isVarArg,
                                        const SmallVectorImpl<ISD::InputArg>
                                          &Ins,
                                        SDLoc dl, SelectionDAG &DAG,
                                        SmallVectorImpl<SDValue> &InVals)
                                          const {
  if (Subtarget.isSVR4ABI()) {
    if (Subtarget.isPPC64())
      return LowerFormalArguments_64SVR4(Chain, CallConv, isVarArg, Ins,
                                         dl, DAG, InVals);
    else
      return LowerFormalArguments_32SVR4(Chain, CallConv, isVarArg, Ins,
                                         dl, DAG, InVals);
  } else {
    return LowerFormalArguments_Darwin(Chain, CallConv, isVarArg, Ins,
                                       dl, DAG, InVals);
  }
}

SDValue
PPCTargetLowering::LowerFormalArguments_32SVR4(
                                      SDValue Chain,
                                      CallingConv::ID CallConv, bool isVarArg,
                                      const SmallVectorImpl<ISD::InputArg>
                                        &Ins,
                                      SDLoc dl, SelectionDAG &DAG,
                                      SmallVectorImpl<SDValue> &InVals) const {

  // 32-bit SVR4 ABI Stack Frame Layout:
  //              +-----------------------------------+
  //        +-->  |            Back chain             |
  //        |     +-----------------------------------+
  //        |     | Floating-point register save area |
  //        |     +-----------------------------------+
  //        |     |    General register save area     |
  //        |     +-----------------------------------+
  //        |     |          CR save word             |
  //        |     +-----------------------------------+
  //        |     |         VRSAVE save word          |
  //        |     +-----------------------------------+
  //        |     |         Alignment padding         |
  //        |     +-----------------------------------+
  //        |     |     Vector register save area     |
  //        |     +-----------------------------------+
  //        |     |       Local variable space        |
  //        |     +-----------------------------------+
  //        |     |        Parameter list area        |
  //        |     +-----------------------------------+
  //        |     |           LR save word            |
  //        |     +-----------------------------------+
  // SP-->  +---  |            Back chain             |
  //              +-----------------------------------+
  //
  // Specifications:
  //   System V Application Binary Interface PowerPC Processor Supplement
  //   AltiVec Technology Programming Interface Manual

  MachineFunction &MF = DAG.getMachineFunction();
  MachineFrameInfo *MFI = MF.getFrameInfo();
  PPCFunctionInfo *FuncInfo = MF.getInfo<PPCFunctionInfo>();

  EVT PtrVT = DAG.getTargetLoweringInfo().getPointerTy();
  // Potential tail calls could cause overwriting of argument stack slots.
  bool isImmutable = !(getTargetMachine().Options.GuaranteedTailCallOpt &&
                       (CallConv == CallingConv::Fast));
  unsigned PtrByteSize = 4;

  // Assign locations to all of the incoming arguments.
  SmallVector<CCValAssign, 16> ArgLocs;
  CCState CCInfo(CallConv, isVarArg, DAG.getMachineFunction(), ArgLocs,
                 *DAG.getContext());

  // Reserve space for the linkage area on the stack.
  unsigned LinkageSize = PPCFrameLowering::getLinkageSize(false, false, false);
  CCInfo.AllocateStack(LinkageSize, PtrByteSize);

  CCInfo.AnalyzeFormalArguments(Ins, CC_PPC32_SVR4);

  for (unsigned i = 0, e = ArgLocs.size(); i != e; ++i) {
    CCValAssign &VA = ArgLocs[i];

    // Arguments stored in registers.
    if (VA.isRegLoc()) {
      const TargetRegisterClass *RC;
      EVT ValVT = VA.getValVT();

      switch (ValVT.getSimpleVT().SimpleTy) {
        default:
          llvm_unreachable("ValVT not supported by formal arguments Lowering");
        case MVT::i1:
        case MVT::i32:
          RC = &PPC::GPRCRegClass;
          break;
        case MVT::f32:
          RC = &PPC::F4RCRegClass;
          break;
        case MVT::f64:
          if (Subtarget.hasVSX())
            RC = &PPC::VSFRCRegClass;
          else
            RC = &PPC::F8RCRegClass;
          break;
        case MVT::v16i8:
        case MVT::v8i16:
        case MVT::v4i32:
        case MVT::v4f32:
          RC = &PPC::VRRCRegClass;
          break;
        case MVT::v2f64:
        case MVT::v2i64:
          RC = &PPC::VSHRCRegClass;
          break;
      }

      // Transform the arguments stored in physical registers into virtual ones.
      unsigned Reg = MF.addLiveIn(VA.getLocReg(), RC);
      SDValue ArgValue = DAG.getCopyFromReg(Chain, dl, Reg,
                                            ValVT == MVT::i1 ? MVT::i32 : ValVT);

      if (ValVT == MVT::i1)
        ArgValue = DAG.getNode(ISD::TRUNCATE, dl, MVT::i1, ArgValue);

      InVals.push_back(ArgValue);
    } else {
      // Argument stored in memory.
      assert(VA.isMemLoc());

      unsigned ArgSize = VA.getLocVT().getStoreSize();
      int FI = MFI->CreateFixedObject(ArgSize, VA.getLocMemOffset(),
                                      isImmutable);

      // Create load nodes to retrieve arguments from the stack.
      SDValue FIN = DAG.getFrameIndex(FI, PtrVT);
      InVals.push_back(DAG.getLoad(VA.getValVT(), dl, Chain, FIN,
                                   MachinePointerInfo(),
                                   false, false, false, 0));
    }
  }

  // Assign locations to all of the incoming aggregate by value arguments.
  // Aggregates passed by value are stored in the local variable space of the
  // caller's stack frame, right above the parameter list area.
  SmallVector<CCValAssign, 16> ByValArgLocs;
  CCState CCByValInfo(CallConv, isVarArg, DAG.getMachineFunction(),
                      ByValArgLocs, *DAG.getContext());

  // Reserve stack space for the allocations in CCInfo.
  CCByValInfo.AllocateStack(CCInfo.getNextStackOffset(), PtrByteSize);

  CCByValInfo.AnalyzeFormalArguments(Ins, CC_PPC32_SVR4_ByVal);

  // Area that is at least reserved in the caller of this function.
  unsigned MinReservedArea = CCByValInfo.getNextStackOffset();
  MinReservedArea = std::max(MinReservedArea, LinkageSize);

  // Set the size that is at least reserved in caller of this function.  Tail
  // call optimized function's reserved stack space needs to be aligned so that
  // taking the difference between two stack areas will result in an aligned
  // stack.
  MinReservedArea = EnsureStackAlignment(MF.getTarget(), MinReservedArea);
  FuncInfo->setMinReservedArea(MinReservedArea);

  SmallVector<SDValue, 8> MemOps;

  // If the function takes variable number of arguments, make a frame index for
  // the start of the first vararg value... for expansion of llvm.va_start.
  if (isVarArg) {
    static const MCPhysReg GPArgRegs[] = {
      PPC::R3, PPC::R4, PPC::R5, PPC::R6,
      PPC::R7, PPC::R8, PPC::R9, PPC::R10,
    };
    const unsigned NumGPArgRegs = array_lengthof(GPArgRegs);

    static const MCPhysReg FPArgRegs[] = {
      PPC::F1, PPC::F2, PPC::F3, PPC::F4, PPC::F5, PPC::F6, PPC::F7,
      PPC::F8
    };
    unsigned NumFPArgRegs = array_lengthof(FPArgRegs);
    if (DisablePPCFloatInVariadic)
      NumFPArgRegs = 0;

    FuncInfo->setVarArgsNumGPR(CCInfo.getFirstUnallocated(GPArgRegs,
                                                          NumGPArgRegs));
    FuncInfo->setVarArgsNumFPR(CCInfo.getFirstUnallocated(FPArgRegs,
                                                          NumFPArgRegs));

    // Make room for NumGPArgRegs and NumFPArgRegs.
    int Depth = NumGPArgRegs * PtrVT.getSizeInBits()/8 +
                NumFPArgRegs * MVT(MVT::f64).getSizeInBits()/8;

    FuncInfo->setVarArgsStackOffset(
      MFI->CreateFixedObject(PtrVT.getSizeInBits()/8,
                             CCInfo.getNextStackOffset(), true));

    FuncInfo->setVarArgsFrameIndex(MFI->CreateStackObject(Depth, 8, false));
    SDValue FIN = DAG.getFrameIndex(FuncInfo->getVarArgsFrameIndex(), PtrVT);

    // The fixed integer arguments of a variadic function are stored to the
    // VarArgsFrameIndex on the stack so that they may be loaded by deferencing
    // the result of va_next.
    for (unsigned GPRIndex = 0; GPRIndex != NumGPArgRegs; ++GPRIndex) {
      // Get an existing live-in vreg, or add a new one.
      unsigned VReg = MF.getRegInfo().getLiveInVirtReg(GPArgRegs[GPRIndex]);
      if (!VReg)
        VReg = MF.addLiveIn(GPArgRegs[GPRIndex], &PPC::GPRCRegClass);

      SDValue Val = DAG.getCopyFromReg(Chain, dl, VReg, PtrVT);
      SDValue Store = DAG.getStore(Val.getValue(1), dl, Val, FIN,
                                   MachinePointerInfo(), false, false, 0);
      MemOps.push_back(Store);
      // Increment the address by four for the next argument to store
      SDValue PtrOff = DAG.getConstant(PtrVT.getSizeInBits()/8, PtrVT);
      FIN = DAG.getNode(ISD::ADD, dl, PtrOff.getValueType(), FIN, PtrOff);
    }

    // FIXME 32-bit SVR4: We only need to save FP argument registers if CR bit 6
    // is set.
    // The double arguments are stored to the VarArgsFrameIndex
    // on the stack.
    for (unsigned FPRIndex = 0; FPRIndex != NumFPArgRegs; ++FPRIndex) {
      // Get an existing live-in vreg, or add a new one.
      unsigned VReg = MF.getRegInfo().getLiveInVirtReg(FPArgRegs[FPRIndex]);
      if (!VReg)
        VReg = MF.addLiveIn(FPArgRegs[FPRIndex], &PPC::F8RCRegClass);

      SDValue Val = DAG.getCopyFromReg(Chain, dl, VReg, MVT::f64);
      SDValue Store = DAG.getStore(Val.getValue(1), dl, Val, FIN,
                                   MachinePointerInfo(), false, false, 0);
      MemOps.push_back(Store);
      // Increment the address by eight for the next argument to store
      SDValue PtrOff = DAG.getConstant(MVT(MVT::f64).getSizeInBits()/8,
                                         PtrVT);
      FIN = DAG.getNode(ISD::ADD, dl, PtrOff.getValueType(), FIN, PtrOff);
    }
  }

  if (!MemOps.empty())
    Chain = DAG.getNode(ISD::TokenFactor, dl, MVT::Other, MemOps);

  return Chain;
}

// PPC64 passes i8, i16, and i32 values in i64 registers. Promote
// value to MVT::i64 and then truncate to the correct register size.
SDValue
PPCTargetLowering::extendArgForPPC64(ISD::ArgFlagsTy Flags, EVT ObjectVT,
                                     SelectionDAG &DAG, SDValue ArgVal,
                                     SDLoc dl) const {
  if (Flags.isSExt())
    ArgVal = DAG.getNode(ISD::AssertSext, dl, MVT::i64, ArgVal,
                         DAG.getValueType(ObjectVT));
  else if (Flags.isZExt())
    ArgVal = DAG.getNode(ISD::AssertZext, dl, MVT::i64, ArgVal,
                         DAG.getValueType(ObjectVT));

  return DAG.getNode(ISD::TRUNCATE, dl, ObjectVT, ArgVal);
}

SDValue
PPCTargetLowering::LowerFormalArguments_64SVR4(
                                      SDValue Chain,
                                      CallingConv::ID CallConv, bool isVarArg,
                                      const SmallVectorImpl<ISD::InputArg>
                                        &Ins,
                                      SDLoc dl, SelectionDAG &DAG,
                                      SmallVectorImpl<SDValue> &InVals) const {
  // TODO: add description of PPC stack frame format, or at least some docs.
  //
  bool isELFv2ABI = Subtarget.isELFv2ABI();
  bool isLittleEndian = Subtarget.isLittleEndian();
  MachineFunction &MF = DAG.getMachineFunction();
  MachineFrameInfo *MFI = MF.getFrameInfo();
  PPCFunctionInfo *FuncInfo = MF.getInfo<PPCFunctionInfo>();

  EVT PtrVT = DAG.getTargetLoweringInfo().getPointerTy();
  // Potential tail calls could cause overwriting of argument stack slots.
  bool isImmutable = !(getTargetMachine().Options.GuaranteedTailCallOpt &&
                       (CallConv == CallingConv::Fast));
  unsigned PtrByteSize = 8;

  unsigned LinkageSize = PPCFrameLowering::getLinkageSize(true, false,
                                                          isELFv2ABI);

  static const MCPhysReg GPR[] = {
    PPC::X3, PPC::X4, PPC::X5, PPC::X6,
    PPC::X7, PPC::X8, PPC::X9, PPC::X10,
  };

  static const MCPhysReg *FPR = GetFPR();

  static const MCPhysReg VR[] = {
    PPC::V2, PPC::V3, PPC::V4, PPC::V5, PPC::V6, PPC::V7, PPC::V8,
    PPC::V9, PPC::V10, PPC::V11, PPC::V12, PPC::V13
  };
  static const MCPhysReg VSRH[] = {
    PPC::VSH2, PPC::VSH3, PPC::VSH4, PPC::VSH5, PPC::VSH6, PPC::VSH7, PPC::VSH8,
    PPC::VSH9, PPC::VSH10, PPC::VSH11, PPC::VSH12, PPC::VSH13
  };

  const unsigned Num_GPR_Regs = array_lengthof(GPR);
  const unsigned Num_FPR_Regs = 13;
  const unsigned Num_VR_Regs  = array_lengthof(VR);

  // Do a first pass over the arguments to determine whether the ABI
  // guarantees that our caller has allocated the parameter save area
  // on its stack frame.  In the ELFv1 ABI, this is always the case;
  // in the ELFv2 ABI, it is true if this is a vararg function or if
  // any parameter is located in a stack slot.

  bool HasParameterArea = !isELFv2ABI || isVarArg;
  unsigned ParamAreaSize = Num_GPR_Regs * PtrByteSize;
  unsigned NumBytes = LinkageSize;
  unsigned AvailableFPRs = Num_FPR_Regs;
  unsigned AvailableVRs = Num_VR_Regs;
  for (unsigned i = 0, e = Ins.size(); i != e; ++i)
    if (CalculateStackSlotUsed(Ins[i].VT, Ins[i].ArgVT, Ins[i].Flags,
                               PtrByteSize, LinkageSize, ParamAreaSize,
                               NumBytes, AvailableFPRs, AvailableVRs))
      HasParameterArea = true;

  // Add DAG nodes to load the arguments or copy them out of registers.  On
  // entry to a function on PPC, the arguments start after the linkage area,
  // although the first ones are often in registers.

  unsigned ArgOffset = LinkageSize;
  unsigned GPR_idx, FPR_idx = 0, VR_idx = 0;
  SmallVector<SDValue, 8> MemOps;
  Function::const_arg_iterator FuncArg = MF.getFunction()->arg_begin();
  unsigned CurArgIdx = 0;
  for (unsigned ArgNo = 0, e = Ins.size(); ArgNo != e; ++ArgNo) {
    SDValue ArgVal;
    bool needsLoad = false;
    EVT ObjectVT = Ins[ArgNo].VT;
    EVT OrigVT = Ins[ArgNo].ArgVT;
    unsigned ObjSize = ObjectVT.getStoreSize();
    unsigned ArgSize = ObjSize;
    ISD::ArgFlagsTy Flags = Ins[ArgNo].Flags;
    std::advance(FuncArg, Ins[ArgNo].OrigArgIndex - CurArgIdx);
    CurArgIdx = Ins[ArgNo].OrigArgIndex;

    /* Respect alignment of argument on the stack.  */
    unsigned Align =
      CalculateStackSlotAlignment(ObjectVT, OrigVT, Flags, PtrByteSize);
    ArgOffset = ((ArgOffset + Align - 1) / Align) * Align;
    unsigned CurArgOffset = ArgOffset;

    /* Compute GPR index associated with argument offset.  */
    GPR_idx = (ArgOffset - LinkageSize) / PtrByteSize;
    GPR_idx = std::min(GPR_idx, Num_GPR_Regs);

    // FIXME the codegen can be much improved in some cases.
    // We do not have to keep everything in memory.
    if (Flags.isByVal()) {
      // ObjSize is the true size, ArgSize rounded up to multiple of registers.
      ObjSize = Flags.getByValSize();
      ArgSize = ((ObjSize + PtrByteSize - 1)/PtrByteSize) * PtrByteSize;
      // Empty aggregate parameters do not take up registers.  Examples:
      //   struct { } a;
      //   union  { } b;
      //   int c[0];
      // etc.  However, we have to provide a place-holder in InVals, so
      // pretend we have an 8-byte item at the current address for that
      // purpose.
      if (!ObjSize) {
        int FI = MFI->CreateFixedObject(PtrByteSize, ArgOffset, true);
        SDValue FIN = DAG.getFrameIndex(FI, PtrVT);
        InVals.push_back(FIN);
        continue;
      }

      // Create a stack object covering all stack doublewords occupied
      // by the argument.  If the argument is (fully or partially) on
      // the stack, or if the argument is fully in registers but the
      // caller has allocated the parameter save anyway, we can refer
      // directly to the caller's stack frame.  Otherwise, create a
      // local copy in our own frame.
      int FI;
      if (HasParameterArea ||
          ArgSize + ArgOffset > LinkageSize + Num_GPR_Regs * PtrByteSize)
        FI = MFI->CreateFixedObject(ArgSize, ArgOffset, false, true);
      else
        FI = MFI->CreateStackObject(ArgSize, Align, false);
      SDValue FIN = DAG.getFrameIndex(FI, PtrVT);

      // Handle aggregates smaller than 8 bytes.
      if (ObjSize < PtrByteSize) {
        // The value of the object is its address, which differs from the
        // address of the enclosing doubleword on big-endian systems.
        SDValue Arg = FIN;
        if (!isLittleEndian) {
          SDValue ArgOff = DAG.getConstant(PtrByteSize - ObjSize, PtrVT);
          Arg = DAG.getNode(ISD::ADD, dl, ArgOff.getValueType(), Arg, ArgOff);
        }
        InVals.push_back(Arg);

        if (GPR_idx != Num_GPR_Regs) {
          unsigned VReg = MF.addLiveIn(GPR[GPR_idx], &PPC::G8RCRegClass);
          SDValue Val = DAG.getCopyFromReg(Chain, dl, VReg, PtrVT);
          SDValue Store;

          if (ObjSize==1 || ObjSize==2 || ObjSize==4) {
            EVT ObjType = (ObjSize == 1 ? MVT::i8 :
                           (ObjSize == 2 ? MVT::i16 : MVT::i32));
            Store = DAG.getTruncStore(Val.getValue(1), dl, Val, Arg,
                                      MachinePointerInfo(FuncArg),
                                      ObjType, false, false, 0);
          } else {
            // For sizes that don't fit a truncating store (3, 5, 6, 7),
            // store the whole register as-is to the parameter save area
            // slot.
            Store = DAG.getStore(Val.getValue(1), dl, Val, FIN,
                                 MachinePointerInfo(FuncArg),
                                 false, false, 0);
          }

          MemOps.push_back(Store);
        }
        // Whether we copied from a register or not, advance the offset
        // into the parameter save area by a full doubleword.
        ArgOffset += PtrByteSize;
        continue;
      }

      // The value of the object is its address, which is the address of
      // its first stack doubleword.
      InVals.push_back(FIN);

      // Store whatever pieces of the object are in registers to memory.
      for (unsigned j = 0; j < ArgSize; j += PtrByteSize) {
        if (GPR_idx == Num_GPR_Regs)
          break;

        unsigned VReg = MF.addLiveIn(GPR[GPR_idx], &PPC::G8RCRegClass);
        SDValue Val = DAG.getCopyFromReg(Chain, dl, VReg, PtrVT);
        SDValue Addr = FIN;
        if (j) {
          SDValue Off = DAG.getConstant(j, PtrVT);
          Addr = DAG.getNode(ISD::ADD, dl, Off.getValueType(), Addr, Off);
        }
        SDValue Store = DAG.getStore(Val.getValue(1), dl, Val, Addr,
                                     MachinePointerInfo(FuncArg, j),
                                     false, false, 0);
        MemOps.push_back(Store);
        ++GPR_idx;
      }
      ArgOffset += ArgSize;
      continue;
    }

    switch (ObjectVT.getSimpleVT().SimpleTy) {
    default: llvm_unreachable("Unhandled argument type!");
    case MVT::i1:
    case MVT::i32:
    case MVT::i64:
      // These can be scalar arguments or elements of an integer array type
      // passed directly.  Clang may use those instead of "byval" aggregate
      // types to avoid forcing arguments to memory unnecessarily.
      if (GPR_idx != Num_GPR_Regs) {
        unsigned VReg = MF.addLiveIn(GPR[GPR_idx], &PPC::G8RCRegClass);
        ArgVal = DAG.getCopyFromReg(Chain, dl, VReg, MVT::i64);

        if (ObjectVT == MVT::i32 || ObjectVT == MVT::i1)
          // PPC64 passes i8, i16, and i32 values in i64 registers. Promote
          // value to MVT::i64 and then truncate to the correct register size.
          ArgVal = extendArgForPPC64(Flags, ObjectVT, DAG, ArgVal, dl);
      } else {
        needsLoad = true;
        ArgSize = PtrByteSize;
      }
      ArgOffset += 8;
      break;

    case MVT::f32:
    case MVT::f64:
      // These can be scalar arguments or elements of a float array type
      // passed directly.  The latter are used to implement ELFv2 homogenous
      // float aggregates.
      if (FPR_idx != Num_FPR_Regs) {
        unsigned VReg;

        if (ObjectVT == MVT::f32)
          VReg = MF.addLiveIn(FPR[FPR_idx], &PPC::F4RCRegClass);
        else
          VReg = MF.addLiveIn(FPR[FPR_idx], Subtarget.hasVSX() ?
                                            &PPC::VSFRCRegClass :
                                            &PPC::F8RCRegClass);

        ArgVal = DAG.getCopyFromReg(Chain, dl, VReg, ObjectVT);
        ++FPR_idx;
      } else if (GPR_idx != Num_GPR_Regs) {
        // This can only ever happen in the presence of f32 array types,
        // since otherwise we never run out of FPRs before running out
        // of GPRs.
        unsigned VReg = MF.addLiveIn(GPR[GPR_idx], &PPC::G8RCRegClass);
        ArgVal = DAG.getCopyFromReg(Chain, dl, VReg, MVT::i64);

        if (ObjectVT == MVT::f32) {
          if ((ArgOffset % PtrByteSize) == (isLittleEndian ? 4 : 0))
            ArgVal = DAG.getNode(ISD::SRL, dl, MVT::i64, ArgVal,
                                 DAG.getConstant(32, MVT::i32));
          ArgVal = DAG.getNode(ISD::TRUNCATE, dl, MVT::i32, ArgVal);
        }

        ArgVal = DAG.getNode(ISD::BITCAST, dl, ObjectVT, ArgVal);
      } else {
        needsLoad = true;
      }

      // When passing an array of floats, the array occupies consecutive
      // space in the argument area; only round up to the next doubleword
      // at the end of the array.  Otherwise, each float takes 8 bytes.
      ArgSize = Flags.isInConsecutiveRegs() ? ObjSize : PtrByteSize;
      ArgOffset += ArgSize;
      if (Flags.isInConsecutiveRegsLast())
        ArgOffset = ((ArgOffset + PtrByteSize - 1)/PtrByteSize) * PtrByteSize;
      break;
    case MVT::v4f32:
    case MVT::v4i32:
    case MVT::v8i16:
    case MVT::v16i8:
    case MVT::v2f64:
    case MVT::v2i64:
      // These can be scalar arguments or elements of a vector array type
      // passed directly.  The latter are used to implement ELFv2 homogenous
      // vector aggregates.
      if (VR_idx != Num_VR_Regs) {
        unsigned VReg = (ObjectVT == MVT::v2f64 || ObjectVT == MVT::v2i64) ?
                        MF.addLiveIn(VSRH[VR_idx], &PPC::VSHRCRegClass) :
                        MF.addLiveIn(VR[VR_idx], &PPC::VRRCRegClass);
        ArgVal = DAG.getCopyFromReg(Chain, dl, VReg, ObjectVT);
        ++VR_idx;
      } else {
        needsLoad = true;
      }
      ArgOffset += 16;
      break;
    }

    // We need to load the argument to a virtual register if we determined
    // above that we ran out of physical registers of the appropriate type.
    if (needsLoad) {
      if (ObjSize < ArgSize && !isLittleEndian)
        CurArgOffset += ArgSize - ObjSize;
      int FI = MFI->CreateFixedObject(ObjSize, CurArgOffset, isImmutable);
      SDValue FIN = DAG.getFrameIndex(FI, PtrVT);
      ArgVal = DAG.getLoad(ObjectVT, dl, Chain, FIN, MachinePointerInfo(),
                           false, false, false, 0);
    }

    InVals.push_back(ArgVal);
  }

  // Area that is at least reserved in the caller of this function.
  unsigned MinReservedArea;
  if (HasParameterArea)
    MinReservedArea = std::max(ArgOffset, LinkageSize + 8 * PtrByteSize);
  else
    MinReservedArea = LinkageSize;

  // Set the size that is at least reserved in caller of this function.  Tail
  // call optimized functions' reserved stack space needs to be aligned so that
  // taking the difference between two stack areas will result in an aligned
  // stack.
  MinReservedArea = EnsureStackAlignment(MF.getTarget(), MinReservedArea);
  FuncInfo->setMinReservedArea(MinReservedArea);

  // If the function takes variable number of arguments, make a frame index for
  // the start of the first vararg value... for expansion of llvm.va_start.
  if (isVarArg) {
    int Depth = ArgOffset;

    FuncInfo->setVarArgsFrameIndex(
      MFI->CreateFixedObject(PtrByteSize, Depth, true));
    SDValue FIN = DAG.getFrameIndex(FuncInfo->getVarArgsFrameIndex(), PtrVT);

    // If this function is vararg, store any remaining integer argument regs
    // to their spots on the stack so that they may be loaded by deferencing the
    // result of va_next.
    for (GPR_idx = (ArgOffset - LinkageSize) / PtrByteSize;
         GPR_idx < Num_GPR_Regs; ++GPR_idx) {
      unsigned VReg = MF.addLiveIn(GPR[GPR_idx], &PPC::G8RCRegClass);
      SDValue Val = DAG.getCopyFromReg(Chain, dl, VReg, PtrVT);
      SDValue Store = DAG.getStore(Val.getValue(1), dl, Val, FIN,
                                   MachinePointerInfo(), false, false, 0);
      MemOps.push_back(Store);
      // Increment the address by four for the next argument to store
      SDValue PtrOff = DAG.getConstant(PtrByteSize, PtrVT);
      FIN = DAG.getNode(ISD::ADD, dl, PtrOff.getValueType(), FIN, PtrOff);
    }
  }

  if (!MemOps.empty())
    Chain = DAG.getNode(ISD::TokenFactor, dl, MVT::Other, MemOps);

  return Chain;
}

SDValue
PPCTargetLowering::LowerFormalArguments_Darwin(
                                      SDValue Chain,
                                      CallingConv::ID CallConv, bool isVarArg,
                                      const SmallVectorImpl<ISD::InputArg>
                                        &Ins,
                                      SDLoc dl, SelectionDAG &DAG,
                                      SmallVectorImpl<SDValue> &InVals) const {
  // TODO: add description of PPC stack frame format, or at least some docs.
  //
  MachineFunction &MF = DAG.getMachineFunction();
  MachineFrameInfo *MFI = MF.getFrameInfo();
  PPCFunctionInfo *FuncInfo = MF.getInfo<PPCFunctionInfo>();

  EVT PtrVT = DAG.getTargetLoweringInfo().getPointerTy();
  bool isPPC64 = PtrVT == MVT::i64;
  // Potential tail calls could cause overwriting of argument stack slots.
  bool isImmutable = !(getTargetMachine().Options.GuaranteedTailCallOpt &&
                       (CallConv == CallingConv::Fast));
  unsigned PtrByteSize = isPPC64 ? 8 : 4;

  unsigned LinkageSize = PPCFrameLowering::getLinkageSize(isPPC64, true,
                                                          false);
  unsigned ArgOffset = LinkageSize;
  // Area that is at least reserved in caller of this function.
  unsigned MinReservedArea = ArgOffset;

  static const MCPhysReg GPR_32[] = {           // 32-bit registers.
    PPC::R3, PPC::R4, PPC::R5, PPC::R6,
    PPC::R7, PPC::R8, PPC::R9, PPC::R10,
  };
  static const MCPhysReg GPR_64[] = {           // 64-bit registers.
    PPC::X3, PPC::X4, PPC::X5, PPC::X6,
    PPC::X7, PPC::X8, PPC::X9, PPC::X10,
  };

  static const MCPhysReg *FPR = GetFPR();

  static const MCPhysReg VR[] = {
    PPC::V2, PPC::V3, PPC::V4, PPC::V5, PPC::V6, PPC::V7, PPC::V8,
    PPC::V9, PPC::V10, PPC::V11, PPC::V12, PPC::V13
  };

  const unsigned Num_GPR_Regs = array_lengthof(GPR_32);
  const unsigned Num_FPR_Regs = 13;
  const unsigned Num_VR_Regs  = array_lengthof( VR);

  unsigned GPR_idx = 0, FPR_idx = 0, VR_idx = 0;

  const MCPhysReg *GPR = isPPC64 ? GPR_64 : GPR_32;

  // In 32-bit non-varargs functions, the stack space for vectors is after the
  // stack space for non-vectors.  We do not use this space unless we have
  // too many vectors to fit in registers, something that only occurs in
  // constructed examples:), but we have to walk the arglist to figure
  // that out...for the pathological case, compute VecArgOffset as the
  // start of the vector parameter area.  Computing VecArgOffset is the
  // entire point of the following loop.
  unsigned VecArgOffset = ArgOffset;
  if (!isVarArg && !isPPC64) {
    for (unsigned ArgNo = 0, e = Ins.size(); ArgNo != e;
         ++ArgNo) {
      EVT ObjectVT = Ins[ArgNo].VT;
      ISD::ArgFlagsTy Flags = Ins[ArgNo].Flags;

      if (Flags.isByVal()) {
        // ObjSize is the true size, ArgSize rounded up to multiple of regs.
        unsigned ObjSize = Flags.getByValSize();
        unsigned ArgSize =
                ((ObjSize + PtrByteSize - 1)/PtrByteSize) * PtrByteSize;
        VecArgOffset += ArgSize;
        continue;
      }

      switch(ObjectVT.getSimpleVT().SimpleTy) {
      default: llvm_unreachable("Unhandled argument type!");
      case MVT::i1:
      case MVT::i32:
      case MVT::f32:
        VecArgOffset += 4;
        break;
      case MVT::i64:  // PPC64
      case MVT::f64:
        // FIXME: We are guaranteed to be !isPPC64 at this point.
        // Does MVT::i64 apply?
        VecArgOffset += 8;
        break;
      case MVT::v4f32:
      case MVT::v4i32:
      case MVT::v8i16:
      case MVT::v16i8:
        // Nothing to do, we're only looking at Nonvector args here.
        break;
      }
    }
  }
  // We've found where the vector parameter area in memory is.  Skip the
  // first 12 parameters; these don't use that memory.
  VecArgOffset = ((VecArgOffset+15)/16)*16;
  VecArgOffset += 12*16;

  // Add DAG nodes to load the arguments or copy them out of registers.  On
  // entry to a function on PPC, the arguments start after the linkage area,
  // although the first ones are often in registers.

  SmallVector<SDValue, 8> MemOps;
  unsigned nAltivecParamsAtEnd = 0;
  Function::const_arg_iterator FuncArg = MF.getFunction()->arg_begin();
  unsigned CurArgIdx = 0;
  for (unsigned ArgNo = 0, e = Ins.size(); ArgNo != e; ++ArgNo) {
    SDValue ArgVal;
    bool needsLoad = false;
    EVT ObjectVT = Ins[ArgNo].VT;
    unsigned ObjSize = ObjectVT.getSizeInBits()/8;
    unsigned ArgSize = ObjSize;
    ISD::ArgFlagsTy Flags = Ins[ArgNo].Flags;
    std::advance(FuncArg, Ins[ArgNo].OrigArgIndex - CurArgIdx);
    CurArgIdx = Ins[ArgNo].OrigArgIndex;

    unsigned CurArgOffset = ArgOffset;

    // Varargs or 64 bit Altivec parameters are padded to a 16 byte boundary.
    if (ObjectVT==MVT::v4f32 || ObjectVT==MVT::v4i32 ||
        ObjectVT==MVT::v8i16 || ObjectVT==MVT::v16i8) {
      if (isVarArg || isPPC64) {
        MinReservedArea = ((MinReservedArea+15)/16)*16;
        MinReservedArea += CalculateStackSlotSize(ObjectVT,
                                                  Flags,
                                                  PtrByteSize);
      } else  nAltivecParamsAtEnd++;
    } else
      // Calculate min reserved area.
      MinReservedArea += CalculateStackSlotSize(Ins[ArgNo].VT,
                                                Flags,
                                                PtrByteSize);

    // FIXME the codegen can be much improved in some cases.
    // We do not have to keep everything in memory.
    if (Flags.isByVal()) {
      // ObjSize is the true size, ArgSize rounded up to multiple of registers.
      ObjSize = Flags.getByValSize();
      ArgSize = ((ObjSize + PtrByteSize - 1)/PtrByteSize) * PtrByteSize;
      // Objects of size 1 and 2 are right justified, everything else is
      // left justified.  This means the memory address is adjusted forwards.
      if (ObjSize==1 || ObjSize==2) {
        CurArgOffset = CurArgOffset + (4 - ObjSize);
      }
      // The value of the object is its address.
      int FI = MFI->CreateFixedObject(ObjSize, CurArgOffset, false, true);
      SDValue FIN = DAG.getFrameIndex(FI, PtrVT);
      InVals.push_back(FIN);
      if (ObjSize==1 || ObjSize==2) {
        if (GPR_idx != Num_GPR_Regs) {
          unsigned VReg;
          if (isPPC64)
            VReg = MF.addLiveIn(GPR[GPR_idx], &PPC::G8RCRegClass);
          else
            VReg = MF.addLiveIn(GPR[GPR_idx], &PPC::GPRCRegClass);
          SDValue Val = DAG.getCopyFromReg(Chain, dl, VReg, PtrVT);
          EVT ObjType = ObjSize == 1 ? MVT::i8 : MVT::i16;
          SDValue Store = DAG.getTruncStore(Val.getValue(1), dl, Val, FIN,
                                            MachinePointerInfo(FuncArg),
                                            ObjType, false, false, 0);
          MemOps.push_back(Store);
          ++GPR_idx;
        }

        ArgOffset += PtrByteSize;

        continue;
      }
      for (unsigned j = 0; j < ArgSize; j += PtrByteSize) {
        // Store whatever pieces of the object are in registers
        // to memory.  ArgOffset will be the address of the beginning
        // of the object.
        if (GPR_idx != Num_GPR_Regs) {
          unsigned VReg;
          if (isPPC64)
            VReg = MF.addLiveIn(GPR[GPR_idx], &PPC::G8RCRegClass);
          else
            VReg = MF.addLiveIn(GPR[GPR_idx], &PPC::GPRCRegClass);
          int FI = MFI->CreateFixedObject(PtrByteSize, ArgOffset, true);
          SDValue FIN = DAG.getFrameIndex(FI, PtrVT);
          SDValue Val = DAG.getCopyFromReg(Chain, dl, VReg, PtrVT);
          SDValue Store = DAG.getStore(Val.getValue(1), dl, Val, FIN,
                                       MachinePointerInfo(FuncArg, j),
                                       false, false, 0);
          MemOps.push_back(Store);
          ++GPR_idx;
          ArgOffset += PtrByteSize;
        } else {
          ArgOffset += ArgSize - (ArgOffset-CurArgOffset);
          break;
        }
      }
      continue;
    }

    switch (ObjectVT.getSimpleVT().SimpleTy) {
    default: llvm_unreachable("Unhandled argument type!");
    case MVT::i1:
    case MVT::i32:
      if (!isPPC64) {
        if (GPR_idx != Num_GPR_Regs) {
          unsigned VReg = MF.addLiveIn(GPR[GPR_idx], &PPC::GPRCRegClass);
          ArgVal = DAG.getCopyFromReg(Chain, dl, VReg, MVT::i32);

          if (ObjectVT == MVT::i1)
            ArgVal = DAG.getNode(ISD::TRUNCATE, dl, MVT::i1, ArgVal);

          ++GPR_idx;
        } else {
          needsLoad = true;
          ArgSize = PtrByteSize;
        }
        // All int arguments reserve stack space in the Darwin ABI.
        ArgOffset += PtrByteSize;
        break;
      }
      // FALLTHROUGH
    case MVT::i64:  // PPC64
      if (GPR_idx != Num_GPR_Regs) {
        unsigned VReg = MF.addLiveIn(GPR[GPR_idx], &PPC::G8RCRegClass);
        ArgVal = DAG.getCopyFromReg(Chain, dl, VReg, MVT::i64);

        if (ObjectVT == MVT::i32 || ObjectVT == MVT::i1)
          // PPC64 passes i8, i16, and i32 values in i64 registers. Promote
          // value to MVT::i64 and then truncate to the correct register size.
          ArgVal = extendArgForPPC64(Flags, ObjectVT, DAG, ArgVal, dl);

        ++GPR_idx;
      } else {
        needsLoad = true;
        ArgSize = PtrByteSize;
      }
      // All int arguments reserve stack space in the Darwin ABI.
      ArgOffset += 8;
      break;

    case MVT::f32:
    case MVT::f64:
      // Every 4 bytes of argument space consumes one of the GPRs available for
      // argument passing.
      if (GPR_idx != Num_GPR_Regs) {
        ++GPR_idx;
        if (ObjSize == 8 && GPR_idx != Num_GPR_Regs && !isPPC64)
          ++GPR_idx;
      }
      if (FPR_idx != Num_FPR_Regs) {
        unsigned VReg;

        if (ObjectVT == MVT::f32)
          VReg = MF.addLiveIn(FPR[FPR_idx], &PPC::F4RCRegClass);
        else
          VReg = MF.addLiveIn(FPR[FPR_idx], &PPC::F8RCRegClass);

        ArgVal = DAG.getCopyFromReg(Chain, dl, VReg, ObjectVT);
        ++FPR_idx;
      } else {
        needsLoad = true;
      }

      // All FP arguments reserve stack space in the Darwin ABI.
      ArgOffset += isPPC64 ? 8 : ObjSize;
      break;
    case MVT::v4f32:
    case MVT::v4i32:
    case MVT::v8i16:
    case MVT::v16i8:
      // Note that vector arguments in registers don't reserve stack space,
      // except in varargs functions.
      if (VR_idx != Num_VR_Regs) {
        unsigned VReg = MF.addLiveIn(VR[VR_idx], &PPC::VRRCRegClass);
        ArgVal = DAG.getCopyFromReg(Chain, dl, VReg, ObjectVT);
        if (isVarArg) {
          while ((ArgOffset % 16) != 0) {
            ArgOffset += PtrByteSize;
            if (GPR_idx != Num_GPR_Regs)
              GPR_idx++;
          }
          ArgOffset += 16;
          GPR_idx = std::min(GPR_idx+4, Num_GPR_Regs); // FIXME correct for ppc64?
        }
        ++VR_idx;
      } else {
        if (!isVarArg && !isPPC64) {
          // Vectors go after all the nonvectors.
          CurArgOffset = VecArgOffset;
          VecArgOffset += 16;
        } else {
          // Vectors are aligned.
          ArgOffset = ((ArgOffset+15)/16)*16;
          CurArgOffset = ArgOffset;
          ArgOffset += 16;
        }
        needsLoad = true;
      }
      break;
    }

    // We need to load the argument to a virtual register if we determined above
    // that we ran out of physical registers of the appropriate type.
    if (needsLoad) {
      int FI = MFI->CreateFixedObject(ObjSize,
                                      CurArgOffset + (ArgSize - ObjSize),
                                      isImmutable);
      SDValue FIN = DAG.getFrameIndex(FI, PtrVT);
      ArgVal = DAG.getLoad(ObjectVT, dl, Chain, FIN, MachinePointerInfo(),
                           false, false, false, 0);
    }

    InVals.push_back(ArgVal);
  }

  // Allow for Altivec parameters at the end, if needed.
  if (nAltivecParamsAtEnd) {
    MinReservedArea = ((MinReservedArea+15)/16)*16;
    MinReservedArea += 16*nAltivecParamsAtEnd;
  }

  // Area that is at least reserved in the caller of this function.
  MinReservedArea = std::max(MinReservedArea, LinkageSize + 8 * PtrByteSize);

  // Set the size that is at least reserved in caller of this function.  Tail
  // call optimized functions' reserved stack space needs to be aligned so that
  // taking the difference between two stack areas will result in an aligned
  // stack.
  MinReservedArea = EnsureStackAlignment(MF.getTarget(), MinReservedArea);
  FuncInfo->setMinReservedArea(MinReservedArea);

  // If the function takes variable number of arguments, make a frame index for
  // the start of the first vararg value... for expansion of llvm.va_start.
  if (isVarArg) {
    int Depth = ArgOffset;

    FuncInfo->setVarArgsFrameIndex(
      MFI->CreateFixedObject(PtrVT.getSizeInBits()/8,
                             Depth, true));
    SDValue FIN = DAG.getFrameIndex(FuncInfo->getVarArgsFrameIndex(), PtrVT);

    // If this function is vararg, store any remaining integer argument regs
    // to their spots on the stack so that they may be loaded by deferencing the
    // result of va_next.
    for (; GPR_idx != Num_GPR_Regs; ++GPR_idx) {
      unsigned VReg;

      if (isPPC64)
        VReg = MF.addLiveIn(GPR[GPR_idx], &PPC::G8RCRegClass);
      else
        VReg = MF.addLiveIn(GPR[GPR_idx], &PPC::GPRCRegClass);

      SDValue Val = DAG.getCopyFromReg(Chain, dl, VReg, PtrVT);
      SDValue Store = DAG.getStore(Val.getValue(1), dl, Val, FIN,
                                   MachinePointerInfo(), false, false, 0);
      MemOps.push_back(Store);
      // Increment the address by four for the next argument to store
      SDValue PtrOff = DAG.getConstant(PtrVT.getSizeInBits()/8, PtrVT);
      FIN = DAG.getNode(ISD::ADD, dl, PtrOff.getValueType(), FIN, PtrOff);
    }
  }

  if (!MemOps.empty())
    Chain = DAG.getNode(ISD::TokenFactor, dl, MVT::Other, MemOps);

  return Chain;
}

/// CalculateTailCallSPDiff - Get the amount the stack pointer has to be
/// adjusted to accommodate the arguments for the tailcall.
static int CalculateTailCallSPDiff(SelectionDAG& DAG, bool isTailCall,
                                   unsigned ParamSize) {

  if (!isTailCall) return 0;

  PPCFunctionInfo *FI = DAG.getMachineFunction().getInfo<PPCFunctionInfo>();
  unsigned CallerMinReservedArea = FI->getMinReservedArea();
  int SPDiff = (int)CallerMinReservedArea - (int)ParamSize;
  // Remember only if the new adjustement is bigger.
  if (SPDiff < FI->getTailCallSPDelta())
    FI->setTailCallSPDelta(SPDiff);

  return SPDiff;
}

/// IsEligibleForTailCallOptimization - Check whether the call is eligible
/// for tail call optimization. Targets which want to do tail call
/// optimization should implement this function.
bool
PPCTargetLowering::IsEligibleForTailCallOptimization(SDValue Callee,
                                                     CallingConv::ID CalleeCC,
                                                     bool isVarArg,
                                      const SmallVectorImpl<ISD::InputArg> &Ins,
                                                     SelectionDAG& DAG) const {
  if (!getTargetMachine().Options.GuaranteedTailCallOpt)
    return false;

  // Variable argument functions are not supported.
  if (isVarArg)
    return false;

  MachineFunction &MF = DAG.getMachineFunction();
  CallingConv::ID CallerCC = MF.getFunction()->getCallingConv();
  if (CalleeCC == CallingConv::Fast && CallerCC == CalleeCC) {
    // Functions containing by val parameters are not supported.
    for (unsigned i = 0; i != Ins.size(); i++) {
       ISD::ArgFlagsTy Flags = Ins[i].Flags;
       if (Flags.isByVal()) return false;
    }

    // Non-PIC/GOT tail calls are supported.
    if (getTargetMachine().getRelocationModel() != Reloc::PIC_)
      return true;

    // At the moment we can only do local tail calls (in same module, hidden
    // or protected) if we are generating PIC.
    if (GlobalAddressSDNode *G = dyn_cast<GlobalAddressSDNode>(Callee))
      return G->getGlobal()->hasHiddenVisibility()
          || G->getGlobal()->hasProtectedVisibility();
  }

  return false;
}

/// isCallCompatibleAddress - Return the immediate to use if the specified
/// 32-bit value is representable in the immediate field of a BxA instruction.
static SDNode *isBLACompatibleAddress(SDValue Op, SelectionDAG &DAG) {
  ConstantSDNode *C = dyn_cast<ConstantSDNode>(Op);
  if (!C) return nullptr;

  int Addr = C->getZExtValue();
  if ((Addr & 3) != 0 ||  // Low 2 bits are implicitly zero.
      SignExtend32<26>(Addr) != Addr)
    return nullptr;  // Top 6 bits have to be sext of immediate.

  return DAG.getConstant((int)C->getZExtValue() >> 2,
                         DAG.getTargetLoweringInfo().getPointerTy()).getNode();
}

namespace {

struct TailCallArgumentInfo {
  SDValue Arg;
  SDValue FrameIdxOp;
  int       FrameIdx;

  TailCallArgumentInfo() : FrameIdx(0) {}
};

}

/// StoreTailCallArgumentsToStackSlot - Stores arguments to their stack slot.
static void
StoreTailCallArgumentsToStackSlot(SelectionDAG &DAG,
                                           SDValue Chain,
                   const SmallVectorImpl<TailCallArgumentInfo> &TailCallArgs,
                   SmallVectorImpl<SDValue> &MemOpChains,
                   SDLoc dl) {
  for (unsigned i = 0, e = TailCallArgs.size(); i != e; ++i) {
    SDValue Arg = TailCallArgs[i].Arg;
    SDValue FIN = TailCallArgs[i].FrameIdxOp;
    int FI = TailCallArgs[i].FrameIdx;
    // Store relative to framepointer.
    MemOpChains.push_back(DAG.getStore(Chain, dl, Arg, FIN,
                                       MachinePointerInfo::getFixedStack(FI),
                                       false, false, 0));
  }
}

/// EmitTailCallStoreFPAndRetAddr - Move the frame pointer and return address to
/// the appropriate stack slot for the tail call optimized function call.
static SDValue EmitTailCallStoreFPAndRetAddr(SelectionDAG &DAG,
                                               MachineFunction &MF,
                                               SDValue Chain,
                                               SDValue OldRetAddr,
                                               SDValue OldFP,
                                               int SPDiff,
                                               bool isPPC64,
                                               bool isDarwinABI,
                                               SDLoc dl) {
  if (SPDiff) {
    // Calculate the new stack slot for the return address.
    int SlotSize = isPPC64 ? 8 : 4;
    int NewRetAddrLoc = SPDiff + PPCFrameLowering::getReturnSaveOffset(isPPC64,
                                                                   isDarwinABI);
    int NewRetAddr = MF.getFrameInfo()->CreateFixedObject(SlotSize,
                                                          NewRetAddrLoc, true);
    EVT VT = isPPC64 ? MVT::i64 : MVT::i32;
    SDValue NewRetAddrFrIdx = DAG.getFrameIndex(NewRetAddr, VT);
    Chain = DAG.getStore(Chain, dl, OldRetAddr, NewRetAddrFrIdx,
                         MachinePointerInfo::getFixedStack(NewRetAddr),
                         false, false, 0);

    // When using the 32/64-bit SVR4 ABI there is no need to move the FP stack
    // slot as the FP is never overwritten.
    if (isDarwinABI) {
      int NewFPLoc =
        SPDiff + PPCFrameLowering::getFramePointerSaveOffset(isPPC64, isDarwinABI);
      int NewFPIdx = MF.getFrameInfo()->CreateFixedObject(SlotSize, NewFPLoc,
                                                          true);
      SDValue NewFramePtrIdx = DAG.getFrameIndex(NewFPIdx, VT);
      Chain = DAG.getStore(Chain, dl, OldFP, NewFramePtrIdx,
                           MachinePointerInfo::getFixedStack(NewFPIdx),
                           false, false, 0);
    }
  }
  return Chain;
}

/// CalculateTailCallArgDest - Remember Argument for later processing. Calculate
/// the position of the argument.
static void
CalculateTailCallArgDest(SelectionDAG &DAG, MachineFunction &MF, bool isPPC64,
                         SDValue Arg, int SPDiff, unsigned ArgOffset,
                     SmallVectorImpl<TailCallArgumentInfo>& TailCallArguments) {
  int Offset = ArgOffset + SPDiff;
  uint32_t OpSize = (Arg.getValueType().getSizeInBits()+7)/8;
  int FI = MF.getFrameInfo()->CreateFixedObject(OpSize, Offset, true);
  EVT VT = isPPC64 ? MVT::i64 : MVT::i32;
  SDValue FIN = DAG.getFrameIndex(FI, VT);
  TailCallArgumentInfo Info;
  Info.Arg = Arg;
  Info.FrameIdxOp = FIN;
  Info.FrameIdx = FI;
  TailCallArguments.push_back(Info);
}

/// EmitTCFPAndRetAddrLoad - Emit load from frame pointer and return address
/// stack slot. Returns the chain as result and the loaded frame pointers in
/// LROpOut/FPOpout. Used when tail calling.
SDValue PPCTargetLowering::EmitTailCallLoadFPAndRetAddr(SelectionDAG & DAG,
                                                        int SPDiff,
                                                        SDValue Chain,
                                                        SDValue &LROpOut,
                                                        SDValue &FPOpOut,
                                                        bool isDarwinABI,
                                                        SDLoc dl) const {
  if (SPDiff) {
    // Load the LR and FP stack slot for later adjusting.
    EVT VT = Subtarget.isPPC64() ? MVT::i64 : MVT::i32;
    LROpOut = getReturnAddrFrameIndex(DAG);
    LROpOut = DAG.getLoad(VT, dl, Chain, LROpOut, MachinePointerInfo(),
                          false, false, false, 0);
    Chain = SDValue(LROpOut.getNode(), 1);

    // When using the 32/64-bit SVR4 ABI there is no need to load the FP stack
    // slot as the FP is never overwritten.
    if (isDarwinABI) {
      FPOpOut = getFramePointerFrameIndex(DAG);
      FPOpOut = DAG.getLoad(VT, dl, Chain, FPOpOut, MachinePointerInfo(),
                            false, false, false, 0);
      Chain = SDValue(FPOpOut.getNode(), 1);
    }
  }
  return Chain;
}

/// CreateCopyOfByValArgument - Make a copy of an aggregate at address specified
/// by "Src" to address "Dst" of size "Size".  Alignment information is
/// specified by the specific parameter attribute. The copy will be passed as
/// a byval function parameter.
/// Sometimes what we are copying is the end of a larger object, the part that
/// does not fit in registers.
static SDValue
CreateCopyOfByValArgument(SDValue Src, SDValue Dst, SDValue Chain,
                          ISD::ArgFlagsTy Flags, SelectionDAG &DAG,
                          SDLoc dl) {
  SDValue SizeNode = DAG.getConstant(Flags.getByValSize(), MVT::i32);
  return DAG.getMemcpy(Chain, dl, Dst, Src, SizeNode, Flags.getByValAlign(),
                       false, false, MachinePointerInfo(),
                       MachinePointerInfo());
}

/// LowerMemOpCallTo - Store the argument to the stack or remember it in case of
/// tail calls.
static void
LowerMemOpCallTo(SelectionDAG &DAG, MachineFunction &MF, SDValue Chain,
                 SDValue Arg, SDValue PtrOff, int SPDiff,
                 unsigned ArgOffset, bool isPPC64, bool isTailCall,
                 bool isVector, SmallVectorImpl<SDValue> &MemOpChains,
                 SmallVectorImpl<TailCallArgumentInfo> &TailCallArguments,
                 SDLoc dl) {
  EVT PtrVT = DAG.getTargetLoweringInfo().getPointerTy();
  if (!isTailCall) {
    if (isVector) {
      SDValue StackPtr;
      if (isPPC64)
        StackPtr = DAG.getRegister(PPC::X1, MVT::i64);
      else
        StackPtr = DAG.getRegister(PPC::R1, MVT::i32);
      PtrOff = DAG.getNode(ISD::ADD, dl, PtrVT, StackPtr,
                           DAG.getConstant(ArgOffset, PtrVT));
    }
    MemOpChains.push_back(DAG.getStore(Chain, dl, Arg, PtrOff,
                                       MachinePointerInfo(), false, false, 0));
  // Calculate and remember argument location.
  } else CalculateTailCallArgDest(DAG, MF, isPPC64, Arg, SPDiff, ArgOffset,
                                  TailCallArguments);
}

static
void PrepareTailCall(SelectionDAG &DAG, SDValue &InFlag, SDValue &Chain,
                     SDLoc dl, bool isPPC64, int SPDiff, unsigned NumBytes,
                     SDValue LROp, SDValue FPOp, bool isDarwinABI,
                     SmallVectorImpl<TailCallArgumentInfo> &TailCallArguments) {
  MachineFunction &MF = DAG.getMachineFunction();

  // Emit a sequence of copyto/copyfrom virtual registers for arguments that
  // might overwrite each other in case of tail call optimization.
  SmallVector<SDValue, 8> MemOpChains2;
  // Do not flag preceding copytoreg stuff together with the following stuff.
  InFlag = SDValue();
  StoreTailCallArgumentsToStackSlot(DAG, Chain, TailCallArguments,
                                    MemOpChains2, dl);
  if (!MemOpChains2.empty())
    Chain = DAG.getNode(ISD::TokenFactor, dl, MVT::Other, MemOpChains2);

  // Store the return address to the appropriate stack slot.
  Chain = EmitTailCallStoreFPAndRetAddr(DAG, MF, Chain, LROp, FPOp, SPDiff,
                                        isPPC64, isDarwinABI, dl);

  // Emit callseq_end just before tailcall node.
  Chain = DAG.getCALLSEQ_END(Chain, DAG.getIntPtrConstant(NumBytes, true),
                             DAG.getIntPtrConstant(0, true), InFlag, dl);
  InFlag = Chain.getValue(1);
}

static
unsigned PrepareCall(SelectionDAG &DAG, SDValue &Callee, SDValue &InFlag,
                     SDValue &Chain, SDLoc dl, int SPDiff, bool isTailCall,
                     SmallVectorImpl<std::pair<unsigned, SDValue> > &RegsToPass,
                     SmallVectorImpl<SDValue> &Ops, std::vector<EVT> &NodeTys,
                     const PPCSubtarget &Subtarget) {

  bool isPPC64 = Subtarget.isPPC64();
  bool isSVR4ABI = Subtarget.isSVR4ABI();
  bool isELFv2ABI = Subtarget.isELFv2ABI();

  EVT PtrVT = DAG.getTargetLoweringInfo().getPointerTy();
  NodeTys.push_back(MVT::Other);   // Returns a chain
  NodeTys.push_back(MVT::Glue);    // Returns a flag for retval copy to use.

  unsigned CallOpc = PPCISD::CALL;

  bool needIndirectCall = true;
  if (!isSVR4ABI || !isPPC64)
    if (SDNode *Dest = isBLACompatibleAddress(Callee, DAG)) {
      // If this is an absolute destination address, use the munged value.
      Callee = SDValue(Dest, 0);
      needIndirectCall = false;
    }

  if (GlobalAddressSDNode *G = dyn_cast<GlobalAddressSDNode>(Callee)) {
    unsigned OpFlags = 0;
    if ((DAG.getTarget().getRelocationModel() != Reloc::Static &&
         (Subtarget.getTargetTriple().isMacOSX() &&
          Subtarget.getTargetTriple().isMacOSXVersionLT(10, 5)) &&
         (G->getGlobal()->isDeclaration() ||
          G->getGlobal()->isWeakForLinker())) ||
        (Subtarget.isTargetELF() && !isPPC64 &&
         !G->getGlobal()->hasLocalLinkage() &&
         DAG.getTarget().getRelocationModel() == Reloc::PIC_)) {
      // PC-relative references to external symbols should go through $stub,
      // unless we're building with the leopard linker or later, which
      // automatically synthesizes these stubs.
      OpFlags = PPCII::MO_PLT_OR_STUB;
    }

    // If the callee is a GlobalAddress/ExternalSymbol node (quite common,
    // every direct call is) turn it into a TargetGlobalAddress /
    // TargetExternalSymbol node so that legalize doesn't hack it.
    Callee = DAG.getTargetGlobalAddress(G->getGlobal(), dl,
                                        Callee.getValueType(), 0, OpFlags);
    needIndirectCall = false;
  }

  if (ExternalSymbolSDNode *S = dyn_cast<ExternalSymbolSDNode>(Callee)) {
    unsigned char OpFlags = 0;

    if ((DAG.getTarget().getRelocationModel() != Reloc::Static &&
         (Subtarget.getTargetTriple().isMacOSX() &&
          Subtarget.getTargetTriple().isMacOSXVersionLT(10, 5))) ||
        (Subtarget.isTargetELF() && !isPPC64 &&
         DAG.getTarget().getRelocationModel() == Reloc::PIC_)	) {
      // PC-relative references to external symbols should go through $stub,
      // unless we're building with the leopard linker or later, which
      // automatically synthesizes these stubs.
      OpFlags = PPCII::MO_PLT_OR_STUB;
    }

    Callee = DAG.getTargetExternalSymbol(S->getSymbol(), Callee.getValueType(),
                                         OpFlags);
    needIndirectCall = false;
  }

  if (needIndirectCall) {
    // Otherwise, this is an indirect call.  We have to use a MTCTR/BCTRL pair
    // to do the call, we can't use PPCISD::CALL.
    SDValue MTCTROps[] = {Chain, Callee, InFlag};

    if (isSVR4ABI && isPPC64 && !isELFv2ABI) {
      // Function pointers in the 64-bit SVR4 ABI do not point to the function
      // entry point, but to the function descriptor (the function entry point
      // address is part of the function descriptor though).
      // The function descriptor is a three doubleword structure with the
      // following fields: function entry point, TOC base address and
      // environment pointer.
      // Thus for a call through a function pointer, the following actions need
      // to be performed:
      //   1. Save the TOC of the caller in the TOC save area of its stack
      //      frame (this is done in LowerCall_Darwin() or LowerCall_64SVR4()).
      //   2. Load the address of the function entry point from the function
      //      descriptor.
      //   3. Load the TOC of the callee from the function descriptor into r2.
      //   4. Load the environment pointer from the function descriptor into
      //      r11.
      //   5. Branch to the function entry point address.
      //   6. On return of the callee, the TOC of the caller needs to be
      //      restored (this is done in FinishCall()).
      //
      // All those operations are flagged together to ensure that no other
      // operations can be scheduled in between. E.g. without flagging the
      // operations together, a TOC access in the caller could be scheduled
      // between the load of the callee TOC and the branch to the callee, which
      // results in the TOC access going through the TOC of the callee instead
      // of going through the TOC of the caller, which leads to incorrect code.

      // Load the address of the function entry point from the function
      // descriptor.
      SDVTList VTs = DAG.getVTList(MVT::i64, MVT::Other, MVT::Glue);
      SDValue LoadFuncPtr = DAG.getNode(PPCISD::LOAD, dl, VTs,
                              makeArrayRef(MTCTROps, InFlag.getNode() ? 3 : 2));
      Chain = LoadFuncPtr.getValue(1);
      InFlag = LoadFuncPtr.getValue(2);

      // Load environment pointer into r11.
      // Offset of the environment pointer within the function descriptor.
      SDValue PtrOff = DAG.getIntPtrConstant(16);

      SDValue AddPtr = DAG.getNode(ISD::ADD, dl, MVT::i64, Callee, PtrOff);
      SDValue LoadEnvPtr = DAG.getNode(PPCISD::LOAD, dl, VTs, Chain, AddPtr,
                                       InFlag);
      Chain = LoadEnvPtr.getValue(1);
      InFlag = LoadEnvPtr.getValue(2);

      SDValue EnvVal = DAG.getCopyToReg(Chain, dl, PPC::X11, LoadEnvPtr,
                                        InFlag);
      Chain = EnvVal.getValue(0);
      InFlag = EnvVal.getValue(1);

      // Load TOC of the callee into r2. We are using a target-specific load
      // with r2 hard coded, because the result of a target-independent load
      // would never go directly into r2, since r2 is a reserved register (which
      // prevents the register allocator from allocating it), resulting in an
      // additional register being allocated and an unnecessary move instruction
      // being generated.
      VTs = DAG.getVTList(MVT::Other, MVT::Glue);
      SDValue TOCOff = DAG.getIntPtrConstant(8);
      SDValue AddTOC = DAG.getNode(ISD::ADD, dl, MVT::i64, Callee, TOCOff);
      SDValue LoadTOCPtr = DAG.getNode(PPCISD::LOAD_TOC, dl, VTs, Chain,
                                       AddTOC, InFlag);
      Chain = LoadTOCPtr.getValue(0);
      InFlag = LoadTOCPtr.getValue(1);

      MTCTROps[0] = Chain;
      MTCTROps[1] = LoadFuncPtr;
      MTCTROps[2] = InFlag;
    }

    Chain = DAG.getNode(PPCISD::MTCTR, dl, NodeTys,
                        makeArrayRef(MTCTROps, InFlag.getNode() ? 3 : 2));
    InFlag = Chain.getValue(1);

    NodeTys.clear();
    NodeTys.push_back(MVT::Other);
    NodeTys.push_back(MVT::Glue);
    Ops.push_back(Chain);
    CallOpc = PPCISD::BCTRL;
    Callee.setNode(nullptr);
    // Add use of X11 (holding environment pointer)
    if (isSVR4ABI && isPPC64 && !isELFv2ABI)
      Ops.push_back(DAG.getRegister(PPC::X11, PtrVT));
    // Add CTR register as callee so a bctr can be emitted later.
    if (isTailCall)
      Ops.push_back(DAG.getRegister(isPPC64 ? PPC::CTR8 : PPC::CTR, PtrVT));
  }

  // If this is a direct call, pass the chain and the callee.
  if (Callee.getNode()) {
    Ops.push_back(Chain);
    Ops.push_back(Callee);
  }
  // If this is a tail call add stack pointer delta.
  if (isTailCall)
    Ops.push_back(DAG.getConstant(SPDiff, MVT::i32));

  // Add argument registers to the end of the list so that they are known live
  // into the call.
  for (unsigned i = 0, e = RegsToPass.size(); i != e; ++i)
    Ops.push_back(DAG.getRegister(RegsToPass[i].first,
                                  RegsToPass[i].second.getValueType()));

  // Direct calls in the ELFv2 ABI need the TOC register live into the call.
  if (Callee.getNode() && isELFv2ABI)
    Ops.push_back(DAG.getRegister(PPC::X2, PtrVT));

  return CallOpc;
}

static
bool isLocalCall(const SDValue &Callee)
{
  if (GlobalAddressSDNode *G = dyn_cast<GlobalAddressSDNode>(Callee))
    return !G->getGlobal()->isDeclaration() &&
           !G->getGlobal()->isWeakForLinker();
  return false;
}

SDValue
PPCTargetLowering::LowerCallResult(SDValue Chain, SDValue InFlag,
                                   CallingConv::ID CallConv, bool isVarArg,
                                   const SmallVectorImpl<ISD::InputArg> &Ins,
                                   SDLoc dl, SelectionDAG &DAG,
                                   SmallVectorImpl<SDValue> &InVals) const {

  SmallVector<CCValAssign, 16> RVLocs;
  CCState CCRetInfo(CallConv, isVarArg, DAG.getMachineFunction(), RVLocs,
                    *DAG.getContext());
  CCRetInfo.AnalyzeCallResult(Ins, RetCC_PPC);

  // Copy all of the result registers out of their specified physreg.
  for (unsigned i = 0, e = RVLocs.size(); i != e; ++i) {
    CCValAssign &VA = RVLocs[i];
    assert(VA.isRegLoc() && "Can only return in registers!");

    SDValue Val = DAG.getCopyFromReg(Chain, dl,
                                     VA.getLocReg(), VA.getLocVT(), InFlag);
    Chain = Val.getValue(1);
    InFlag = Val.getValue(2);

    switch (VA.getLocInfo()) {
    default: llvm_unreachable("Unknown loc info!");
    case CCValAssign::Full: break;
    case CCValAssign::AExt:
      Val = DAG.getNode(ISD::TRUNCATE, dl, VA.getValVT(), Val);
      break;
    case CCValAssign::ZExt:
      Val = DAG.getNode(ISD::AssertZext, dl, VA.getLocVT(), Val,
                        DAG.getValueType(VA.getValVT()));
      Val = DAG.getNode(ISD::TRUNCATE, dl, VA.getValVT(), Val);
      break;
    case CCValAssign::SExt:
      Val = DAG.getNode(ISD::AssertSext, dl, VA.getLocVT(), Val,
                        DAG.getValueType(VA.getValVT()));
      Val = DAG.getNode(ISD::TRUNCATE, dl, VA.getValVT(), Val);
      break;
    }

    InVals.push_back(Val);
  }

  return Chain;
}

SDValue
PPCTargetLowering::FinishCall(CallingConv::ID CallConv, SDLoc dl,
                              bool isTailCall, bool isVarArg,
                              SelectionDAG &DAG,
                              SmallVector<std::pair<unsigned, SDValue>, 8>
                                &RegsToPass,
                              SDValue InFlag, SDValue Chain,
                              SDValue &Callee,
                              int SPDiff, unsigned NumBytes,
                              const SmallVectorImpl<ISD::InputArg> &Ins,
                              SmallVectorImpl<SDValue> &InVals) const {

  bool isELFv2ABI = Subtarget.isELFv2ABI();
  std::vector<EVT> NodeTys;
  SmallVector<SDValue, 8> Ops;
  unsigned CallOpc = PrepareCall(DAG, Callee, InFlag, Chain, dl, SPDiff,
                                 isTailCall, RegsToPass, Ops, NodeTys,
                                 Subtarget);

  // Add implicit use of CR bit 6 for 32-bit SVR4 vararg calls
  if (isVarArg && Subtarget.isSVR4ABI() && !Subtarget.isPPC64())
    Ops.push_back(DAG.getRegister(PPC::CR1EQ, MVT::i32));

  // When performing tail call optimization the callee pops its arguments off
  // the stack. Account for this here so these bytes can be pushed back on in
  // PPCFrameLowering::eliminateCallFramePseudoInstr.
  int BytesCalleePops =
    (CallConv == CallingConv::Fast &&
     getTargetMachine().Options.GuaranteedTailCallOpt) ? NumBytes : 0;

  // Add a register mask operand representing the call-preserved registers.
  const TargetRegisterInfo *TRI =
      getTargetMachine().getSubtargetImpl()->getRegisterInfo();
  const uint32_t *Mask = TRI->getCallPreservedMask(CallConv);
  assert(Mask && "Missing call preserved mask for calling convention");
  Ops.push_back(DAG.getRegisterMask(Mask));

  if (InFlag.getNode())
    Ops.push_back(InFlag);

  // Emit tail call.
  if (isTailCall) {
    assert(((Callee.getOpcode() == ISD::Register &&
             cast<RegisterSDNode>(Callee)->getReg() == PPC::CTR) ||
            Callee.getOpcode() == ISD::TargetExternalSymbol ||
            Callee.getOpcode() == ISD::TargetGlobalAddress ||
            isa<ConstantSDNode>(Callee)) &&
    "Expecting an global address, external symbol, absolute value or register");

    return DAG.getNode(PPCISD::TC_RETURN, dl, MVT::Other, Ops);
  }

  // Add a NOP immediately after the branch instruction when using the 64-bit
  // SVR4 ABI. At link time, if caller and callee are in a different module and
  // thus have a different TOC, the call will be replaced with a call to a stub
  // function which saves the current TOC, loads the TOC of the callee and
  // branches to the callee. The NOP will be replaced with a load instruction
  // which restores the TOC of the caller from the TOC save slot of the current
  // stack frame. If caller and callee belong to the same module (and have the
  // same TOC), the NOP will remain unchanged.

  bool needsTOCRestore = false;
  if (!isTailCall && Subtarget.isSVR4ABI()&& Subtarget.isPPC64()) {
    if (CallOpc == PPCISD::BCTRL) {
      // This is a call through a function pointer.
      // Restore the caller TOC from the save area into R2.
      // See PrepareCall() for more information about calls through function
      // pointers in the 64-bit SVR4 ABI.
      // We are using a target-specific load with r2 hard coded, because the
      // result of a target-independent load would never go directly into r2,
      // since r2 is a reserved register (which prevents the register allocator
      // from allocating it), resulting in an additional register being
      // allocated and an unnecessary move instruction being generated.
      needsTOCRestore = true;
    } else if ((CallOpc == PPCISD::CALL) &&
               (!isLocalCall(Callee) ||
                DAG.getTarget().getRelocationModel() == Reloc::PIC_)) {
      // Otherwise insert NOP for non-local calls.
      CallOpc = PPCISD::CALL_NOP;
    }
  }

  Chain = DAG.getNode(CallOpc, dl, NodeTys, Ops);
  InFlag = Chain.getValue(1);

  if (needsTOCRestore) {
    SDVTList VTs = DAG.getVTList(MVT::Other, MVT::Glue);
    EVT PtrVT = DAG.getTargetLoweringInfo().getPointerTy();
    SDValue StackPtr = DAG.getRegister(PPC::X1, PtrVT);
    unsigned TOCSaveOffset = PPCFrameLowering::getTOCSaveOffset(isELFv2ABI);
    SDValue TOCOff = DAG.getIntPtrConstant(TOCSaveOffset);
    SDValue AddTOC = DAG.getNode(ISD::ADD, dl, MVT::i64, StackPtr, TOCOff);
    Chain = DAG.getNode(PPCISD::LOAD_TOC, dl, VTs, Chain, AddTOC, InFlag);
    InFlag = Chain.getValue(1);
  }

  Chain = DAG.getCALLSEQ_END(Chain, DAG.getIntPtrConstant(NumBytes, true),
                             DAG.getIntPtrConstant(BytesCalleePops, true),
                             InFlag, dl);
  if (!Ins.empty())
    InFlag = Chain.getValue(1);

  return LowerCallResult(Chain, InFlag, CallConv, isVarArg,
                         Ins, dl, DAG, InVals);
}

SDValue
PPCTargetLowering::LowerCall(TargetLowering::CallLoweringInfo &CLI,
                             SmallVectorImpl<SDValue> &InVals) const {
  SelectionDAG &DAG                     = CLI.DAG;
  SDLoc &dl                             = CLI.DL;
  SmallVectorImpl<ISD::OutputArg> &Outs = CLI.Outs;
  SmallVectorImpl<SDValue> &OutVals     = CLI.OutVals;
  SmallVectorImpl<ISD::InputArg> &Ins   = CLI.Ins;
  SDValue Chain                         = CLI.Chain;
  SDValue Callee                        = CLI.Callee;
  bool &isTailCall                      = CLI.IsTailCall;
  CallingConv::ID CallConv              = CLI.CallConv;
  bool isVarArg                         = CLI.IsVarArg;

  if (isTailCall)
    isTailCall = IsEligibleForTailCallOptimization(Callee, CallConv, isVarArg,
                                                   Ins, DAG);

  if (!isTailCall && CLI.CS && CLI.CS->isMustTailCall())
    report_fatal_error("failed to perform tail call elimination on a call "
                       "site marked musttail");

  if (Subtarget.isSVR4ABI()) {
    if (Subtarget.isPPC64())
      return LowerCall_64SVR4(Chain, Callee, CallConv, isVarArg,
                              isTailCall, Outs, OutVals, Ins,
                              dl, DAG, InVals);
    else
      return LowerCall_32SVR4(Chain, Callee, CallConv, isVarArg,
                              isTailCall, Outs, OutVals, Ins,
                              dl, DAG, InVals);
  }

  return LowerCall_Darwin(Chain, Callee, CallConv, isVarArg,
                          isTailCall, Outs, OutVals, Ins,
                          dl, DAG, InVals);
}

SDValue
PPCTargetLowering::LowerCall_32SVR4(SDValue Chain, SDValue Callee,
                                    CallingConv::ID CallConv, bool isVarArg,
                                    bool isTailCall,
                                    const SmallVectorImpl<ISD::OutputArg> &Outs,
                                    const SmallVectorImpl<SDValue> &OutVals,
                                    const SmallVectorImpl<ISD::InputArg> &Ins,
                                    SDLoc dl, SelectionDAG &DAG,
                                    SmallVectorImpl<SDValue> &InVals) const {
  // See PPCTargetLowering::LowerFormalArguments_32SVR4() for a description
  // of the 32-bit SVR4 ABI stack frame layout.

  assert((CallConv == CallingConv::C ||
          CallConv == CallingConv::Fast) && "Unknown calling convention!");

  unsigned PtrByteSize = 4;

  MachineFunction &MF = DAG.getMachineFunction();

  // Mark this function as potentially containing a function that contains a
  // tail call. As a consequence the frame pointer will be used for dynamicalloc
  // and restoring the callers stack pointer in this functions epilog. This is
  // done because by tail calling the called function might overwrite the value
  // in this function's (MF) stack pointer stack slot 0(SP).
  if (getTargetMachine().Options.GuaranteedTailCallOpt &&
      CallConv == CallingConv::Fast)
    MF.getInfo<PPCFunctionInfo>()->setHasFastCall();

  // Count how many bytes are to be pushed on the stack, including the linkage
  // area, parameter list area and the part of the local variable space which
  // contains copies of aggregates which are passed by value.

  // Assign locations to all of the outgoing arguments.
  SmallVector<CCValAssign, 16> ArgLocs;
  CCState CCInfo(CallConv, isVarArg, DAG.getMachineFunction(), ArgLocs,
                 *DAG.getContext());

  // Reserve space for the linkage area on the stack.
  CCInfo.AllocateStack(PPCFrameLowering::getLinkageSize(false, false, false),
                       PtrByteSize);

  if (isVarArg) {
    // Handle fixed and variable vector arguments differently.
    // Fixed vector arguments go into registers as long as registers are
    // available. Variable vector arguments always go into memory.
    unsigned NumArgs = Outs.size();

    for (unsigned i = 0; i != NumArgs; ++i) {
      MVT ArgVT = Outs[i].VT;
      ISD::ArgFlagsTy ArgFlags = Outs[i].Flags;
      bool Result;

      if (Outs[i].IsFixed) {
        Result = CC_PPC32_SVR4(i, ArgVT, ArgVT, CCValAssign::Full, ArgFlags,
                               CCInfo);
      } else {
        Result = CC_PPC32_SVR4_VarArg(i, ArgVT, ArgVT, CCValAssign::Full,
                                      ArgFlags, CCInfo);
      }

      if (Result) {
#ifndef NDEBUG
        errs() << "Call operand #" << i << " has unhandled type "
             << EVT(ArgVT).getEVTString() << "\n";
#endif
        llvm_unreachable(nullptr);
      }
    }
  } else {
    // All arguments are treated the same.
    CCInfo.AnalyzeCallOperands(Outs, CC_PPC32_SVR4);
  }

  // Assign locations to all of the outgoing aggregate by value arguments.
  SmallVector<CCValAssign, 16> ByValArgLocs;
  CCState CCByValInfo(CallConv, isVarArg, DAG.getMachineFunction(),
                      ByValArgLocs, *DAG.getContext());

  // Reserve stack space for the allocations in CCInfo.
  CCByValInfo.AllocateStack(CCInfo.getNextStackOffset(), PtrByteSize);

  CCByValInfo.AnalyzeCallOperands(Outs, CC_PPC32_SVR4_ByVal);

  // Size of the linkage area, parameter list area and the part of the local
  // space variable where copies of aggregates which are passed by value are
  // stored.
  unsigned NumBytes = CCByValInfo.getNextStackOffset();

  // Calculate by how many bytes the stack has to be adjusted in case of tail
  // call optimization.
  int SPDiff = CalculateTailCallSPDiff(DAG, isTailCall, NumBytes);

  // Adjust the stack pointer for the new arguments...
  // These operations are automatically eliminated by the prolog/epilog pass
  Chain = DAG.getCALLSEQ_START(Chain, DAG.getIntPtrConstant(NumBytes, true),
                               dl);
  SDValue CallSeqStart = Chain;

  // Load the return address and frame pointer so it can be moved somewhere else
  // later.
  SDValue LROp, FPOp;
  Chain = EmitTailCallLoadFPAndRetAddr(DAG, SPDiff, Chain, LROp, FPOp, false,
                                       dl);

  // Set up a copy of the stack pointer for use loading and storing any
  // arguments that may not fit in the registers available for argument
  // passing.
  SDValue StackPtr = DAG.getRegister(PPC::R1, MVT::i32);

  SmallVector<std::pair<unsigned, SDValue>, 8> RegsToPass;
  SmallVector<TailCallArgumentInfo, 8> TailCallArguments;
  SmallVector<SDValue, 8> MemOpChains;

  bool seenFloatArg = false;
  // Walk the register/memloc assignments, inserting copies/loads.
  for (unsigned i = 0, j = 0, e = ArgLocs.size();
       i != e;
       ++i) {
    CCValAssign &VA = ArgLocs[i];
    SDValue Arg = OutVals[i];
    ISD::ArgFlagsTy Flags = Outs[i].Flags;

    if (Flags.isByVal()) {
      // Argument is an aggregate which is passed by value, thus we need to
      // create a copy of it in the local variable space of the current stack
      // frame (which is the stack frame of the caller) and pass the address of
      // this copy to the callee.
      assert((j < ByValArgLocs.size()) && "Index out of bounds!");
      CCValAssign &ByValVA = ByValArgLocs[j++];
      assert((VA.getValNo() == ByValVA.getValNo()) && "ValNo mismatch!");

      // Memory reserved in the local variable space of the callers stack frame.
      unsigned LocMemOffset = ByValVA.getLocMemOffset();

      SDValue PtrOff = DAG.getIntPtrConstant(LocMemOffset);
      PtrOff = DAG.getNode(ISD::ADD, dl, getPointerTy(), StackPtr, PtrOff);

      // Create a copy of the argument in the local area of the current
      // stack frame.
      SDValue MemcpyCall =
        CreateCopyOfByValArgument(Arg, PtrOff,
                                  CallSeqStart.getNode()->getOperand(0),
                                  Flags, DAG, dl);

      // This must go outside the CALLSEQ_START..END.
      SDValue NewCallSeqStart = DAG.getCALLSEQ_START(MemcpyCall,
                           CallSeqStart.getNode()->getOperand(1),
                           SDLoc(MemcpyCall));
      DAG.ReplaceAllUsesWith(CallSeqStart.getNode(),
                             NewCallSeqStart.getNode());
      Chain = CallSeqStart = NewCallSeqStart;

      // Pass the address of the aggregate copy on the stack either in a
      // physical register or in the parameter list area of the current stack
      // frame to the callee.
      Arg = PtrOff;
    }

    if (VA.isRegLoc()) {
      if (Arg.getValueType() == MVT::i1)
        Arg = DAG.getNode(ISD::ZERO_EXTEND, dl, MVT::i32, Arg);

      seenFloatArg |= VA.getLocVT().isFloatingPoint();
      // Put argument in a physical register.
      RegsToPass.push_back(std::make_pair(VA.getLocReg(), Arg));
    } else {
      // Put argument in the parameter list area of the current stack frame.
      assert(VA.isMemLoc());
      unsigned LocMemOffset = VA.getLocMemOffset();

      if (!isTailCall) {
        SDValue PtrOff = DAG.getIntPtrConstant(LocMemOffset);
        PtrOff = DAG.getNode(ISD::ADD, dl, getPointerTy(), StackPtr, PtrOff);

        MemOpChains.push_back(DAG.getStore(Chain, dl, Arg, PtrOff,
                                           MachinePointerInfo(),
                                           false, false, 0));
      } else {
        // Calculate and remember argument location.
        CalculateTailCallArgDest(DAG, MF, false, Arg, SPDiff, LocMemOffset,
                                 TailCallArguments);
      }
    }
  }

  if (!MemOpChains.empty())
    Chain = DAG.getNode(ISD::TokenFactor, dl, MVT::Other, MemOpChains);

  // Build a sequence of copy-to-reg nodes chained together with token chain
  // and flag operands which copy the outgoing args into the appropriate regs.
  SDValue InFlag;
  for (unsigned i = 0, e = RegsToPass.size(); i != e; ++i) {
    Chain = DAG.getCopyToReg(Chain, dl, RegsToPass[i].first,
                             RegsToPass[i].second, InFlag);
    InFlag = Chain.getValue(1);
  }

  // Set CR bit 6 to true if this is a vararg call with floating args passed in
  // registers.
  if (isVarArg) {
    SDVTList VTs = DAG.getVTList(MVT::Other, MVT::Glue);
    SDValue Ops[] = { Chain, InFlag };

    Chain = DAG.getNode(seenFloatArg ? PPCISD::CR6SET : PPCISD::CR6UNSET,
                        dl, VTs, makeArrayRef(Ops, InFlag.getNode() ? 2 : 1));

    InFlag = Chain.getValue(1);
  }

  if (isTailCall)
    PrepareTailCall(DAG, InFlag, Chain, dl, false, SPDiff, NumBytes, LROp, FPOp,
                    false, TailCallArguments);

  return FinishCall(CallConv, dl, isTailCall, isVarArg, DAG,
                    RegsToPass, InFlag, Chain, Callee, SPDiff, NumBytes,
                    Ins, InVals);
}

// Copy an argument into memory, being careful to do this outside the
// call sequence for the call to which the argument belongs.
SDValue
PPCTargetLowering::createMemcpyOutsideCallSeq(SDValue Arg, SDValue PtrOff,
                                              SDValue CallSeqStart,
                                              ISD::ArgFlagsTy Flags,
                                              SelectionDAG &DAG,
                                              SDLoc dl) const {
  SDValue MemcpyCall = CreateCopyOfByValArgument(Arg, PtrOff,
                        CallSeqStart.getNode()->getOperand(0),
                        Flags, DAG, dl);
  // The MEMCPY must go outside the CALLSEQ_START..END.
  SDValue NewCallSeqStart = DAG.getCALLSEQ_START(MemcpyCall,
                             CallSeqStart.getNode()->getOperand(1),
                             SDLoc(MemcpyCall));
  DAG.ReplaceAllUsesWith(CallSeqStart.getNode(),
                         NewCallSeqStart.getNode());
  return NewCallSeqStart;
}

SDValue
PPCTargetLowering::LowerCall_64SVR4(SDValue Chain, SDValue Callee,
                                    CallingConv::ID CallConv, bool isVarArg,
                                    bool isTailCall,
                                    const SmallVectorImpl<ISD::OutputArg> &Outs,
                                    const SmallVectorImpl<SDValue> &OutVals,
                                    const SmallVectorImpl<ISD::InputArg> &Ins,
                                    SDLoc dl, SelectionDAG &DAG,
                                    SmallVectorImpl<SDValue> &InVals) const {

  bool isELFv2ABI = Subtarget.isELFv2ABI();
  bool isLittleEndian = Subtarget.isLittleEndian();
  unsigned NumOps = Outs.size();

  EVT PtrVT = DAG.getTargetLoweringInfo().getPointerTy();
  unsigned PtrByteSize = 8;

  MachineFunction &MF = DAG.getMachineFunction();

  // Mark this function as potentially containing a function that contains a
  // tail call. As a consequence the frame pointer will be used for dynamicalloc
  // and restoring the callers stack pointer in this functions epilog. This is
  // done because by tail calling the called function might overwrite the value
  // in this function's (MF) stack pointer stack slot 0(SP).
  if (getTargetMachine().Options.GuaranteedTailCallOpt &&
      CallConv == CallingConv::Fast)
    MF.getInfo<PPCFunctionInfo>()->setHasFastCall();

  // Count how many bytes are to be pushed on the stack, including the linkage
  // area, and parameter passing area.  On ELFv1, the linkage area is 48 bytes
  // reserved space for [SP][CR][LR][2 x unused][TOC]; on ELFv2, the linkage
  // area is 32 bytes reserved space for [SP][CR][LR][TOC].
  unsigned LinkageSize = PPCFrameLowering::getLinkageSize(true, false,
                                                          isELFv2ABI);
  unsigned NumBytes = LinkageSize;

  // Add up all the space actually used.
  for (unsigned i = 0; i != NumOps; ++i) {
    ISD::ArgFlagsTy Flags = Outs[i].Flags;
    EVT ArgVT = Outs[i].VT;
    EVT OrigVT = Outs[i].ArgVT;

    /* Respect alignment of argument on the stack.  */
    unsigned Align =
      CalculateStackSlotAlignment(ArgVT, OrigVT, Flags, PtrByteSize);
    NumBytes = ((NumBytes + Align - 1) / Align) * Align;

    NumBytes += CalculateStackSlotSize(ArgVT, Flags, PtrByteSize);
    if (Flags.isInConsecutiveRegsLast())
      NumBytes = ((NumBytes + PtrByteSize - 1)/PtrByteSize) * PtrByteSize;
  }

  unsigned NumBytesActuallyUsed = NumBytes;

  // The prolog code of the callee may store up to 8 GPR argument registers to
  // the stack, allowing va_start to index over them in memory if its varargs.
  // Because we cannot tell if this is needed on the caller side, we have to
  // conservatively assume that it is needed.  As such, make sure we have at
  // least enough stack space for the caller to store the 8 GPRs.
  // FIXME: On ELFv2, it may be unnecessary to allocate the parameter area.
  NumBytes = std::max(NumBytes, LinkageSize + 8 * PtrByteSize);

  // Tail call needs the stack to be aligned.
  if (getTargetMachine().Options.GuaranteedTailCallOpt &&
      CallConv == CallingConv::Fast)
    NumBytes = EnsureStackAlignment(MF.getTarget(), NumBytes);

  // Calculate by how many bytes the stack has to be adjusted in case of tail
  // call optimization.
  int SPDiff = CalculateTailCallSPDiff(DAG, isTailCall, NumBytes);

  // To protect arguments on the stack from being clobbered in a tail call,
  // force all the loads to happen before doing any other lowering.
  if (isTailCall)
    Chain = DAG.getStackArgumentTokenFactor(Chain);

  // Adjust the stack pointer for the new arguments...
  // These operations are automatically eliminated by the prolog/epilog pass
  Chain = DAG.getCALLSEQ_START(Chain, DAG.getIntPtrConstant(NumBytes, true),
                               dl);
  SDValue CallSeqStart = Chain;

  // Load the return address and frame pointer so it can be move somewhere else
  // later.
  SDValue LROp, FPOp;
  Chain = EmitTailCallLoadFPAndRetAddr(DAG, SPDiff, Chain, LROp, FPOp, true,
                                       dl);

  // Set up a copy of the stack pointer for use loading and storing any
  // arguments that may not fit in the registers available for argument
  // passing.
  SDValue StackPtr = DAG.getRegister(PPC::X1, MVT::i64);

  // Figure out which arguments are going to go in registers, and which in
  // memory.  Also, if this is a vararg function, floating point operations
  // must be stored to our stack, and loaded into integer regs as well, if
  // any integer regs are available for argument passing.
  unsigned ArgOffset = LinkageSize;
  unsigned GPR_idx, FPR_idx = 0, VR_idx = 0;

  static const MCPhysReg GPR[] = {
    PPC::X3, PPC::X4, PPC::X5, PPC::X6,
    PPC::X7, PPC::X8, PPC::X9, PPC::X10,
  };
  static const MCPhysReg *FPR = GetFPR();

  static const MCPhysReg VR[] = {
    PPC::V2, PPC::V3, PPC::V4, PPC::V5, PPC::V6, PPC::V7, PPC::V8,
    PPC::V9, PPC::V10, PPC::V11, PPC::V12, PPC::V13
  };
  static const MCPhysReg VSRH[] = {
    PPC::VSH2, PPC::VSH3, PPC::VSH4, PPC::VSH5, PPC::VSH6, PPC::VSH7, PPC::VSH8,
    PPC::VSH9, PPC::VSH10, PPC::VSH11, PPC::VSH12, PPC::VSH13
  };

  const unsigned NumGPRs = array_lengthof(GPR);
  const unsigned NumFPRs = 13;
  const unsigned NumVRs  = array_lengthof(VR);

  SmallVector<std::pair<unsigned, SDValue>, 8> RegsToPass;
  SmallVector<TailCallArgumentInfo, 8> TailCallArguments;

  SmallVector<SDValue, 8> MemOpChains;
  for (unsigned i = 0; i != NumOps; ++i) {
    SDValue Arg = OutVals[i];
    ISD::ArgFlagsTy Flags = Outs[i].Flags;
    EVT ArgVT = Outs[i].VT;
    EVT OrigVT = Outs[i].ArgVT;

    /* Respect alignment of argument on the stack.  */
    unsigned Align =
      CalculateStackSlotAlignment(ArgVT, OrigVT, Flags, PtrByteSize);
    ArgOffset = ((ArgOffset + Align - 1) / Align) * Align;

    /* Compute GPR index associated with argument offset.  */
    GPR_idx = (ArgOffset - LinkageSize) / PtrByteSize;
    GPR_idx = std::min(GPR_idx, NumGPRs);

    // PtrOff will be used to store the current argument to the stack if a
    // register cannot be found for it.
    SDValue PtrOff;

    PtrOff = DAG.getConstant(ArgOffset, StackPtr.getValueType());

    PtrOff = DAG.getNode(ISD::ADD, dl, PtrVT, StackPtr, PtrOff);

    // Promote integers to 64-bit values.
    if (Arg.getValueType() == MVT::i32 || Arg.getValueType() == MVT::i1) {
      // FIXME: Should this use ANY_EXTEND if neither sext nor zext?
      unsigned ExtOp = Flags.isSExt() ? ISD::SIGN_EXTEND : ISD::ZERO_EXTEND;
      Arg = DAG.getNode(ExtOp, dl, MVT::i64, Arg);
    }

    // FIXME memcpy is used way more than necessary.  Correctness first.
    // Note: "by value" is code for passing a structure by value, not
    // basic types.
    if (Flags.isByVal()) {
      // Note: Size includes alignment padding, so
      //   struct x { short a; char b; }
      // will have Size = 4.  With #pragma pack(1), it will have Size = 3.
      // These are the proper values we need for right-justifying the
      // aggregate in a parameter register.
      unsigned Size = Flags.getByValSize();

      // An empty aggregate parameter takes up no storage and no
      // registers.
      if (Size == 0)
        continue;

      // All aggregates smaller than 8 bytes must be passed right-justified.
      if (Size==1 || Size==2 || Size==4) {
        EVT VT = (Size==1) ? MVT::i8 : ((Size==2) ? MVT::i16 : MVT::i32);
        if (GPR_idx != NumGPRs) {
          SDValue Load = DAG.getExtLoad(ISD::EXTLOAD, dl, PtrVT, Chain, Arg,
                                        MachinePointerInfo(), VT,
                                        false, false, false, 0);
          MemOpChains.push_back(Load.getValue(1));
          RegsToPass.push_back(std::make_pair(GPR[GPR_idx], Load));

          ArgOffset += PtrByteSize;
          continue;
        }
      }

      if (GPR_idx == NumGPRs && Size < 8) {
        SDValue AddPtr = PtrOff;
        if (!isLittleEndian) {
          SDValue Const = DAG.getConstant(PtrByteSize - Size,
                                          PtrOff.getValueType());
          AddPtr = DAG.getNode(ISD::ADD, dl, PtrVT, PtrOff, Const);
        }
        Chain = CallSeqStart = createMemcpyOutsideCallSeq(Arg, AddPtr,
                                                          CallSeqStart,
                                                          Flags, DAG, dl);
        ArgOffset += PtrByteSize;
        continue;
      }
      // Copy entire object into memory.  There are cases where gcc-generated
      // code assumes it is there, even if it could be put entirely into
      // registers.  (This is not what the doc says.)

      // FIXME: The above statement is likely due to a misunderstanding of the
      // documents.  All arguments must be copied into the parameter area BY
      // THE CALLEE in the event that the callee takes the address of any
      // formal argument.  That has not yet been implemented.  However, it is
      // reasonable to use the stack area as a staging area for the register
      // load.

      // Skip this for small aggregates, as we will use the same slot for a
      // right-justified copy, below.
      if (Size >= 8)
        Chain = CallSeqStart = createMemcpyOutsideCallSeq(Arg, PtrOff,
                                                          CallSeqStart,
                                                          Flags, DAG, dl);

      // When a register is available, pass a small aggregate right-justified.
      if (Size < 8 && GPR_idx != NumGPRs) {
        // The easiest way to get this right-justified in a register
        // is to copy the structure into the rightmost portion of a
        // local variable slot, then load the whole slot into the
        // register.
        // FIXME: The memcpy seems to produce pretty awful code for
        // small aggregates, particularly for packed ones.
        // FIXME: It would be preferable to use the slot in the
        // parameter save area instead of a new local variable.
        SDValue AddPtr = PtrOff;
        if (!isLittleEndian) {
          SDValue Const = DAG.getConstant(8 - Size, PtrOff.getValueType());
          AddPtr = DAG.getNode(ISD::ADD, dl, PtrVT, PtrOff, Const);
        }
        Chain = CallSeqStart = createMemcpyOutsideCallSeq(Arg, AddPtr,
                                                          CallSeqStart,
                                                          Flags, DAG, dl);

        // Load the slot into the register.
        SDValue Load = DAG.getLoad(PtrVT, dl, Chain, PtrOff,
                                   MachinePointerInfo(),
                                   false, false, false, 0);
        MemOpChains.push_back(Load.getValue(1));
        RegsToPass.push_back(std::make_pair(GPR[GPR_idx], Load));

        // Done with this argument.
        ArgOffset += PtrByteSize;
        continue;
      }

      // For aggregates larger than PtrByteSize, copy the pieces of the
      // object that fit into registers from the parameter save area.
      for (unsigned j=0; j<Size; j+=PtrByteSize) {
        SDValue Const = DAG.getConstant(j, PtrOff.getValueType());
        SDValue AddArg = DAG.getNode(ISD::ADD, dl, PtrVT, Arg, Const);
        if (GPR_idx != NumGPRs) {
          SDValue Load = DAG.getLoad(PtrVT, dl, Chain, AddArg,
                                     MachinePointerInfo(),
                                     false, false, false, 0);
          MemOpChains.push_back(Load.getValue(1));
          RegsToPass.push_back(std::make_pair(GPR[GPR_idx++], Load));
          ArgOffset += PtrByteSize;
        } else {
          ArgOffset += ((Size - j + PtrByteSize-1)/PtrByteSize)*PtrByteSize;
          break;
        }
      }
      continue;
    }

    switch (Arg.getSimpleValueType().SimpleTy) {
    default: llvm_unreachable("Unexpected ValueType for argument!");
    case MVT::i1:
    case MVT::i32:
    case MVT::i64:
      // These can be scalar arguments or elements of an integer array type
      // passed directly.  Clang may use those instead of "byval" aggregate
      // types to avoid forcing arguments to memory unnecessarily.
      if (GPR_idx != NumGPRs) {
        RegsToPass.push_back(std::make_pair(GPR[GPR_idx], Arg));
      } else {
        LowerMemOpCallTo(DAG, MF, Chain, Arg, PtrOff, SPDiff, ArgOffset,
                         true, isTailCall, false, MemOpChains,
                         TailCallArguments, dl);
      }
      ArgOffset += PtrByteSize;
      break;
    case MVT::f32:
    case MVT::f64: {
      // These can be scalar arguments or elements of a float array type
      // passed directly.  The latter are used to implement ELFv2 homogenous
      // float aggregates.

      // Named arguments go into FPRs first, and once they overflow, the
      // remaining arguments go into GPRs and then the parameter save area.
      // Unnamed arguments for vararg functions always go to GPRs and
      // then the parameter save area.  For now, put all arguments to vararg
      // routines always in both locations (FPR *and* GPR or stack slot).
      bool NeedGPROrStack = isVarArg || FPR_idx == NumFPRs;

      // First load the argument into the next available FPR.
      if (FPR_idx != NumFPRs)
        RegsToPass.push_back(std::make_pair(FPR[FPR_idx++], Arg));

      // Next, load the argument into GPR or stack slot if needed.
      if (!NeedGPROrStack)
        ;
      else if (GPR_idx != NumGPRs) {
        // In the non-vararg case, this can only ever happen in the
        // presence of f32 array types, since otherwise we never run
        // out of FPRs before running out of GPRs.
        SDValue ArgVal;

        // Double values are always passed in a single GPR.
        if (Arg.getValueType() != MVT::f32) {
          ArgVal = DAG.getNode(ISD::BITCAST, dl, MVT::i64, Arg);

        // Non-array float values are extended and passed in a GPR.
        } else if (!Flags.isInConsecutiveRegs()) {
          ArgVal = DAG.getNode(ISD::BITCAST, dl, MVT::i32, Arg);
          ArgVal = DAG.getNode(ISD::ANY_EXTEND, dl, MVT::i64, ArgVal);

        // If we have an array of floats, we collect every odd element
        // together with its predecessor into one GPR.
        } else if (ArgOffset % PtrByteSize != 0) {
          SDValue Lo, Hi;
          Lo = DAG.getNode(ISD::BITCAST, dl, MVT::i32, OutVals[i - 1]);
          Hi = DAG.getNode(ISD::BITCAST, dl, MVT::i32, Arg);
          if (!isLittleEndian)
            std::swap(Lo, Hi);
          ArgVal = DAG.getNode(ISD::BUILD_PAIR, dl, MVT::i64, Lo, Hi);

        // The final element, if even, goes into the first half of a GPR.
        } else if (Flags.isInConsecutiveRegsLast()) {
          ArgVal = DAG.getNode(ISD::BITCAST, dl, MVT::i32, Arg);
          ArgVal = DAG.getNode(ISD::ANY_EXTEND, dl, MVT::i64, ArgVal);
          if (!isLittleEndian)
            ArgVal = DAG.getNode(ISD::SHL, dl, MVT::i64, ArgVal,
                                 DAG.getConstant(32, MVT::i32));

        // Non-final even elements are skipped; they will be handled
        // together the with subsequent argument on the next go-around.
        } else
          ArgVal = SDValue();

        if (ArgVal.getNode())
          RegsToPass.push_back(std::make_pair(GPR[GPR_idx], ArgVal));
      } else {
        // Single-precision floating-point values are mapped to the
        // second (rightmost) word of the stack doubleword.
        if (Arg.getValueType() == MVT::f32 &&
            !isLittleEndian && !Flags.isInConsecutiveRegs()) {
          SDValue ConstFour = DAG.getConstant(4, PtrOff.getValueType());
          PtrOff = DAG.getNode(ISD::ADD, dl, PtrVT, PtrOff, ConstFour);
        }

        LowerMemOpCallTo(DAG, MF, Chain, Arg, PtrOff, SPDiff, ArgOffset,
                         true, isTailCall, false, MemOpChains,
                         TailCallArguments, dl);
      }
      // When passing an array of floats, the array occupies consecutive
      // space in the argument area; only round up to the next doubleword
      // at the end of the array.  Otherwise, each float takes 8 bytes.
      ArgOffset += (Arg.getValueType() == MVT::f32 &&
                    Flags.isInConsecutiveRegs()) ? 4 : 8;
      if (Flags.isInConsecutiveRegsLast())
        ArgOffset = ((ArgOffset + PtrByteSize - 1)/PtrByteSize) * PtrByteSize;
      break;
    }
    case MVT::v4f32:
    case MVT::v4i32:
    case MVT::v8i16:
    case MVT::v16i8:
    case MVT::v2f64:
    case MVT::v2i64:
      // These can be scalar arguments or elements of a vector array type
      // passed directly.  The latter are used to implement ELFv2 homogenous
      // vector aggregates.

      // For a varargs call, named arguments go into VRs or on the stack as
      // usual; unnamed arguments always go to the stack or the corresponding
      // GPRs when within range.  For now, we always put the value in both
      // locations (or even all three).
      if (isVarArg) {
        // We could elide this store in the case where the object fits
        // entirely in R registers.  Maybe later.
        SDValue Store = DAG.getStore(Chain, dl, Arg, PtrOff,
                                     MachinePointerInfo(), false, false, 0);
        MemOpChains.push_back(Store);
        if (VR_idx != NumVRs) {
          SDValue Load = DAG.getLoad(MVT::v4f32, dl, Store, PtrOff,
                                     MachinePointerInfo(),
                                     false, false, false, 0);
          MemOpChains.push_back(Load.getValue(1));

          unsigned VReg = (Arg.getSimpleValueType() == MVT::v2f64 ||
                           Arg.getSimpleValueType() == MVT::v2i64) ?
                          VSRH[VR_idx] : VR[VR_idx];
          ++VR_idx;

          RegsToPass.push_back(std::make_pair(VReg, Load));
        }
        ArgOffset += 16;
        for (unsigned i=0; i<16; i+=PtrByteSize) {
          if (GPR_idx == NumGPRs)
            break;
          SDValue Ix = DAG.getNode(ISD::ADD, dl, PtrVT, PtrOff,
                                  DAG.getConstant(i, PtrVT));
          SDValue Load = DAG.getLoad(PtrVT, dl, Store, Ix, MachinePointerInfo(),
                                     false, false, false, 0);
          MemOpChains.push_back(Load.getValue(1));
          RegsToPass.push_back(std::make_pair(GPR[GPR_idx++], Load));
        }
        break;
      }

      // Non-varargs Altivec params go into VRs or on the stack.
      if (VR_idx != NumVRs) {
        unsigned VReg = (Arg.getSimpleValueType() == MVT::v2f64 ||
                         Arg.getSimpleValueType() == MVT::v2i64) ?
                        VSRH[VR_idx] : VR[VR_idx];
        ++VR_idx;

        RegsToPass.push_back(std::make_pair(VReg, Arg));
      } else {
        LowerMemOpCallTo(DAG, MF, Chain, Arg, PtrOff, SPDiff, ArgOffset,
                         true, isTailCall, true, MemOpChains,
                         TailCallArguments, dl);
      }
      ArgOffset += 16;
      break;
    }
  }

  assert(NumBytesActuallyUsed == ArgOffset);
  (void)NumBytesActuallyUsed;

  if (!MemOpChains.empty())
    Chain = DAG.getNode(ISD::TokenFactor, dl, MVT::Other, MemOpChains);

  // Check if this is an indirect call (MTCTR/BCTRL).
  // See PrepareCall() for more information about calls through function
  // pointers in the 64-bit SVR4 ABI.
  if (!isTailCall &&
      !dyn_cast<GlobalAddressSDNode>(Callee) &&
      !dyn_cast<ExternalSymbolSDNode>(Callee)) {
    // Load r2 into a virtual register and store it to the TOC save area.
    SDValue Val = DAG.getCopyFromReg(Chain, dl, PPC::X2, MVT::i64);
    // TOC save area offset.
    unsigned TOCSaveOffset = PPCFrameLowering::getTOCSaveOffset(isELFv2ABI);
    SDValue PtrOff = DAG.getIntPtrConstant(TOCSaveOffset);
    SDValue AddPtr = DAG.getNode(ISD::ADD, dl, PtrVT, StackPtr, PtrOff);
    Chain = DAG.getStore(Val.getValue(1), dl, Val, AddPtr, MachinePointerInfo(),
                         false, false, 0);
    // In the ELFv2 ABI, R12 must contain the address of an indirect callee.
    // This does not mean the MTCTR instruction must use R12; it's easier
    // to model this as an extra parameter, so do that.
    if (isELFv2ABI)
      RegsToPass.push_back(std::make_pair((unsigned)PPC::X12, Callee));
  }

  // Build a sequence of copy-to-reg nodes chained together with token chain
  // and flag operands which copy the outgoing args into the appropriate regs.
  SDValue InFlag;
  for (unsigned i = 0, e = RegsToPass.size(); i != e; ++i) {
    Chain = DAG.getCopyToReg(Chain, dl, RegsToPass[i].first,
                             RegsToPass[i].second, InFlag);
    InFlag = Chain.getValue(1);
  }

  if (isTailCall)
    PrepareTailCall(DAG, InFlag, Chain, dl, true, SPDiff, NumBytes, LROp,
                    FPOp, true, TailCallArguments);

  return FinishCall(CallConv, dl, isTailCall, isVarArg, DAG,
                    RegsToPass, InFlag, Chain, Callee, SPDiff, NumBytes,
                    Ins, InVals);
}

SDValue
PPCTargetLowering::LowerCall_Darwin(SDValue Chain, SDValue Callee,
                                    CallingConv::ID CallConv, bool isVarArg,
                                    bool isTailCall,
                                    const SmallVectorImpl<ISD::OutputArg> &Outs,
                                    const SmallVectorImpl<SDValue> &OutVals,
                                    const SmallVectorImpl<ISD::InputArg> &Ins,
                                    SDLoc dl, SelectionDAG &DAG,
                                    SmallVectorImpl<SDValue> &InVals) const {

  unsigned NumOps = Outs.size();

  EVT PtrVT = DAG.getTargetLoweringInfo().getPointerTy();
  bool isPPC64 = PtrVT == MVT::i64;
  unsigned PtrByteSize = isPPC64 ? 8 : 4;

  MachineFunction &MF = DAG.getMachineFunction();

  // Mark this function as potentially containing a function that contains a
  // tail call. As a consequence the frame pointer will be used for dynamicalloc
  // and restoring the callers stack pointer in this functions epilog. This is
  // done because by tail calling the called function might overwrite the value
  // in this function's (MF) stack pointer stack slot 0(SP).
  if (getTargetMachine().Options.GuaranteedTailCallOpt &&
      CallConv == CallingConv::Fast)
    MF.getInfo<PPCFunctionInfo>()->setHasFastCall();

  // Count how many bytes are to be pushed on the stack, including the linkage
  // area, and parameter passing area.  We start with 24/48 bytes, which is
  // prereserved space for [SP][CR][LR][3 x unused].
  unsigned LinkageSize = PPCFrameLowering::getLinkageSize(isPPC64, true,
                                                          false);
  unsigned NumBytes = LinkageSize;

  // Add up all the space actually used.
  // In 32-bit non-varargs calls, Altivec parameters all go at the end; usually
  // they all go in registers, but we must reserve stack space for them for
  // possible use by the caller.  In varargs or 64-bit calls, parameters are
  // assigned stack space in order, with padding so Altivec parameters are
  // 16-byte aligned.
  unsigned nAltivecParamsAtEnd = 0;
  for (unsigned i = 0; i != NumOps; ++i) {
    ISD::ArgFlagsTy Flags = Outs[i].Flags;
    EVT ArgVT = Outs[i].VT;
    // Varargs Altivec parameters are padded to a 16 byte boundary.
    if (ArgVT == MVT::v4f32 || ArgVT == MVT::v4i32 ||
        ArgVT == MVT::v8i16 || ArgVT == MVT::v16i8 ||
        ArgVT == MVT::v2f64 || ArgVT == MVT::v2i64) {
      if (!isVarArg && !isPPC64) {
        // Non-varargs Altivec parameters go after all the non-Altivec
        // parameters; handle those later so we know how much padding we need.
        nAltivecParamsAtEnd++;
        continue;
      }
      // Varargs and 64-bit Altivec parameters are padded to 16 byte boundary.
      NumBytes = ((NumBytes+15)/16)*16;
    }
    NumBytes += CalculateStackSlotSize(ArgVT, Flags, PtrByteSize);
  }

  // Allow for Altivec parameters at the end, if needed.
  if (nAltivecParamsAtEnd) {
    NumBytes = ((NumBytes+15)/16)*16;
    NumBytes += 16*nAltivecParamsAtEnd;
  }

  // The prolog code of the callee may store up to 8 GPR argument registers to
  // the stack, allowing va_start to index over them in memory if its varargs.
  // Because we cannot tell if this is needed on the caller side, we have to
  // conservatively assume that it is needed.  As such, make sure we have at
  // least enough stack space for the caller to store the 8 GPRs.
  NumBytes = std::max(NumBytes, LinkageSize + 8 * PtrByteSize);

  // Tail call needs the stack to be aligned.
  if (getTargetMachine().Options.GuaranteedTailCallOpt &&
      CallConv == CallingConv::Fast)
    NumBytes = EnsureStackAlignment(MF.getTarget(), NumBytes);

  // Calculate by how many bytes the stack has to be adjusted in case of tail
  // call optimization.
  int SPDiff = CalculateTailCallSPDiff(DAG, isTailCall, NumBytes);

  // To protect arguments on the stack from being clobbered in a tail call,
  // force all the loads to happen before doing any other lowering.
  if (isTailCall)
    Chain = DAG.getStackArgumentTokenFactor(Chain);

  // Adjust the stack pointer for the new arguments...
  // These operations are automatically eliminated by the prolog/epilog pass
  Chain = DAG.getCALLSEQ_START(Chain, DAG.getIntPtrConstant(NumBytes, true),
                               dl);
  SDValue CallSeqStart = Chain;

  // Load the return address and frame pointer so it can be move somewhere else
  // later.
  SDValue LROp, FPOp;
  Chain = EmitTailCallLoadFPAndRetAddr(DAG, SPDiff, Chain, LROp, FPOp, true,
                                       dl);

  // Set up a copy of the stack pointer for use loading and storing any
  // arguments that may not fit in the registers available for argument
  // passing.
  SDValue StackPtr;
  if (isPPC64)
    StackPtr = DAG.getRegister(PPC::X1, MVT::i64);
  else
    StackPtr = DAG.getRegister(PPC::R1, MVT::i32);

  // Figure out which arguments are going to go in registers, and which in
  // memory.  Also, if this is a vararg function, floating point operations
  // must be stored to our stack, and loaded into integer regs as well, if
  // any integer regs are available for argument passing.
  unsigned ArgOffset = LinkageSize;
  unsigned GPR_idx = 0, FPR_idx = 0, VR_idx = 0;

  static const MCPhysReg GPR_32[] = {           // 32-bit registers.
    PPC::R3, PPC::R4, PPC::R5, PPC::R6,
    PPC::R7, PPC::R8, PPC::R9, PPC::R10,
  };
  static const MCPhysReg GPR_64[] = {           // 64-bit registers.
    PPC::X3, PPC::X4, PPC::X5, PPC::X6,
    PPC::X7, PPC::X8, PPC::X9, PPC::X10,
  };
  static const MCPhysReg *FPR = GetFPR();

  static const MCPhysReg VR[] = {
    PPC::V2, PPC::V3, PPC::V4, PPC::V5, PPC::V6, PPC::V7, PPC::V8,
    PPC::V9, PPC::V10, PPC::V11, PPC::V12, PPC::V13
  };
  const unsigned NumGPRs = array_lengthof(GPR_32);
  const unsigned NumFPRs = 13;
  const unsigned NumVRs  = array_lengthof(VR);

  const MCPhysReg *GPR = isPPC64 ? GPR_64 : GPR_32;

  SmallVector<std::pair<unsigned, SDValue>, 8> RegsToPass;
  SmallVector<TailCallArgumentInfo, 8> TailCallArguments;

  SmallVector<SDValue, 8> MemOpChains;
  for (unsigned i = 0; i != NumOps; ++i) {
    SDValue Arg = OutVals[i];
    ISD::ArgFlagsTy Flags = Outs[i].Flags;

    // PtrOff will be used to store the current argument to the stack if a
    // register cannot be found for it.
    SDValue PtrOff;

    PtrOff = DAG.getConstant(ArgOffset, StackPtr.getValueType());

    PtrOff = DAG.getNode(ISD::ADD, dl, PtrVT, StackPtr, PtrOff);

    // On PPC64, promote integers to 64-bit values.
    if (isPPC64 && Arg.getValueType() == MVT::i32) {
      // FIXME: Should this use ANY_EXTEND if neither sext nor zext?
      unsigned ExtOp = Flags.isSExt() ? ISD::SIGN_EXTEND : ISD::ZERO_EXTEND;
      Arg = DAG.getNode(ExtOp, dl, MVT::i64, Arg);
    }

    // FIXME memcpy is used way more than necessary.  Correctness first.
    // Note: "by value" is code for passing a structure by value, not
    // basic types.
    if (Flags.isByVal()) {
      unsigned Size = Flags.getByValSize();
      // Very small objects are passed right-justified.  Everything else is
      // passed left-justified.
      if (Size==1 || Size==2) {
        EVT VT = (Size==1) ? MVT::i8 : MVT::i16;
        if (GPR_idx != NumGPRs) {
          SDValue Load = DAG.getExtLoad(ISD::EXTLOAD, dl, PtrVT, Chain, Arg,
                                        MachinePointerInfo(), VT,
                                        false, false, false, 0);
          MemOpChains.push_back(Load.getValue(1));
          RegsToPass.push_back(std::make_pair(GPR[GPR_idx++], Load));

          ArgOffset += PtrByteSize;
        } else {
          SDValue Const = DAG.getConstant(PtrByteSize - Size,
                                          PtrOff.getValueType());
          SDValue AddPtr = DAG.getNode(ISD::ADD, dl, PtrVT, PtrOff, Const);
          Chain = CallSeqStart = createMemcpyOutsideCallSeq(Arg, AddPtr,
                                                            CallSeqStart,
                                                            Flags, DAG, dl);
          ArgOffset += PtrByteSize;
        }
        continue;
      }
      // Copy entire object into memory.  There are cases where gcc-generated
      // code assumes it is there, even if it could be put entirely into
      // registers.  (This is not what the doc says.)
      Chain = CallSeqStart = createMemcpyOutsideCallSeq(Arg, PtrOff,
                                                        CallSeqStart,
                                                        Flags, DAG, dl);

      // For small aggregates (Darwin only) and aggregates >= PtrByteSize,
      // copy the pieces of the object that fit into registers from the
      // parameter save area.
      for (unsigned j=0; j<Size; j+=PtrByteSize) {
        SDValue Const = DAG.getConstant(j, PtrOff.getValueType());
        SDValue AddArg = DAG.getNode(ISD::ADD, dl, PtrVT, Arg, Const);
        if (GPR_idx != NumGPRs) {
          SDValue Load = DAG.getLoad(PtrVT, dl, Chain, AddArg,
                                     MachinePointerInfo(),
                                     false, false, false, 0);
          MemOpChains.push_back(Load.getValue(1));
          RegsToPass.push_back(std::make_pair(GPR[GPR_idx++], Load));
          ArgOffset += PtrByteSize;
        } else {
          ArgOffset += ((Size - j + PtrByteSize-1)/PtrByteSize)*PtrByteSize;
          break;
        }
      }
      continue;
    }

    switch (Arg.getSimpleValueType().SimpleTy) {
    default: llvm_unreachable("Unexpected ValueType for argument!");
    case MVT::i1:
    case MVT::i32:
    case MVT::i64:
      if (GPR_idx != NumGPRs) {
        if (Arg.getValueType() == MVT::i1)
          Arg = DAG.getNode(ISD::ZERO_EXTEND, dl, PtrVT, Arg);

        RegsToPass.push_back(std::make_pair(GPR[GPR_idx++], Arg));
      } else {
        LowerMemOpCallTo(DAG, MF, Chain, Arg, PtrOff, SPDiff, ArgOffset,
                         isPPC64, isTailCall, false, MemOpChains,
                         TailCallArguments, dl);
      }
      ArgOffset += PtrByteSize;
      break;
    case MVT::f32:
    case MVT::f64:
      if (FPR_idx != NumFPRs) {
        RegsToPass.push_back(std::make_pair(FPR[FPR_idx++], Arg));

        if (isVarArg) {
          SDValue Store = DAG.getStore(Chain, dl, Arg, PtrOff,
                                       MachinePointerInfo(), false, false, 0);
          MemOpChains.push_back(Store);

          // Float varargs are always shadowed in available integer registers
          if (GPR_idx != NumGPRs) {
            SDValue Load = DAG.getLoad(PtrVT, dl, Store, PtrOff,
                                       MachinePointerInfo(), false, false,
                                       false, 0);
            MemOpChains.push_back(Load.getValue(1));
            RegsToPass.push_back(std::make_pair(GPR[GPR_idx++], Load));
          }
          if (GPR_idx != NumGPRs && Arg.getValueType() == MVT::f64 && !isPPC64){
            SDValue ConstFour = DAG.getConstant(4, PtrOff.getValueType());
            PtrOff = DAG.getNode(ISD::ADD, dl, PtrVT, PtrOff, ConstFour);
            SDValue Load = DAG.getLoad(PtrVT, dl, Store, PtrOff,
                                       MachinePointerInfo(),
                                       false, false, false, 0);
            MemOpChains.push_back(Load.getValue(1));
            RegsToPass.push_back(std::make_pair(GPR[GPR_idx++], Load));
          }
        } else {
          // If we have any FPRs remaining, we may also have GPRs remaining.
          // Args passed in FPRs consume either 1 (f32) or 2 (f64) available
          // GPRs.
          if (GPR_idx != NumGPRs)
            ++GPR_idx;
          if (GPR_idx != NumGPRs && Arg.getValueType() == MVT::f64 &&
              !isPPC64)  // PPC64 has 64-bit GPR's obviously :)
            ++GPR_idx;
        }
      } else
        LowerMemOpCallTo(DAG, MF, Chain, Arg, PtrOff, SPDiff, ArgOffset,
                         isPPC64, isTailCall, false, MemOpChains,
                         TailCallArguments, dl);
      if (isPPC64)
        ArgOffset += 8;
      else
        ArgOffset += Arg.getValueType() == MVT::f32 ? 4 : 8;
      break;
    case MVT::v4f32:
    case MVT::v4i32:
    case MVT::v8i16:
    case MVT::v16i8:
      if (isVarArg) {
        // These go aligned on the stack, or in the corresponding R registers
        // when within range.  The Darwin PPC ABI doc claims they also go in
        // V registers; in fact gcc does this only for arguments that are
        // prototyped, not for those that match the ...  We do it for all
        // arguments, seems to work.
        while (ArgOffset % 16 !=0) {
          ArgOffset += PtrByteSize;
          if (GPR_idx != NumGPRs)
            GPR_idx++;
        }
        // We could elide this store in the case where the object fits
        // entirely in R registers.  Maybe later.
        PtrOff = DAG.getNode(ISD::ADD, dl, PtrVT, StackPtr,
                            DAG.getConstant(ArgOffset, PtrVT));
        SDValue Store = DAG.getStore(Chain, dl, Arg, PtrOff,
                                     MachinePointerInfo(), false, false, 0);
        MemOpChains.push_back(Store);
        if (VR_idx != NumVRs) {
          SDValue Load = DAG.getLoad(MVT::v4f32, dl, Store, PtrOff,
                                     MachinePointerInfo(),
                                     false, false, false, 0);
          MemOpChains.push_back(Load.getValue(1));
          RegsToPass.push_back(std::make_pair(VR[VR_idx++], Load));
        }
        ArgOffset += 16;
        for (unsigned i=0; i<16; i+=PtrByteSize) {
          if (GPR_idx == NumGPRs)
            break;
          SDValue Ix = DAG.getNode(ISD::ADD, dl, PtrVT, PtrOff,
                                  DAG.getConstant(i, PtrVT));
          SDValue Load = DAG.getLoad(PtrVT, dl, Store, Ix, MachinePointerInfo(),
                                     false, false, false, 0);
          MemOpChains.push_back(Load.getValue(1));
          RegsToPass.push_back(std::make_pair(GPR[GPR_idx++], Load));
        }
        break;
      }

      // Non-varargs Altivec params generally go in registers, but have
      // stack space allocated at the end.
      if (VR_idx != NumVRs) {
        // Doesn't have GPR space allocated.
        RegsToPass.push_back(std::make_pair(VR[VR_idx++], Arg));
      } else if (nAltivecParamsAtEnd==0) {
        // We are emitting Altivec params in order.
        LowerMemOpCallTo(DAG, MF, Chain, Arg, PtrOff, SPDiff, ArgOffset,
                         isPPC64, isTailCall, true, MemOpChains,
                         TailCallArguments, dl);
        ArgOffset += 16;
      }
      break;
    }
  }
  // If all Altivec parameters fit in registers, as they usually do,
  // they get stack space following the non-Altivec parameters.  We
  // don't track this here because nobody below needs it.
  // If there are more Altivec parameters than fit in registers emit
  // the stores here.
  if (!isVarArg && nAltivecParamsAtEnd > NumVRs) {
    unsigned j = 0;
    // Offset is aligned; skip 1st 12 params which go in V registers.
    ArgOffset = ((ArgOffset+15)/16)*16;
    ArgOffset += 12*16;
    for (unsigned i = 0; i != NumOps; ++i) {
      SDValue Arg = OutVals[i];
      EVT ArgType = Outs[i].VT;
      if (ArgType==MVT::v4f32 || ArgType==MVT::v4i32 ||
          ArgType==MVT::v8i16 || ArgType==MVT::v16i8) {
        if (++j > NumVRs) {
          SDValue PtrOff;
          // We are emitting Altivec params in order.
          LowerMemOpCallTo(DAG, MF, Chain, Arg, PtrOff, SPDiff, ArgOffset,
                           isPPC64, isTailCall, true, MemOpChains,
                           TailCallArguments, dl);
          ArgOffset += 16;
        }
      }
    }
  }

  if (!MemOpChains.empty())
    Chain = DAG.getNode(ISD::TokenFactor, dl, MVT::Other, MemOpChains);

  // On Darwin, R12 must contain the address of an indirect callee.  This does
  // not mean the MTCTR instruction must use R12; it's easier to model this as
  // an extra parameter, so do that.
  if (!isTailCall &&
      !dyn_cast<GlobalAddressSDNode>(Callee) &&
      !dyn_cast<ExternalSymbolSDNode>(Callee) &&
      !isBLACompatibleAddress(Callee, DAG))
    RegsToPass.push_back(std::make_pair((unsigned)(isPPC64 ? PPC::X12 :
                                                   PPC::R12), Callee));

  // Build a sequence of copy-to-reg nodes chained together with token chain
  // and flag operands which copy the outgoing args into the appropriate regs.
  SDValue InFlag;
  for (unsigned i = 0, e = RegsToPass.size(); i != e; ++i) {
    Chain = DAG.getCopyToReg(Chain, dl, RegsToPass[i].first,
                             RegsToPass[i].second, InFlag);
    InFlag = Chain.getValue(1);
  }

  if (isTailCall)
    PrepareTailCall(DAG, InFlag, Chain, dl, isPPC64, SPDiff, NumBytes, LROp,
                    FPOp, true, TailCallArguments);

  return FinishCall(CallConv, dl, isTailCall, isVarArg, DAG,
                    RegsToPass, InFlag, Chain, Callee, SPDiff, NumBytes,
                    Ins, InVals);
}

bool
PPCTargetLowering::CanLowerReturn(CallingConv::ID CallConv,
                                  MachineFunction &MF, bool isVarArg,
                                  const SmallVectorImpl<ISD::OutputArg> &Outs,
                                  LLVMContext &Context) const {
  SmallVector<CCValAssign, 16> RVLocs;
  CCState CCInfo(CallConv, isVarArg, MF, RVLocs, Context);
  return CCInfo.CheckReturn(Outs, RetCC_PPC);
}

SDValue
PPCTargetLowering::LowerReturn(SDValue Chain,
                               CallingConv::ID CallConv, bool isVarArg,
                               const SmallVectorImpl<ISD::OutputArg> &Outs,
                               const SmallVectorImpl<SDValue> &OutVals,
                               SDLoc dl, SelectionDAG &DAG) const {

  SmallVector<CCValAssign, 16> RVLocs;
  CCState CCInfo(CallConv, isVarArg, DAG.getMachineFunction(), RVLocs,
                 *DAG.getContext());
  CCInfo.AnalyzeReturn(Outs, RetCC_PPC);

  SDValue Flag;
  SmallVector<SDValue, 4> RetOps(1, Chain);

  // Copy the result values into the output registers.
  for (unsigned i = 0; i != RVLocs.size(); ++i) {
    CCValAssign &VA = RVLocs[i];
    assert(VA.isRegLoc() && "Can only return in registers!");

    SDValue Arg = OutVals[i];

    switch (VA.getLocInfo()) {
    default: llvm_unreachable("Unknown loc info!");
    case CCValAssign::Full: break;
    case CCValAssign::AExt:
      Arg = DAG.getNode(ISD::ANY_EXTEND, dl, VA.getLocVT(), Arg);
      break;
    case CCValAssign::ZExt:
      Arg = DAG.getNode(ISD::ZERO_EXTEND, dl, VA.getLocVT(), Arg);
      break;
    case CCValAssign::SExt:
      Arg = DAG.getNode(ISD::SIGN_EXTEND, dl, VA.getLocVT(), Arg);
      break;
    }

    Chain = DAG.getCopyToReg(Chain, dl, VA.getLocReg(), Arg, Flag);
    Flag = Chain.getValue(1);
    RetOps.push_back(DAG.getRegister(VA.getLocReg(), VA.getLocVT()));
  }

  RetOps[0] = Chain;  // Update chain.

  // Add the flag if we have it.
  if (Flag.getNode())
    RetOps.push_back(Flag);

  return DAG.getNode(PPCISD::RET_FLAG, dl, MVT::Other, RetOps);
}

SDValue PPCTargetLowering::LowerSTACKRESTORE(SDValue Op, SelectionDAG &DAG,
                                   const PPCSubtarget &Subtarget) const {
  // When we pop the dynamic allocation we need to restore the SP link.
  SDLoc dl(Op);

  // Get the corect type for pointers.
  EVT PtrVT = DAG.getTargetLoweringInfo().getPointerTy();

  // Construct the stack pointer operand.
  bool isPPC64 = Subtarget.isPPC64();
  unsigned SP = isPPC64 ? PPC::X1 : PPC::R1;
  SDValue StackPtr = DAG.getRegister(SP, PtrVT);

  // Get the operands for the STACKRESTORE.
  SDValue Chain = Op.getOperand(0);
  SDValue SaveSP = Op.getOperand(1);

  // Load the old link SP.
  SDValue LoadLinkSP = DAG.getLoad(PtrVT, dl, Chain, StackPtr,
                                   MachinePointerInfo(),
                                   false, false, false, 0);

  // Restore the stack pointer.
  Chain = DAG.getCopyToReg(LoadLinkSP.getValue(1), dl, SP, SaveSP);

  // Store the old link SP.
  return DAG.getStore(Chain, dl, LoadLinkSP, StackPtr, MachinePointerInfo(),
                      false, false, 0);
}



SDValue
PPCTargetLowering::getReturnAddrFrameIndex(SelectionDAG & DAG) const {
  MachineFunction &MF = DAG.getMachineFunction();
  bool isPPC64 = Subtarget.isPPC64();
  bool isDarwinABI = Subtarget.isDarwinABI();
  EVT PtrVT = DAG.getTargetLoweringInfo().getPointerTy();

  // Get current frame pointer save index.  The users of this index will be
  // primarily DYNALLOC instructions.
  PPCFunctionInfo *FI = MF.getInfo<PPCFunctionInfo>();
  int RASI = FI->getReturnAddrSaveIndex();

  // If the frame pointer save index hasn't been defined yet.
  if (!RASI) {
    // Find out what the fix offset of the frame pointer save area.
    int LROffset = PPCFrameLowering::getReturnSaveOffset(isPPC64, isDarwinABI);
    // Allocate the frame index for frame pointer save area.
    RASI = MF.getFrameInfo()->CreateFixedObject(isPPC64? 8 : 4, LROffset, true);
    // Save the result.
    FI->setReturnAddrSaveIndex(RASI);
  }
  return DAG.getFrameIndex(RASI, PtrVT);
}

SDValue
PPCTargetLowering::getFramePointerFrameIndex(SelectionDAG & DAG) const {
  MachineFunction &MF = DAG.getMachineFunction();
  bool isPPC64 = Subtarget.isPPC64();
  bool isDarwinABI = Subtarget.isDarwinABI();
  EVT PtrVT = DAG.getTargetLoweringInfo().getPointerTy();

  // Get current frame pointer save index.  The users of this index will be
  // primarily DYNALLOC instructions.
  PPCFunctionInfo *FI = MF.getInfo<PPCFunctionInfo>();
  int FPSI = FI->getFramePointerSaveIndex();

  // If the frame pointer save index hasn't been defined yet.
  if (!FPSI) {
    // Find out what the fix offset of the frame pointer save area.
    int FPOffset = PPCFrameLowering::getFramePointerSaveOffset(isPPC64,
                                                           isDarwinABI);

    // Allocate the frame index for frame pointer save area.
    FPSI = MF.getFrameInfo()->CreateFixedObject(isPPC64? 8 : 4, FPOffset, true);
    // Save the result.
    FI->setFramePointerSaveIndex(FPSI);
  }
  return DAG.getFrameIndex(FPSI, PtrVT);
}

SDValue PPCTargetLowering::LowerDYNAMIC_STACKALLOC(SDValue Op,
                                         SelectionDAG &DAG,
                                         const PPCSubtarget &Subtarget) const {
  // Get the inputs.
  SDValue Chain = Op.getOperand(0);
  SDValue Size  = Op.getOperand(1);
  SDLoc dl(Op);

  // Get the corect type for pointers.
  EVT PtrVT = DAG.getTargetLoweringInfo().getPointerTy();
  // Negate the size.
  SDValue NegSize = DAG.getNode(ISD::SUB, dl, PtrVT,
                                  DAG.getConstant(0, PtrVT), Size);
  // Construct a node for the frame pointer save index.
  SDValue FPSIdx = getFramePointerFrameIndex(DAG);
  // Build a DYNALLOC node.
  SDValue Ops[3] = { Chain, NegSize, FPSIdx };
  SDVTList VTs = DAG.getVTList(PtrVT, MVT::Other);
  return DAG.getNode(PPCISD::DYNALLOC, dl, VTs, Ops);
}

SDValue PPCTargetLowering::lowerEH_SJLJ_SETJMP(SDValue Op,
                                               SelectionDAG &DAG) const {
  SDLoc DL(Op);
  return DAG.getNode(PPCISD::EH_SJLJ_SETJMP, DL,
                     DAG.getVTList(MVT::i32, MVT::Other),
                     Op.getOperand(0), Op.getOperand(1));
}

SDValue PPCTargetLowering::lowerEH_SJLJ_LONGJMP(SDValue Op,
                                                SelectionDAG &DAG) const {
  SDLoc DL(Op);
  return DAG.getNode(PPCISD::EH_SJLJ_LONGJMP, DL, MVT::Other,
                     Op.getOperand(0), Op.getOperand(1));
}

SDValue PPCTargetLowering::LowerLOAD(SDValue Op, SelectionDAG &DAG) const {
  assert(Op.getValueType() == MVT::i1 &&
         "Custom lowering only for i1 loads");

  // First, load 8 bits into 32 bits, then truncate to 1 bit.

  SDLoc dl(Op);
  LoadSDNode *LD = cast<LoadSDNode>(Op);

  SDValue Chain = LD->getChain();
  SDValue BasePtr = LD->getBasePtr();
  MachineMemOperand *MMO = LD->getMemOperand();

  SDValue NewLD = DAG.getExtLoad(ISD::EXTLOAD, dl, getPointerTy(), Chain,
                                 BasePtr, MVT::i8, MMO);
  SDValue Result = DAG.getNode(ISD::TRUNCATE, dl, MVT::i1, NewLD);

  SDValue Ops[] = { Result, SDValue(NewLD.getNode(), 1) };
  return DAG.getMergeValues(Ops, dl);
}

SDValue PPCTargetLowering::LowerSTORE(SDValue Op, SelectionDAG &DAG) const {
  assert(Op.getOperand(1).getValueType() == MVT::i1 &&
         "Custom lowering only for i1 stores");

  // First, zero extend to 32 bits, then use a truncating store to 8 bits.

  SDLoc dl(Op);
  StoreSDNode *ST = cast<StoreSDNode>(Op);

  SDValue Chain = ST->getChain();
  SDValue BasePtr = ST->getBasePtr();
  SDValue Value = ST->getValue();
  MachineMemOperand *MMO = ST->getMemOperand();

  Value = DAG.getNode(ISD::ZERO_EXTEND, dl, getPointerTy(), Value);
  return DAG.getTruncStore(Chain, dl, Value, BasePtr, MVT::i8, MMO);
}

// FIXME: Remove this once the ANDI glue bug is fixed:
SDValue PPCTargetLowering::LowerTRUNCATE(SDValue Op, SelectionDAG &DAG) const {
  assert(Op.getValueType() == MVT::i1 &&
         "Custom lowering only for i1 results");

  SDLoc DL(Op);
  return DAG.getNode(PPCISD::ANDIo_1_GT_BIT, DL, MVT::i1,
                     Op.getOperand(0));
}

/// LowerSELECT_CC - Lower floating point select_cc's into fsel instruction when
/// possible.
SDValue PPCTargetLowering::LowerSELECT_CC(SDValue Op, SelectionDAG &DAG) const {
  // Not FP? Not a fsel.
  if (!Op.getOperand(0).getValueType().isFloatingPoint() ||
      !Op.getOperand(2).getValueType().isFloatingPoint())
    return Op;

  // We might be able to do better than this under some circumstances, but in
  // general, fsel-based lowering of select is a finite-math-only optimization.
  // For more information, see section F.3 of the 2.06 ISA specification.
  if (!DAG.getTarget().Options.NoInfsFPMath ||
      !DAG.getTarget().Options.NoNaNsFPMath)
    return Op;

  ISD::CondCode CC = cast<CondCodeSDNode>(Op.getOperand(4))->get();

  EVT ResVT = Op.getValueType();
  EVT CmpVT = Op.getOperand(0).getValueType();
  SDValue LHS = Op.getOperand(0), RHS = Op.getOperand(1);
  SDValue TV  = Op.getOperand(2), FV  = Op.getOperand(3);
  SDLoc dl(Op);

  // If the RHS of the comparison is a 0.0, we don't need to do the
  // subtraction at all.
  SDValue Sel1;
  if (isFloatingPointZero(RHS))
    switch (CC) {
    default: break;       // SETUO etc aren't handled by fsel.
    case ISD::SETNE:
      std::swap(TV, FV);
    case ISD::SETEQ:
      if (LHS.getValueType() == MVT::f32)   // Comparison is always 64-bits
        LHS = DAG.getNode(ISD::FP_EXTEND, dl, MVT::f64, LHS);
      Sel1 = DAG.getNode(PPCISD::FSEL, dl, ResVT, LHS, TV, FV);
      if (Sel1.getValueType() == MVT::f32)   // Comparison is always 64-bits
        Sel1 = DAG.getNode(ISD::FP_EXTEND, dl, MVT::f64, Sel1);
      return DAG.getNode(PPCISD::FSEL, dl, ResVT,
                         DAG.getNode(ISD::FNEG, dl, MVT::f64, LHS), Sel1, FV);
    case ISD::SETULT:
    case ISD::SETLT:
      std::swap(TV, FV);  // fsel is natively setge, swap operands for setlt
    case ISD::SETOGE:
    case ISD::SETGE:
      if (LHS.getValueType() == MVT::f32)   // Comparison is always 64-bits
        LHS = DAG.getNode(ISD::FP_EXTEND, dl, MVT::f64, LHS);
      return DAG.getNode(PPCISD::FSEL, dl, ResVT, LHS, TV, FV);
    case ISD::SETUGT:
    case ISD::SETGT:
      std::swap(TV, FV);  // fsel is natively setge, swap operands for setlt
    case ISD::SETOLE:
    case ISD::SETLE:
      if (LHS.getValueType() == MVT::f32)   // Comparison is always 64-bits
        LHS = DAG.getNode(ISD::FP_EXTEND, dl, MVT::f64, LHS);
      return DAG.getNode(PPCISD::FSEL, dl, ResVT,
                         DAG.getNode(ISD::FNEG, dl, MVT::f64, LHS), TV, FV);
    }

  SDValue Cmp;
  switch (CC) {
  default: break;       // SETUO etc aren't handled by fsel.
  case ISD::SETNE:
    std::swap(TV, FV);
  case ISD::SETEQ:
    Cmp = DAG.getNode(ISD::FSUB, dl, CmpVT, LHS, RHS);
    if (Cmp.getValueType() == MVT::f32)   // Comparison is always 64-bits
      Cmp = DAG.getNode(ISD::FP_EXTEND, dl, MVT::f64, Cmp);
    Sel1 = DAG.getNode(PPCISD::FSEL, dl, ResVT, Cmp, TV, FV);
    if (Sel1.getValueType() == MVT::f32)   // Comparison is always 64-bits
      Sel1 = DAG.getNode(ISD::FP_EXTEND, dl, MVT::f64, Sel1);
    return DAG.getNode(PPCISD::FSEL, dl, ResVT,
                       DAG.getNode(ISD::FNEG, dl, MVT::f64, Cmp), Sel1, FV);
  case ISD::SETULT:
  case ISD::SETLT:
    Cmp = DAG.getNode(ISD::FSUB, dl, CmpVT, LHS, RHS);
    if (Cmp.getValueType() == MVT::f32)   // Comparison is always 64-bits
      Cmp = DAG.getNode(ISD::FP_EXTEND, dl, MVT::f64, Cmp);
    return DAG.getNode(PPCISD::FSEL, dl, ResVT, Cmp, FV, TV);
  case ISD::SETOGE:
  case ISD::SETGE:
    Cmp = DAG.getNode(ISD::FSUB, dl, CmpVT, LHS, RHS);
    if (Cmp.getValueType() == MVT::f32)   // Comparison is always 64-bits
      Cmp = DAG.getNode(ISD::FP_EXTEND, dl, MVT::f64, Cmp);
    return DAG.getNode(PPCISD::FSEL, dl, ResVT, Cmp, TV, FV);
  case ISD::SETUGT:
  case ISD::SETGT:
    Cmp = DAG.getNode(ISD::FSUB, dl, CmpVT, RHS, LHS);
    if (Cmp.getValueType() == MVT::f32)   // Comparison is always 64-bits
      Cmp = DAG.getNode(ISD::FP_EXTEND, dl, MVT::f64, Cmp);
    return DAG.getNode(PPCISD::FSEL, dl, ResVT, Cmp, FV, TV);
  case ISD::SETOLE:
  case ISD::SETLE:
    Cmp = DAG.getNode(ISD::FSUB, dl, CmpVT, RHS, LHS);
    if (Cmp.getValueType() == MVT::f32)   // Comparison is always 64-bits
      Cmp = DAG.getNode(ISD::FP_EXTEND, dl, MVT::f64, Cmp);
    return DAG.getNode(PPCISD::FSEL, dl, ResVT, Cmp, TV, FV);
  }
  return Op;
}

// FIXME: Split this code up when LegalizeDAGTypes lands.
SDValue PPCTargetLowering::LowerFP_TO_INT(SDValue Op, SelectionDAG &DAG,
                                           SDLoc dl) const {
  assert(Op.getOperand(0).getValueType().isFloatingPoint());
  SDValue Src = Op.getOperand(0);
  if (Src.getValueType() == MVT::f32)
    Src = DAG.getNode(ISD::FP_EXTEND, dl, MVT::f64, Src);

  SDValue Tmp;
  switch (Op.getSimpleValueType().SimpleTy) {
  default: llvm_unreachable("Unhandled FP_TO_INT type in custom expander!");
  case MVT::i32:
    Tmp = DAG.getNode(Op.getOpcode()==ISD::FP_TO_SINT ? PPCISD::FCTIWZ :
                        (Subtarget.hasFPCVT() ? PPCISD::FCTIWUZ :
                                                   PPCISD::FCTIDZ),
                      dl, MVT::f64, Src);
    break;
  case MVT::i64:
    assert((Op.getOpcode() == ISD::FP_TO_SINT || Subtarget.hasFPCVT()) &&
           "i64 FP_TO_UINT is supported only with FPCVT");
    Tmp = DAG.getNode(Op.getOpcode()==ISD::FP_TO_SINT ? PPCISD::FCTIDZ :
                                                        PPCISD::FCTIDUZ,
                      dl, MVT::f64, Src);
    break;
  }

  // Convert the FP value to an int value through memory.
  bool i32Stack = Op.getValueType() == MVT::i32 && Subtarget.hasSTFIWX() &&
    (Op.getOpcode() == ISD::FP_TO_SINT || Subtarget.hasFPCVT());
  SDValue FIPtr = DAG.CreateStackTemporary(i32Stack ? MVT::i32 : MVT::f64);
  int FI = cast<FrameIndexSDNode>(FIPtr)->getIndex();
  MachinePointerInfo MPI = MachinePointerInfo::getFixedStack(FI);

  // Emit a store to the stack slot.
  SDValue Chain;
  if (i32Stack) {
    MachineFunction &MF = DAG.getMachineFunction();
    MachineMemOperand *MMO =
      MF.getMachineMemOperand(MPI, MachineMemOperand::MOStore, 4, 4);
    SDValue Ops[] = { DAG.getEntryNode(), Tmp, FIPtr };
    Chain = DAG.getMemIntrinsicNode(PPCISD::STFIWX, dl,
              DAG.getVTList(MVT::Other), Ops, MVT::i32, MMO);
  } else
    Chain = DAG.getStore(DAG.getEntryNode(), dl, Tmp, FIPtr,
                         MPI, false, false, 0);

  // Result is a load from the stack slot.  If loading 4 bytes, make sure to
  // add in a bias.
  if (Op.getValueType() == MVT::i32 && !i32Stack) {
    FIPtr = DAG.getNode(ISD::ADD, dl, FIPtr.getValueType(), FIPtr,
                        DAG.getConstant(4, FIPtr.getValueType()));
    MPI = MachinePointerInfo();
  }

  return DAG.getLoad(Op.getValueType(), dl, Chain, FIPtr, MPI,
                     false, false, false, 0);
}

SDValue PPCTargetLowering::LowerINT_TO_FP(SDValue Op,
                                           SelectionDAG &DAG) const {
  SDLoc dl(Op);
  // Don't handle ppc_fp128 here; let it be lowered to a libcall.
  if (Op.getValueType() != MVT::f32 && Op.getValueType() != MVT::f64)
    return SDValue();

  if (Op.getOperand(0).getValueType() == MVT::i1)
    return DAG.getNode(ISD::SELECT, dl, Op.getValueType(), Op.getOperand(0),
                       DAG.getConstantFP(1.0, Op.getValueType()),
                       DAG.getConstantFP(0.0, Op.getValueType()));

  assert((Op.getOpcode() == ISD::SINT_TO_FP || Subtarget.hasFPCVT()) &&
         "UINT_TO_FP is supported only with FPCVT");

  // If we have FCFIDS, then use it when converting to single-precision.
  // Otherwise, convert to double-precision and then round.
  unsigned FCFOp = (Subtarget.hasFPCVT() && Op.getValueType() == MVT::f32) ?
                   (Op.getOpcode() == ISD::UINT_TO_FP ?
                    PPCISD::FCFIDUS : PPCISD::FCFIDS) :
                   (Op.getOpcode() == ISD::UINT_TO_FP ?
                    PPCISD::FCFIDU : PPCISD::FCFID);
  MVT      FCFTy = (Subtarget.hasFPCVT() && Op.getValueType() == MVT::f32) ?
                   MVT::f32 : MVT::f64;

  if (Op.getOperand(0).getValueType() == MVT::i64) {
    SDValue SINT = Op.getOperand(0);
    // When converting to single-precision, we actually need to convert
    // to double-precision first and then round to single-precision.
    // To avoid double-rounding effects during that operation, we have
    // to prepare the input operand.  Bits that might be truncated when
    // converting to double-precision are replaced by a bit that won't
    // be lost at this stage, but is below the single-precision rounding
    // position.
    //
    // However, if -enable-unsafe-fp-math is in effect, accept double
    // rounding to avoid the extra overhead.
    if (Op.getValueType() == MVT::f32 &&
        !Subtarget.hasFPCVT() &&
        !DAG.getTarget().Options.UnsafeFPMath) {

      // Twiddle input to make sure the low 11 bits are zero.  (If this
      // is the case, we are guaranteed the value will fit into the 53 bit
      // mantissa of an IEEE double-precision value without rounding.)
      // If any of those low 11 bits were not zero originally, make sure
      // bit 12 (value 2048) is set instead, so that the final rounding
      // to single-precision gets the correct result.
      SDValue Round = DAG.getNode(ISD::AND, dl, MVT::i64,
                                  SINT, DAG.getConstant(2047, MVT::i64));
      Round = DAG.getNode(ISD::ADD, dl, MVT::i64,
                          Round, DAG.getConstant(2047, MVT::i64));
      Round = DAG.getNode(ISD::OR, dl, MVT::i64, Round, SINT);
      Round = DAG.getNode(ISD::AND, dl, MVT::i64,
                          Round, DAG.getConstant(-2048, MVT::i64));

      // However, we cannot use that value unconditionally: if the magnitude
      // of the input value is small, the bit-twiddling we did above might
      // end up visibly changing the output.  Fortunately, in that case, we
      // don't need to twiddle bits since the original input will convert
      // exactly to double-precision floating-point already.  Therefore,
      // construct a conditional to use the original value if the top 11
      // bits are all sign-bit copies, and use the rounded value computed
      // above otherwise.
      SDValue Cond = DAG.getNode(ISD::SRA, dl, MVT::i64,
                                 SINT, DAG.getConstant(53, MVT::i32));
      Cond = DAG.getNode(ISD::ADD, dl, MVT::i64,
                         Cond, DAG.getConstant(1, MVT::i64));
      Cond = DAG.getSetCC(dl, MVT::i32,
                          Cond, DAG.getConstant(1, MVT::i64), ISD::SETUGT);

      SINT = DAG.getNode(ISD::SELECT, dl, MVT::i64, Cond, Round, SINT);
    }

    SDValue Bits = DAG.getNode(ISD::BITCAST, dl, MVT::f64, SINT);
    SDValue FP = DAG.getNode(FCFOp, dl, FCFTy, Bits);

    if (Op.getValueType() == MVT::f32 && !Subtarget.hasFPCVT())
      FP = DAG.getNode(ISD::FP_ROUND, dl,
                       MVT::f32, FP, DAG.getIntPtrConstant(0));
    return FP;
  }

  assert(Op.getOperand(0).getValueType() == MVT::i32 &&
         "Unhandled INT_TO_FP type in custom expander!");
  // Since we only generate this in 64-bit mode, we can take advantage of
  // 64-bit registers.  In particular, sign extend the input value into the
  // 64-bit register with extsw, store the WHOLE 64-bit value into the stack
  // then lfd it and fcfid it.
  MachineFunction &MF = DAG.getMachineFunction();
  MachineFrameInfo *FrameInfo = MF.getFrameInfo();
  EVT PtrVT = DAG.getTargetLoweringInfo().getPointerTy();

  SDValue Ld;
  if (Subtarget.hasLFIWAX() || Subtarget.hasFPCVT()) {
    int FrameIdx = FrameInfo->CreateStackObject(4, 4, false);
    SDValue FIdx = DAG.getFrameIndex(FrameIdx, PtrVT);

    SDValue Store = DAG.getStore(DAG.getEntryNode(), dl, Op.getOperand(0), FIdx,
                                 MachinePointerInfo::getFixedStack(FrameIdx),
                                 false, false, 0);

    assert(cast<StoreSDNode>(Store)->getMemoryVT() == MVT::i32 &&
           "Expected an i32 store");
    MachineMemOperand *MMO =
      MF.getMachineMemOperand(MachinePointerInfo::getFixedStack(FrameIdx),
                              MachineMemOperand::MOLoad, 4, 4);
    SDValue Ops[] = { Store, FIdx };
    Ld = DAG.getMemIntrinsicNode(Op.getOpcode() == ISD::UINT_TO_FP ?
                                   PPCISD::LFIWZX : PPCISD::LFIWAX,
                                 dl, DAG.getVTList(MVT::f64, MVT::Other),
                                 Ops, MVT::i32, MMO);
  } else {
    assert(Subtarget.isPPC64() &&
           "i32->FP without LFIWAX supported only on PPC64");

    int FrameIdx = FrameInfo->CreateStackObject(8, 8, false);
    SDValue FIdx = DAG.getFrameIndex(FrameIdx, PtrVT);

    SDValue Ext64 = DAG.getNode(ISD::SIGN_EXTEND, dl, MVT::i64,
                                Op.getOperand(0));

    // STD the extended value into the stack slot.
    SDValue Store = DAG.getStore(DAG.getEntryNode(), dl, Ext64, FIdx,
                                 MachinePointerInfo::getFixedStack(FrameIdx),
                                 false, false, 0);

    // Load the value as a double.
    Ld = DAG.getLoad(MVT::f64, dl, Store, FIdx,
                     MachinePointerInfo::getFixedStack(FrameIdx),
                     false, false, false, 0);
  }

  // FCFID it and return it.
  SDValue FP = DAG.getNode(FCFOp, dl, FCFTy, Ld);
  if (Op.getValueType() == MVT::f32 && !Subtarget.hasFPCVT())
    FP = DAG.getNode(ISD::FP_ROUND, dl, MVT::f32, FP, DAG.getIntPtrConstant(0));
  return FP;
}

SDValue PPCTargetLowering::LowerFLT_ROUNDS_(SDValue Op,
                                            SelectionDAG &DAG) const {
  SDLoc dl(Op);
  /*
   The rounding mode is in bits 30:31 of FPSR, and has the following
   settings:
     00 Round to nearest
     01 Round to 0
     10 Round to +inf
     11 Round to -inf

  FLT_ROUNDS, on the other hand, expects the following:
    -1 Undefined
     0 Round to 0
     1 Round to nearest
     2 Round to +inf
     3 Round to -inf

  To perform the conversion, we do:
    ((FPSCR & 0x3) ^ ((~FPSCR & 0x3) >> 1))
  */

  MachineFunction &MF = DAG.getMachineFunction();
  EVT VT = Op.getValueType();
  EVT PtrVT = DAG.getTargetLoweringInfo().getPointerTy();

  // Save FP Control Word to register
  EVT NodeTys[] = {
    MVT::f64,    // return register
    MVT::Glue    // unused in this context
  };
  SDValue Chain = DAG.getNode(PPCISD::MFFS, dl, NodeTys, None);

  // Save FP register to stack slot
  int SSFI = MF.getFrameInfo()->CreateStackObject(8, 8, false);
  SDValue StackSlot = DAG.getFrameIndex(SSFI, PtrVT);
  SDValue Store = DAG.getStore(DAG.getEntryNode(), dl, Chain,
                               StackSlot, MachinePointerInfo(), false, false,0);

  // Load FP Control Word from low 32 bits of stack slot.
  SDValue Four = DAG.getConstant(4, PtrVT);
  SDValue Addr = DAG.getNode(ISD::ADD, dl, PtrVT, StackSlot, Four);
  SDValue CWD = DAG.getLoad(MVT::i32, dl, Store, Addr, MachinePointerInfo(),
                            false, false, false, 0);

  // Transform as necessary
  SDValue CWD1 =
    DAG.getNode(ISD::AND, dl, MVT::i32,
                CWD, DAG.getConstant(3, MVT::i32));
  SDValue CWD2 =
    DAG.getNode(ISD::SRL, dl, MVT::i32,
                DAG.getNode(ISD::AND, dl, MVT::i32,
                            DAG.getNode(ISD::XOR, dl, MVT::i32,
                                        CWD, DAG.getConstant(3, MVT::i32)),
                            DAG.getConstant(3, MVT::i32)),
                DAG.getConstant(1, MVT::i32));

  SDValue RetVal =
    DAG.getNode(ISD::XOR, dl, MVT::i32, CWD1, CWD2);

  return DAG.getNode((VT.getSizeInBits() < 16 ?
                      ISD::TRUNCATE : ISD::ZERO_EXTEND), dl, VT, RetVal);
}

SDValue PPCTargetLowering::LowerSHL_PARTS(SDValue Op, SelectionDAG &DAG) const {
  EVT VT = Op.getValueType();
  unsigned BitWidth = VT.getSizeInBits();
  SDLoc dl(Op);
  assert(Op.getNumOperands() == 3 &&
         VT == Op.getOperand(1).getValueType() &&
         "Unexpected SHL!");

  // Expand into a bunch of logical ops.  Note that these ops
  // depend on the PPC behavior for oversized shift amounts.
  SDValue Lo = Op.getOperand(0);
  SDValue Hi = Op.getOperand(1);
  SDValue Amt = Op.getOperand(2);
  EVT AmtVT = Amt.getValueType();

  SDValue Tmp1 = DAG.getNode(ISD::SUB, dl, AmtVT,
                             DAG.getConstant(BitWidth, AmtVT), Amt);
  SDValue Tmp2 = DAG.getNode(PPCISD::SHL, dl, VT, Hi, Amt);
  SDValue Tmp3 = DAG.getNode(PPCISD::SRL, dl, VT, Lo, Tmp1);
  SDValue Tmp4 = DAG.getNode(ISD::OR , dl, VT, Tmp2, Tmp3);
  SDValue Tmp5 = DAG.getNode(ISD::ADD, dl, AmtVT, Amt,
                             DAG.getConstant(-BitWidth, AmtVT));
  SDValue Tmp6 = DAG.getNode(PPCISD::SHL, dl, VT, Lo, Tmp5);
  SDValue OutHi = DAG.getNode(ISD::OR, dl, VT, Tmp4, Tmp6);
  SDValue OutLo = DAG.getNode(PPCISD::SHL, dl, VT, Lo, Amt);
  SDValue OutOps[] = { OutLo, OutHi };
  return DAG.getMergeValues(OutOps, dl);
}

SDValue PPCTargetLowering::LowerSRL_PARTS(SDValue Op, SelectionDAG &DAG) const {
  EVT VT = Op.getValueType();
  SDLoc dl(Op);
  unsigned BitWidth = VT.getSizeInBits();
  assert(Op.getNumOperands() == 3 &&
         VT == Op.getOperand(1).getValueType() &&
         "Unexpected SRL!");

  // Expand into a bunch of logical ops.  Note that these ops
  // depend on the PPC behavior for oversized shift amounts.
  SDValue Lo = Op.getOperand(0);
  SDValue Hi = Op.getOperand(1);
  SDValue Amt = Op.getOperand(2);
  EVT AmtVT = Amt.getValueType();

  SDValue Tmp1 = DAG.getNode(ISD::SUB, dl, AmtVT,
                             DAG.getConstant(BitWidth, AmtVT), Amt);
  SDValue Tmp2 = DAG.getNode(PPCISD::SRL, dl, VT, Lo, Amt);
  SDValue Tmp3 = DAG.getNode(PPCISD::SHL, dl, VT, Hi, Tmp1);
  SDValue Tmp4 = DAG.getNode(ISD::OR, dl, VT, Tmp2, Tmp3);
  SDValue Tmp5 = DAG.getNode(ISD::ADD, dl, AmtVT, Amt,
                             DAG.getConstant(-BitWidth, AmtVT));
  SDValue Tmp6 = DAG.getNode(PPCISD::SRL, dl, VT, Hi, Tmp5);
  SDValue OutLo = DAG.getNode(ISD::OR, dl, VT, Tmp4, Tmp6);
  SDValue OutHi = DAG.getNode(PPCISD::SRL, dl, VT, Hi, Amt);
  SDValue OutOps[] = { OutLo, OutHi };
  return DAG.getMergeValues(OutOps, dl);
}

SDValue PPCTargetLowering::LowerSRA_PARTS(SDValue Op, SelectionDAG &DAG) const {
  SDLoc dl(Op);
  EVT VT = Op.getValueType();
  unsigned BitWidth = VT.getSizeInBits();
  assert(Op.getNumOperands() == 3 &&
         VT == Op.getOperand(1).getValueType() &&
         "Unexpected SRA!");

  // Expand into a bunch of logical ops, followed by a select_cc.
  SDValue Lo = Op.getOperand(0);
  SDValue Hi = Op.getOperand(1);
  SDValue Amt = Op.getOperand(2);
  EVT AmtVT = Amt.getValueType();

  SDValue Tmp1 = DAG.getNode(ISD::SUB, dl, AmtVT,
                             DAG.getConstant(BitWidth, AmtVT), Amt);
  SDValue Tmp2 = DAG.getNode(PPCISD::SRL, dl, VT, Lo, Amt);
  SDValue Tmp3 = DAG.getNode(PPCISD::SHL, dl, VT, Hi, Tmp1);
  SDValue Tmp4 = DAG.getNode(ISD::OR, dl, VT, Tmp2, Tmp3);
  SDValue Tmp5 = DAG.getNode(ISD::ADD, dl, AmtVT, Amt,
                             DAG.getConstant(-BitWidth, AmtVT));
  SDValue Tmp6 = DAG.getNode(PPCISD::SRA, dl, VT, Hi, Tmp5);
  SDValue OutHi = DAG.getNode(PPCISD::SRA, dl, VT, Hi, Amt);
  SDValue OutLo = DAG.getSelectCC(dl, Tmp5, DAG.getConstant(0, AmtVT),
                                  Tmp4, Tmp6, ISD::SETLE);
  SDValue OutOps[] = { OutLo, OutHi };
  return DAG.getMergeValues(OutOps, dl);
}

//===----------------------------------------------------------------------===//
// Vector related lowering.
//

/// BuildSplatI - Build a canonical splati of Val with an element size of
/// SplatSize.  Cast the result to VT.
static SDValue BuildSplatI(int Val, unsigned SplatSize, EVT VT,
                             SelectionDAG &DAG, SDLoc dl) {
  assert(Val >= -16 && Val <= 15 && "vsplti is out of range!");

  static const EVT VTys[] = { // canonical VT to use for each size.
    MVT::v16i8, MVT::v8i16, MVT::Other, MVT::v4i32
  };

  EVT ReqVT = VT != MVT::Other ? VT : VTys[SplatSize-1];

  // Force vspltis[hw] -1 to vspltisb -1 to canonicalize.
  if (Val == -1)
    SplatSize = 1;

  EVT CanonicalVT = VTys[SplatSize-1];

  // Build a canonical splat for this value.
  SDValue Elt = DAG.getConstant(Val, MVT::i32);
  SmallVector<SDValue, 8> Ops;
  Ops.assign(CanonicalVT.getVectorNumElements(), Elt);
  SDValue Res = DAG.getNode(ISD::BUILD_VECTOR, dl, CanonicalVT, Ops);
  return DAG.getNode(ISD::BITCAST, dl, ReqVT, Res);
}

/// BuildIntrinsicOp - Return a unary operator intrinsic node with the
/// specified intrinsic ID.
static SDValue BuildIntrinsicOp(unsigned IID, SDValue Op,
                                SelectionDAG &DAG, SDLoc dl,
                                EVT DestVT = MVT::Other) {
  if (DestVT == MVT::Other) DestVT = Op.getValueType();
  return DAG.getNode(ISD::INTRINSIC_WO_CHAIN, dl, DestVT,
                     DAG.getConstant(IID, MVT::i32), Op);
}

/// BuildIntrinsicOp - Return a binary operator intrinsic node with the
/// specified intrinsic ID.
static SDValue BuildIntrinsicOp(unsigned IID, SDValue LHS, SDValue RHS,
                                SelectionDAG &DAG, SDLoc dl,
                                EVT DestVT = MVT::Other) {
  if (DestVT == MVT::Other) DestVT = LHS.getValueType();
  return DAG.getNode(ISD::INTRINSIC_WO_CHAIN, dl, DestVT,
                     DAG.getConstant(IID, MVT::i32), LHS, RHS);
}

/// BuildIntrinsicOp - Return a ternary operator intrinsic node with the
/// specified intrinsic ID.
static SDValue BuildIntrinsicOp(unsigned IID, SDValue Op0, SDValue Op1,
                                SDValue Op2, SelectionDAG &DAG,
                                SDLoc dl, EVT DestVT = MVT::Other) {
  if (DestVT == MVT::Other) DestVT = Op0.getValueType();
  return DAG.getNode(ISD::INTRINSIC_WO_CHAIN, dl, DestVT,
                     DAG.getConstant(IID, MVT::i32), Op0, Op1, Op2);
}


/// BuildVSLDOI - Return a VECTOR_SHUFFLE that is a vsldoi of the specified
/// amount.  The result has the specified value type.
static SDValue BuildVSLDOI(SDValue LHS, SDValue RHS, unsigned Amt,
                             EVT VT, SelectionDAG &DAG, SDLoc dl) {
  // Force LHS/RHS to be the right type.
  LHS = DAG.getNode(ISD::BITCAST, dl, MVT::v16i8, LHS);
  RHS = DAG.getNode(ISD::BITCAST, dl, MVT::v16i8, RHS);

  int Ops[16];
  for (unsigned i = 0; i != 16; ++i)
    Ops[i] = i + Amt;
  SDValue T = DAG.getVectorShuffle(MVT::v16i8, dl, LHS, RHS, Ops);
  return DAG.getNode(ISD::BITCAST, dl, VT, T);
}

// If this is a case we can't handle, return null and let the default
// expansion code take care of it.  If we CAN select this case, and if it
// selects to a single instruction, return Op.  Otherwise, if we can codegen
// this case more efficiently than a constant pool load, lower it to the
// sequence of ops that should be used.
SDValue PPCTargetLowering::LowerBUILD_VECTOR(SDValue Op,
                                             SelectionDAG &DAG) const {
  SDLoc dl(Op);
  BuildVectorSDNode *BVN = dyn_cast<BuildVectorSDNode>(Op.getNode());
  assert(BVN && "Expected a BuildVectorSDNode in LowerBUILD_VECTOR");

  // Check if this is a splat of a constant value.
  APInt APSplatBits, APSplatUndef;
  unsigned SplatBitSize;
  bool HasAnyUndefs;
  if (! BVN->isConstantSplat(APSplatBits, APSplatUndef, SplatBitSize,
                             HasAnyUndefs, 0, true) || SplatBitSize > 32)
    return SDValue();

  unsigned SplatBits = APSplatBits.getZExtValue();
  unsigned SplatUndef = APSplatUndef.getZExtValue();
  unsigned SplatSize = SplatBitSize / 8;

  // First, handle single instruction cases.

  // All zeros?
  if (SplatBits == 0) {
    // Canonicalize all zero vectors to be v4i32.
    if (Op.getValueType() != MVT::v4i32 || HasAnyUndefs) {
      SDValue Z = DAG.getConstant(0, MVT::i32);
      Z = DAG.getNode(ISD::BUILD_VECTOR, dl, MVT::v4i32, Z, Z, Z, Z);
      Op = DAG.getNode(ISD::BITCAST, dl, Op.getValueType(), Z);
    }
    return Op;
  }

  // If the sign extended value is in the range [-16,15], use VSPLTI[bhw].
  int32_t SextVal= (int32_t(SplatBits << (32-SplatBitSize)) >>
                    (32-SplatBitSize));
  if (SextVal >= -16 && SextVal <= 15)
    return BuildSplatI(SextVal, SplatSize, Op.getValueType(), DAG, dl);


  // Two instruction sequences.

  // If this value is in the range [-32,30] and is even, use:
  //     VSPLTI[bhw](val/2) + VSPLTI[bhw](val/2)
  // If this value is in the range [17,31] and is odd, use:
  //     VSPLTI[bhw](val-16) - VSPLTI[bhw](-16)
  // If this value is in the range [-31,-17] and is odd, use:
  //     VSPLTI[bhw](val+16) + VSPLTI[bhw](-16)
  // Note the last two are three-instruction sequences.
  if (SextVal >= -32 && SextVal <= 31) {
    // To avoid having these optimizations undone by constant folding,
    // we convert to a pseudo that will be expanded later into one of
    // the above forms.
    SDValue Elt = DAG.getConstant(SextVal, MVT::i32);
    EVT VT = (SplatSize == 1 ? MVT::v16i8 :
              (SplatSize == 2 ? MVT::v8i16 : MVT::v4i32));
    SDValue EltSize = DAG.getConstant(SplatSize, MVT::i32);
    SDValue RetVal = DAG.getNode(PPCISD::VADD_SPLAT, dl, VT, Elt, EltSize);
    if (VT == Op.getValueType())
      return RetVal;
    else
      return DAG.getNode(ISD::BITCAST, dl, Op.getValueType(), RetVal);
  }

  // If this is 0x8000_0000 x 4, turn into vspltisw + vslw.  If it is
  // 0x7FFF_FFFF x 4, turn it into not(0x8000_0000).  This is important
  // for fneg/fabs.
  if (SplatSize == 4 && SplatBits == (0x7FFFFFFF&~SplatUndef)) {
    // Make -1 and vspltisw -1:
    SDValue OnesV = BuildSplatI(-1, 4, MVT::v4i32, DAG, dl);

    // Make the VSLW intrinsic, computing 0x8000_0000.
    SDValue Res = BuildIntrinsicOp(Intrinsic::ppc_altivec_vslw, OnesV,
                                   OnesV, DAG, dl);

    // xor by OnesV to invert it.
    Res = DAG.getNode(ISD::XOR, dl, MVT::v4i32, Res, OnesV);
    return DAG.getNode(ISD::BITCAST, dl, Op.getValueType(), Res);
  }

  // The remaining cases assume either big endian element order or
  // a splat-size that equates to the element size of the vector
  // to be built.  An example that doesn't work for little endian is
  // {0, -1, 0, -1, 0, -1, 0, -1} which has a splat size of 32 bits
  // and a vector element size of 16 bits.  The code below will
  // produce the vector in big endian element order, which for little
  // endian is {-1, 0, -1, 0, -1, 0, -1, 0}.

  // For now, just avoid these optimizations in that case.
  // FIXME: Develop correct optimizations for LE with mismatched
  // splat and element sizes.

  if (Subtarget.isLittleEndian() &&
      SplatSize != Op.getValueType().getVectorElementType().getSizeInBits())
    return SDValue();

  // Check to see if this is a wide variety of vsplti*, binop self cases.
  static const signed char SplatCsts[] = {
    -1, 1, -2, 2, -3, 3, -4, 4, -5, 5, -6, 6, -7, 7,
    -8, 8, -9, 9, -10, 10, -11, 11, -12, 12, -13, 13, 14, -14, 15, -15, -16
  };

  for (unsigned idx = 0; idx < array_lengthof(SplatCsts); ++idx) {
    // Indirect through the SplatCsts array so that we favor 'vsplti -1' for
    // cases which are ambiguous (e.g. formation of 0x8000_0000).  'vsplti -1'
    int i = SplatCsts[idx];

    // Figure out what shift amount will be used by altivec if shifted by i in
    // this splat size.
    unsigned TypeShiftAmt = i & (SplatBitSize-1);

    // vsplti + shl self.
    if (SextVal == (int)((unsigned)i << TypeShiftAmt)) {
      SDValue Res = BuildSplatI(i, SplatSize, MVT::Other, DAG, dl);
      static const unsigned IIDs[] = { // Intrinsic to use for each size.
        Intrinsic::ppc_altivec_vslb, Intrinsic::ppc_altivec_vslh, 0,
        Intrinsic::ppc_altivec_vslw
      };
      Res = BuildIntrinsicOp(IIDs[SplatSize-1], Res, Res, DAG, dl);
      return DAG.getNode(ISD::BITCAST, dl, Op.getValueType(), Res);
    }

    // vsplti + srl self.
    if (SextVal == (int)((unsigned)i >> TypeShiftAmt)) {
      SDValue Res = BuildSplatI(i, SplatSize, MVT::Other, DAG, dl);
      static const unsigned IIDs[] = { // Intrinsic to use for each size.
        Intrinsic::ppc_altivec_vsrb, Intrinsic::ppc_altivec_vsrh, 0,
        Intrinsic::ppc_altivec_vsrw
      };
      Res = BuildIntrinsicOp(IIDs[SplatSize-1], Res, Res, DAG, dl);
      return DAG.getNode(ISD::BITCAST, dl, Op.getValueType(), Res);
    }

    // vsplti + sra self.
    if (SextVal == (int)((unsigned)i >> TypeShiftAmt)) {
      SDValue Res = BuildSplatI(i, SplatSize, MVT::Other, DAG, dl);
      static const unsigned IIDs[] = { // Intrinsic to use for each size.
        Intrinsic::ppc_altivec_vsrab, Intrinsic::ppc_altivec_vsrah, 0,
        Intrinsic::ppc_altivec_vsraw
      };
      Res = BuildIntrinsicOp(IIDs[SplatSize-1], Res, Res, DAG, dl);
      return DAG.getNode(ISD::BITCAST, dl, Op.getValueType(), Res);
    }

    // vsplti + rol self.
    if (SextVal == (int)(((unsigned)i << TypeShiftAmt) |
                         ((unsigned)i >> (SplatBitSize-TypeShiftAmt)))) {
      SDValue Res = BuildSplatI(i, SplatSize, MVT::Other, DAG, dl);
      static const unsigned IIDs[] = { // Intrinsic to use for each size.
        Intrinsic::ppc_altivec_vrlb, Intrinsic::ppc_altivec_vrlh, 0,
        Intrinsic::ppc_altivec_vrlw
      };
      Res = BuildIntrinsicOp(IIDs[SplatSize-1], Res, Res, DAG, dl);
      return DAG.getNode(ISD::BITCAST, dl, Op.getValueType(), Res);
    }

    // t = vsplti c, result = vsldoi t, t, 1
    if (SextVal == (int)(((unsigned)i << 8) | (i < 0 ? 0xFF : 0))) {
      SDValue T = BuildSplatI(i, SplatSize, MVT::v16i8, DAG, dl);
      return BuildVSLDOI(T, T, 1, Op.getValueType(), DAG, dl);
    }
    // t = vsplti c, result = vsldoi t, t, 2
    if (SextVal == (int)(((unsigned)i << 16) | (i < 0 ? 0xFFFF : 0))) {
      SDValue T = BuildSplatI(i, SplatSize, MVT::v16i8, DAG, dl);
      return BuildVSLDOI(T, T, 2, Op.getValueType(), DAG, dl);
    }
    // t = vsplti c, result = vsldoi t, t, 3
    if (SextVal == (int)(((unsigned)i << 24) | (i < 0 ? 0xFFFFFF : 0))) {
      SDValue T = BuildSplatI(i, SplatSize, MVT::v16i8, DAG, dl);
      return BuildVSLDOI(T, T, 3, Op.getValueType(), DAG, dl);
    }
  }

  return SDValue();
}

/// GeneratePerfectShuffle - Given an entry in the perfect-shuffle table, emit
/// the specified operations to build the shuffle.
static SDValue GeneratePerfectShuffle(unsigned PFEntry, SDValue LHS,
                                      SDValue RHS, SelectionDAG &DAG,
                                      SDLoc dl) {
  unsigned OpNum = (PFEntry >> 26) & 0x0F;
  unsigned LHSID = (PFEntry >> 13) & ((1 << 13)-1);
  unsigned RHSID = (PFEntry >>  0) & ((1 << 13)-1);

  enum {
    OP_COPY = 0,  // Copy, used for things like <u,u,u,3> to say it is <0,1,2,3>
    OP_VMRGHW,
    OP_VMRGLW,
    OP_VSPLTISW0,
    OP_VSPLTISW1,
    OP_VSPLTISW2,
    OP_VSPLTISW3,
    OP_VSLDOI4,
    OP_VSLDOI8,
    OP_VSLDOI12
  };

  if (OpNum == OP_COPY) {
    if (LHSID == (1*9+2)*9+3) return LHS;
    assert(LHSID == ((4*9+5)*9+6)*9+7 && "Illegal OP_COPY!");
    return RHS;
  }

  SDValue OpLHS, OpRHS;
  OpLHS = GeneratePerfectShuffle(PerfectShuffleTable[LHSID], LHS, RHS, DAG, dl);
  OpRHS = GeneratePerfectShuffle(PerfectShuffleTable[RHSID], LHS, RHS, DAG, dl);

  int ShufIdxs[16];
  switch (OpNum) {
  default: llvm_unreachable("Unknown i32 permute!");
  case OP_VMRGHW:
    ShufIdxs[ 0] =  0; ShufIdxs[ 1] =  1; ShufIdxs[ 2] =  2; ShufIdxs[ 3] =  3;
    ShufIdxs[ 4] = 16; ShufIdxs[ 5] = 17; ShufIdxs[ 6] = 18; ShufIdxs[ 7] = 19;
    ShufIdxs[ 8] =  4; ShufIdxs[ 9] =  5; ShufIdxs[10] =  6; ShufIdxs[11] =  7;
    ShufIdxs[12] = 20; ShufIdxs[13] = 21; ShufIdxs[14] = 22; ShufIdxs[15] = 23;
    break;
  case OP_VMRGLW:
    ShufIdxs[ 0] =  8; ShufIdxs[ 1] =  9; ShufIdxs[ 2] = 10; ShufIdxs[ 3] = 11;
    ShufIdxs[ 4] = 24; ShufIdxs[ 5] = 25; ShufIdxs[ 6] = 26; ShufIdxs[ 7] = 27;
    ShufIdxs[ 8] = 12; ShufIdxs[ 9] = 13; ShufIdxs[10] = 14; ShufIdxs[11] = 15;
    ShufIdxs[12] = 28; ShufIdxs[13] = 29; ShufIdxs[14] = 30; ShufIdxs[15] = 31;
    break;
  case OP_VSPLTISW0:
    for (unsigned i = 0; i != 16; ++i)
      ShufIdxs[i] = (i&3)+0;
    break;
  case OP_VSPLTISW1:
    for (unsigned i = 0; i != 16; ++i)
      ShufIdxs[i] = (i&3)+4;
    break;
  case OP_VSPLTISW2:
    for (unsigned i = 0; i != 16; ++i)
      ShufIdxs[i] = (i&3)+8;
    break;
  case OP_VSPLTISW3:
    for (unsigned i = 0; i != 16; ++i)
      ShufIdxs[i] = (i&3)+12;
    break;
  case OP_VSLDOI4:
    return BuildVSLDOI(OpLHS, OpRHS, 4, OpLHS.getValueType(), DAG, dl);
  case OP_VSLDOI8:
    return BuildVSLDOI(OpLHS, OpRHS, 8, OpLHS.getValueType(), DAG, dl);
  case OP_VSLDOI12:
    return BuildVSLDOI(OpLHS, OpRHS, 12, OpLHS.getValueType(), DAG, dl);
  }
  EVT VT = OpLHS.getValueType();
  OpLHS = DAG.getNode(ISD::BITCAST, dl, MVT::v16i8, OpLHS);
  OpRHS = DAG.getNode(ISD::BITCAST, dl, MVT::v16i8, OpRHS);
  SDValue T = DAG.getVectorShuffle(MVT::v16i8, dl, OpLHS, OpRHS, ShufIdxs);
  return DAG.getNode(ISD::BITCAST, dl, VT, T);
}

/// LowerVECTOR_SHUFFLE - Return the code we lower for VECTOR_SHUFFLE.  If this
/// is a shuffle we can handle in a single instruction, return it.  Otherwise,
/// return the code it can be lowered into.  Worst case, it can always be
/// lowered into a vperm.
SDValue PPCTargetLowering::LowerVECTOR_SHUFFLE(SDValue Op,
                                               SelectionDAG &DAG) const {
  SDLoc dl(Op);
  SDValue V1 = Op.getOperand(0);
  SDValue V2 = Op.getOperand(1);
  ShuffleVectorSDNode *SVOp = cast<ShuffleVectorSDNode>(Op);
  EVT VT = Op.getValueType();
  bool isLittleEndian = Subtarget.isLittleEndian();

  // Cases that are handled by instructions that take permute immediates
  // (such as vsplt*) should be left as VECTOR_SHUFFLE nodes so they can be
  // selected by the instruction selector.
  if (V2.getOpcode() == ISD::UNDEF) {
    if (PPC::isSplatShuffleMask(SVOp, 1) ||
        PPC::isSplatShuffleMask(SVOp, 2) ||
        PPC::isSplatShuffleMask(SVOp, 4) ||
        PPC::isVPKUWUMShuffleMask(SVOp, 1, DAG) ||
        PPC::isVPKUHUMShuffleMask(SVOp, 1, DAG) ||
        PPC::isVSLDOIShuffleMask(SVOp, 1, DAG) != -1 ||
        PPC::isVMRGLShuffleMask(SVOp, 1, 1, DAG) ||
        PPC::isVMRGLShuffleMask(SVOp, 2, 1, DAG) ||
        PPC::isVMRGLShuffleMask(SVOp, 4, 1, DAG) ||
        PPC::isVMRGHShuffleMask(SVOp, 1, 1, DAG) ||
        PPC::isVMRGHShuffleMask(SVOp, 2, 1, DAG) ||
        PPC::isVMRGHShuffleMask(SVOp, 4, 1, DAG)) {
      return Op;
    }
  }

  // Altivec has a variety of "shuffle immediates" that take two vector inputs
  // and produce a fixed permutation.  If any of these match, do not lower to
  // VPERM.
  unsigned int ShuffleKind = isLittleEndian ? 2 : 0;
  if (PPC::isVPKUWUMShuffleMask(SVOp, ShuffleKind, DAG) ||
      PPC::isVPKUHUMShuffleMask(SVOp, ShuffleKind, DAG) ||
      PPC::isVSLDOIShuffleMask(SVOp, ShuffleKind, DAG) != -1 ||
      PPC::isVMRGLShuffleMask(SVOp, 1, ShuffleKind, DAG) ||
      PPC::isVMRGLShuffleMask(SVOp, 2, ShuffleKind, DAG) ||
      PPC::isVMRGLShuffleMask(SVOp, 4, ShuffleKind, DAG) ||
      PPC::isVMRGHShuffleMask(SVOp, 1, ShuffleKind, DAG) ||
      PPC::isVMRGHShuffleMask(SVOp, 2, ShuffleKind, DAG) ||
      PPC::isVMRGHShuffleMask(SVOp, 4, ShuffleKind, DAG))
    return Op;

  // Check to see if this is a shuffle of 4-byte values.  If so, we can use our
  // perfect shuffle table to emit an optimal matching sequence.
  ArrayRef<int> PermMask = SVOp->getMask();

  unsigned PFIndexes[4];
  bool isFourElementShuffle = true;
  for (unsigned i = 0; i != 4 && isFourElementShuffle; ++i) { // Element number
    unsigned EltNo = 8;   // Start out undef.
    for (unsigned j = 0; j != 4; ++j) {  // Intra-element byte.
      if (PermMask[i*4+j] < 0)
        continue;   // Undef, ignore it.

      unsigned ByteSource = PermMask[i*4+j];
      if ((ByteSource & 3) != j) {
        isFourElementShuffle = false;
        break;
      }

      if (EltNo == 8) {
        EltNo = ByteSource/4;
      } else if (EltNo != ByteSource/4) {
        isFourElementShuffle = false;
        break;
      }
    }
    PFIndexes[i] = EltNo;
  }

  // If this shuffle can be expressed as a shuffle of 4-byte elements, use the
  // perfect shuffle vector to determine if it is cost effective to do this as
  // discrete instructions, or whether we should use a vperm.
  // For now, we skip this for little endian until such time as we have a
  // little-endian perfect shuffle table.
  if (isFourElementShuffle && !isLittleEndian) {
    // Compute the index in the perfect shuffle table.
    unsigned PFTableIndex =
      PFIndexes[0]*9*9*9+PFIndexes[1]*9*9+PFIndexes[2]*9+PFIndexes[3];

    unsigned PFEntry = PerfectShuffleTable[PFTableIndex];
    unsigned Cost  = (PFEntry >> 30);

    // Determining when to avoid vperm is tricky.  Many things affect the cost
    // of vperm, particularly how many times the perm mask needs to be computed.
    // For example, if the perm mask can be hoisted out of a loop or is already
    // used (perhaps because there are multiple permutes with the same shuffle
    // mask?) the vperm has a cost of 1.  OTOH, hoisting the permute mask out of
    // the loop requires an extra register.
    //
    // As a compromise, we only emit discrete instructions if the shuffle can be
    // generated in 3 or fewer operations.  When we have loop information
    // available, if this block is within a loop, we should avoid using vperm
    // for 3-operation perms and use a constant pool load instead.
    if (Cost < 3)
      return GeneratePerfectShuffle(PFEntry, V1, V2, DAG, dl);
  }

  // Lower this to a VPERM(V1, V2, V3) expression, where V3 is a constant
  // vector that will get spilled to the constant pool.
  if (V2.getOpcode() == ISD::UNDEF) V2 = V1;

  // The SHUFFLE_VECTOR mask is almost exactly what we want for vperm, except
  // that it is in input element units, not in bytes.  Convert now.

  // For little endian, the order of the input vectors is reversed, and
  // the permutation mask is complemented with respect to 31.  This is
  // necessary to produce proper semantics with the big-endian-biased vperm
  // instruction.
  EVT EltVT = V1.getValueType().getVectorElementType();
  unsigned BytesPerElement = EltVT.getSizeInBits()/8;

  SmallVector<SDValue, 16> ResultMask;
  for (unsigned i = 0, e = VT.getVectorNumElements(); i != e; ++i) {
    unsigned SrcElt = PermMask[i] < 0 ? 0 : PermMask[i];

    for (unsigned j = 0; j != BytesPerElement; ++j)
      if (isLittleEndian)
        ResultMask.push_back(DAG.getConstant(31 - (SrcElt*BytesPerElement+j),
                                             MVT::i32));
      else
        ResultMask.push_back(DAG.getConstant(SrcElt*BytesPerElement+j,
                                             MVT::i32));
  }

  SDValue VPermMask = DAG.getNode(ISD::BUILD_VECTOR, dl, MVT::v16i8,
                                  ResultMask);
  if (isLittleEndian)
    return DAG.getNode(PPCISD::VPERM, dl, V1.getValueType(),
                       V2, V1, VPermMask);
  else
    return DAG.getNode(PPCISD::VPERM, dl, V1.getValueType(),
                       V1, V2, VPermMask);
}

/// getAltivecCompareInfo - Given an intrinsic, return false if it is not an
/// altivec comparison.  If it is, return true and fill in Opc/isDot with
/// information about the intrinsic.
static bool getAltivecCompareInfo(SDValue Intrin, int &CompareOpc,
                                  bool &isDot) {
  unsigned IntrinsicID =
    cast<ConstantSDNode>(Intrin.getOperand(0))->getZExtValue();
  CompareOpc = -1;
  isDot = false;
  switch (IntrinsicID) {
  default: return false;
    // Comparison predicates.
  case Intrinsic::ppc_altivec_vcmpbfp_p:  CompareOpc = 966; isDot = 1; break;
  case Intrinsic::ppc_altivec_vcmpeqfp_p: CompareOpc = 198; isDot = 1; break;
  case Intrinsic::ppc_altivec_vcmpequb_p: CompareOpc =   6; isDot = 1; break;
  case Intrinsic::ppc_altivec_vcmpequh_p: CompareOpc =  70; isDot = 1; break;
  case Intrinsic::ppc_altivec_vcmpequw_p: CompareOpc = 134; isDot = 1; break;
  case Intrinsic::ppc_altivec_vcmpgefp_p: CompareOpc = 454; isDot = 1; break;
  case Intrinsic::ppc_altivec_vcmpgtfp_p: CompareOpc = 710; isDot = 1; break;
  case Intrinsic::ppc_altivec_vcmpgtsb_p: CompareOpc = 774; isDot = 1; break;
  case Intrinsic::ppc_altivec_vcmpgtsh_p: CompareOpc = 838; isDot = 1; break;
  case Intrinsic::ppc_altivec_vcmpgtsw_p: CompareOpc = 902; isDot = 1; break;
  case Intrinsic::ppc_altivec_vcmpgtub_p: CompareOpc = 518; isDot = 1; break;
  case Intrinsic::ppc_altivec_vcmpgtuh_p: CompareOpc = 582; isDot = 1; break;
  case Intrinsic::ppc_altivec_vcmpgtuw_p: CompareOpc = 646; isDot = 1; break;

    // Normal Comparisons.
  case Intrinsic::ppc_altivec_vcmpbfp:    CompareOpc = 966; isDot = 0; break;
  case Intrinsic::ppc_altivec_vcmpeqfp:   CompareOpc = 198; isDot = 0; break;
  case Intrinsic::ppc_altivec_vcmpequb:   CompareOpc =   6; isDot = 0; break;
  case Intrinsic::ppc_altivec_vcmpequh:   CompareOpc =  70; isDot = 0; break;
  case Intrinsic::ppc_altivec_vcmpequw:   CompareOpc = 134; isDot = 0; break;
  case Intrinsic::ppc_altivec_vcmpgefp:   CompareOpc = 454; isDot = 0; break;
  case Intrinsic::ppc_altivec_vcmpgtfp:   CompareOpc = 710; isDot = 0; break;
  case Intrinsic::ppc_altivec_vcmpgtsb:   CompareOpc = 774; isDot = 0; break;
  case Intrinsic::ppc_altivec_vcmpgtsh:   CompareOpc = 838; isDot = 0; break;
  case Intrinsic::ppc_altivec_vcmpgtsw:   CompareOpc = 902; isDot = 0; break;
  case Intrinsic::ppc_altivec_vcmpgtub:   CompareOpc = 518; isDot = 0; break;
  case Intrinsic::ppc_altivec_vcmpgtuh:   CompareOpc = 582; isDot = 0; break;
  case Intrinsic::ppc_altivec_vcmpgtuw:   CompareOpc = 646; isDot = 0; break;
  }
  return true;
}

/// LowerINTRINSIC_WO_CHAIN - If this is an intrinsic that we want to custom
/// lower, do it, otherwise return null.
SDValue PPCTargetLowering::LowerINTRINSIC_WO_CHAIN(SDValue Op,
                                                   SelectionDAG &DAG) const {
  // If this is a lowered altivec predicate compare, CompareOpc is set to the
  // opcode number of the comparison.
  SDLoc dl(Op);
  int CompareOpc;
  bool isDot;
  if (!getAltivecCompareInfo(Op, CompareOpc, isDot))
    return SDValue();    // Don't custom lower most intrinsics.

  // If this is a non-dot comparison, make the VCMP node and we are done.
  if (!isDot) {
    SDValue Tmp = DAG.getNode(PPCISD::VCMP, dl, Op.getOperand(2).getValueType(),
                              Op.getOperand(1), Op.getOperand(2),
                              DAG.getConstant(CompareOpc, MVT::i32));
    return DAG.getNode(ISD::BITCAST, dl, Op.getValueType(), Tmp);
  }

  // Create the PPCISD altivec 'dot' comparison node.
  SDValue Ops[] = {
    Op.getOperand(2),  // LHS
    Op.getOperand(3),  // RHS
    DAG.getConstant(CompareOpc, MVT::i32)
  };
  EVT VTs[] = { Op.getOperand(2).getValueType(), MVT::Glue };
  SDValue CompNode = DAG.getNode(PPCISD::VCMPo, dl, VTs, Ops);

  // Now that we have the comparison, emit a copy from the CR to a GPR.
  // This is flagged to the above dot comparison.
  SDValue Flags = DAG.getNode(PPCISD::MFOCRF, dl, MVT::i32,
                                DAG.getRegister(PPC::CR6, MVT::i32),
                                CompNode.getValue(1));

  // Unpack the result based on how the target uses it.
  unsigned BitNo;   // Bit # of CR6.
  bool InvertBit;   // Invert result?
  switch (cast<ConstantSDNode>(Op.getOperand(1))->getZExtValue()) {
  default:  // Can't happen, don't crash on invalid number though.
  case 0:   // Return the value of the EQ bit of CR6.
    BitNo = 0; InvertBit = false;
    break;
  case 1:   // Return the inverted value of the EQ bit of CR6.
    BitNo = 0; InvertBit = true;
    break;
  case 2:   // Return the value of the LT bit of CR6.
    BitNo = 2; InvertBit = false;
    break;
  case 3:   // Return the inverted value of the LT bit of CR6.
    BitNo = 2; InvertBit = true;
    break;
  }

  // Shift the bit into the low position.
  Flags = DAG.getNode(ISD::SRL, dl, MVT::i32, Flags,
                      DAG.getConstant(8-(3-BitNo), MVT::i32));
  // Isolate the bit.
  Flags = DAG.getNode(ISD::AND, dl, MVT::i32, Flags,
                      DAG.getConstant(1, MVT::i32));

  // If we are supposed to, toggle the bit.
  if (InvertBit)
    Flags = DAG.getNode(ISD::XOR, dl, MVT::i32, Flags,
                        DAG.getConstant(1, MVT::i32));
  return Flags;
}

SDValue PPCTargetLowering::LowerSIGN_EXTEND_INREG(SDValue Op,
                                                  SelectionDAG &DAG) const {
  SDLoc dl(Op);
  // For v2i64 (VSX), we can pattern patch the v2i32 case (using fp <-> int
  // instructions), but for smaller types, we need to first extend up to v2i32
  // before doing going farther.
  if (Op.getValueType() == MVT::v2i64) {
    EVT ExtVT = cast<VTSDNode>(Op.getOperand(1))->getVT();
    if (ExtVT != MVT::v2i32) {
      Op = DAG.getNode(ISD::BITCAST, dl, MVT::v4i32, Op.getOperand(0));
      Op = DAG.getNode(ISD::SIGN_EXTEND_INREG, dl, MVT::v4i32, Op,
                       DAG.getValueType(EVT::getVectorVT(*DAG.getContext(),
                                        ExtVT.getVectorElementType(), 4)));
      Op = DAG.getNode(ISD::BITCAST, dl, MVT::v2i64, Op);
      Op = DAG.getNode(ISD::SIGN_EXTEND_INREG, dl, MVT::v2i64, Op,
                       DAG.getValueType(MVT::v2i32));
    }

    return Op;
  }

  return SDValue();
}

SDValue PPCTargetLowering::LowerSCALAR_TO_VECTOR(SDValue Op,
                                                   SelectionDAG &DAG) const {
  SDLoc dl(Op);
  // Create a stack slot that is 16-byte aligned.
  MachineFrameInfo *FrameInfo = DAG.getMachineFunction().getFrameInfo();
  int FrameIdx = FrameInfo->CreateStackObject(16, 16, false);
  EVT PtrVT = getPointerTy();
  SDValue FIdx = DAG.getFrameIndex(FrameIdx, PtrVT);

  // Store the input value into Value#0 of the stack slot.
  SDValue Store = DAG.getStore(DAG.getEntryNode(), dl,
                               Op.getOperand(0), FIdx, MachinePointerInfo(),
                               false, false, 0);
  // Load it out.
  return DAG.getLoad(Op.getValueType(), dl, Store, FIdx, MachinePointerInfo(),
                     false, false, false, 0);
}

SDValue PPCTargetLowering::LowerMUL(SDValue Op, SelectionDAG &DAG) const {
  SDLoc dl(Op);
  if (Op.getValueType() == MVT::v4i32) {
    SDValue LHS = Op.getOperand(0), RHS = Op.getOperand(1);

    SDValue Zero  = BuildSplatI(  0, 1, MVT::v4i32, DAG, dl);
    SDValue Neg16 = BuildSplatI(-16, 4, MVT::v4i32, DAG, dl);//+16 as shift amt.

    SDValue RHSSwap =   // = vrlw RHS, 16
      BuildIntrinsicOp(Intrinsic::ppc_altivec_vrlw, RHS, Neg16, DAG, dl);

    // Shrinkify inputs to v8i16.
    LHS = DAG.getNode(ISD::BITCAST, dl, MVT::v8i16, LHS);
    RHS = DAG.getNode(ISD::BITCAST, dl, MVT::v8i16, RHS);
    RHSSwap = DAG.getNode(ISD::BITCAST, dl, MVT::v8i16, RHSSwap);

    // Low parts multiplied together, generating 32-bit results (we ignore the
    // top parts).
    SDValue LoProd = BuildIntrinsicOp(Intrinsic::ppc_altivec_vmulouh,
                                        LHS, RHS, DAG, dl, MVT::v4i32);

    SDValue HiProd = BuildIntrinsicOp(Intrinsic::ppc_altivec_vmsumuhm,
                                      LHS, RHSSwap, Zero, DAG, dl, MVT::v4i32);
    // Shift the high parts up 16 bits.
    HiProd = BuildIntrinsicOp(Intrinsic::ppc_altivec_vslw, HiProd,
                              Neg16, DAG, dl);
    return DAG.getNode(ISD::ADD, dl, MVT::v4i32, LoProd, HiProd);
  } else if (Op.getValueType() == MVT::v8i16) {
    SDValue LHS = Op.getOperand(0), RHS = Op.getOperand(1);

    SDValue Zero = BuildSplatI(0, 1, MVT::v8i16, DAG, dl);

    return BuildIntrinsicOp(Intrinsic::ppc_altivec_vmladduhm,
                            LHS, RHS, Zero, DAG, dl);
  } else if (Op.getValueType() == MVT::v16i8) {
    SDValue LHS = Op.getOperand(0), RHS = Op.getOperand(1);
    bool isLittleEndian = Subtarget.isLittleEndian();

    // Multiply the even 8-bit parts, producing 16-bit sums.
    SDValue EvenParts = BuildIntrinsicOp(Intrinsic::ppc_altivec_vmuleub,
                                           LHS, RHS, DAG, dl, MVT::v8i16);
    EvenParts = DAG.getNode(ISD::BITCAST, dl, MVT::v16i8, EvenParts);

    // Multiply the odd 8-bit parts, producing 16-bit sums.
    SDValue OddParts = BuildIntrinsicOp(Intrinsic::ppc_altivec_vmuloub,
                                          LHS, RHS, DAG, dl, MVT::v8i16);
    OddParts = DAG.getNode(ISD::BITCAST, dl, MVT::v16i8, OddParts);

    // Merge the results together.  Because vmuleub and vmuloub are
    // instructions with a big-endian bias, we must reverse the
    // element numbering and reverse the meaning of "odd" and "even"
    // when generating little endian code.
    int Ops[16];
    for (unsigned i = 0; i != 8; ++i) {
      if (isLittleEndian) {
        Ops[i*2  ] = 2*i;
        Ops[i*2+1] = 2*i+16;
      } else {
        Ops[i*2  ] = 2*i+1;
        Ops[i*2+1] = 2*i+1+16;
      }
    }
    if (isLittleEndian)
      return DAG.getVectorShuffle(MVT::v16i8, dl, OddParts, EvenParts, Ops);
    else
      return DAG.getVectorShuffle(MVT::v16i8, dl, EvenParts, OddParts, Ops);
  } else {
    llvm_unreachable("Unknown mul to lower!");
  }
}

/// LowerOperation - Provide custom lowering hooks for some operations.
///
SDValue PPCTargetLowering::LowerOperation(SDValue Op, SelectionDAG &DAG) const {
  switch (Op.getOpcode()) {
  default: llvm_unreachable("Wasn't expecting to be able to lower this!");
  case ISD::ConstantPool:       return LowerConstantPool(Op, DAG);
  case ISD::BlockAddress:       return LowerBlockAddress(Op, DAG);
  case ISD::GlobalAddress:      return LowerGlobalAddress(Op, DAG);
  case ISD::GlobalTLSAddress:   return LowerGlobalTLSAddress(Op, DAG);
  case ISD::JumpTable:          return LowerJumpTable(Op, DAG);
  case ISD::SETCC:              return LowerSETCC(Op, DAG);
  case ISD::INIT_TRAMPOLINE:    return LowerINIT_TRAMPOLINE(Op, DAG);
  case ISD::ADJUST_TRAMPOLINE:  return LowerADJUST_TRAMPOLINE(Op, DAG);
  case ISD::VASTART:
    return LowerVASTART(Op, DAG, Subtarget);

  case ISD::VAARG:
    return LowerVAARG(Op, DAG, Subtarget);

  case ISD::VACOPY:
    return LowerVACOPY(Op, DAG, Subtarget);

  case ISD::STACKRESTORE:       return LowerSTACKRESTORE(Op, DAG, Subtarget);
  case ISD::DYNAMIC_STACKALLOC:
    return LowerDYNAMIC_STACKALLOC(Op, DAG, Subtarget);

  case ISD::EH_SJLJ_SETJMP:     return lowerEH_SJLJ_SETJMP(Op, DAG);
  case ISD::EH_SJLJ_LONGJMP:    return lowerEH_SJLJ_LONGJMP(Op, DAG);

  case ISD::LOAD:               return LowerLOAD(Op, DAG);
  case ISD::STORE:              return LowerSTORE(Op, DAG);
  case ISD::TRUNCATE:           return LowerTRUNCATE(Op, DAG);
  case ISD::SELECT_CC:          return LowerSELECT_CC(Op, DAG);
  case ISD::FP_TO_UINT:
  case ISD::FP_TO_SINT:         return LowerFP_TO_INT(Op, DAG,
                                                       SDLoc(Op));
  case ISD::UINT_TO_FP:
  case ISD::SINT_TO_FP:         return LowerINT_TO_FP(Op, DAG);
  case ISD::FLT_ROUNDS_:        return LowerFLT_ROUNDS_(Op, DAG);

  // Lower 64-bit shifts.
  case ISD::SHL_PARTS:          return LowerSHL_PARTS(Op, DAG);
  case ISD::SRL_PARTS:          return LowerSRL_PARTS(Op, DAG);
  case ISD::SRA_PARTS:          return LowerSRA_PARTS(Op, DAG);

  // Vector-related lowering.
  case ISD::BUILD_VECTOR:       return LowerBUILD_VECTOR(Op, DAG);
  case ISD::VECTOR_SHUFFLE:     return LowerVECTOR_SHUFFLE(Op, DAG);
  case ISD::INTRINSIC_WO_CHAIN: return LowerINTRINSIC_WO_CHAIN(Op, DAG);
  case ISD::SCALAR_TO_VECTOR:   return LowerSCALAR_TO_VECTOR(Op, DAG);
  case ISD::SIGN_EXTEND_INREG:  return LowerSIGN_EXTEND_INREG(Op, DAG);
  case ISD::MUL:                return LowerMUL(Op, DAG);

  // For counter-based loop handling.
  case ISD::INTRINSIC_W_CHAIN:  return SDValue();

  // Frame & Return address.
  case ISD::RETURNADDR:         return LowerRETURNADDR(Op, DAG);
  case ISD::FRAMEADDR:          return LowerFRAMEADDR(Op, DAG);
  }
}

void PPCTargetLowering::ReplaceNodeResults(SDNode *N,
                                           SmallVectorImpl<SDValue>&Results,
                                           SelectionDAG &DAG) const {
  const TargetMachine &TM = getTargetMachine();
  SDLoc dl(N);
  switch (N->getOpcode()) {
  default:
    llvm_unreachable("Do not know how to custom type legalize this operation!");
  case ISD::INTRINSIC_W_CHAIN: {
    if (cast<ConstantSDNode>(N->getOperand(1))->getZExtValue() !=
        Intrinsic::ppc_is_decremented_ctr_nonzero)
      break;

    assert(N->getValueType(0) == MVT::i1 &&
           "Unexpected result type for CTR decrement intrinsic");
    EVT SVT = getSetCCResultType(*DAG.getContext(), N->getValueType(0));
    SDVTList VTs = DAG.getVTList(SVT, MVT::Other);
    SDValue NewInt = DAG.getNode(N->getOpcode(), dl, VTs, N->getOperand(0),
                                 N->getOperand(1)); 

    Results.push_back(NewInt);
    Results.push_back(NewInt.getValue(1));
    break;
  }
  case ISD::VAARG: {
    if (!TM.getSubtarget<PPCSubtarget>().isSVR4ABI()
        || TM.getSubtarget<PPCSubtarget>().isPPC64())
      return;

    EVT VT = N->getValueType(0);

    if (VT == MVT::i64) {
      SDValue NewNode = LowerVAARG(SDValue(N, 1), DAG, Subtarget);

      Results.push_back(NewNode);
      Results.push_back(NewNode.getValue(1));
    }
    return;
  }
  case ISD::FP_ROUND_INREG: {
    assert(N->getValueType(0) == MVT::ppcf128);
    assert(N->getOperand(0).getValueType() == MVT::ppcf128);
    SDValue Lo = DAG.getNode(ISD::EXTRACT_ELEMENT, dl,
                             MVT::f64, N->getOperand(0),
                             DAG.getIntPtrConstant(0));
    SDValue Hi = DAG.getNode(ISD::EXTRACT_ELEMENT, dl,
                             MVT::f64, N->getOperand(0),
                             DAG.getIntPtrConstant(1));

    // Add the two halves of the long double in round-to-zero mode.
    SDValue FPreg = DAG.getNode(PPCISD::FADDRTZ, dl, MVT::f64, Lo, Hi);

    // We know the low half is about to be thrown away, so just use something
    // convenient.
    Results.push_back(DAG.getNode(ISD::BUILD_PAIR, dl, MVT::ppcf128,
                                FPreg, FPreg));
    return;
  }
  case ISD::FP_TO_SINT:
    // LowerFP_TO_INT() can only handle f32 and f64.
    if (N->getOperand(0).getValueType() == MVT::ppcf128)
      return;
    Results.push_back(LowerFP_TO_INT(SDValue(N, 0), DAG, dl));
    return;
  }
}


//===----------------------------------------------------------------------===//
//  Other Lowering Code
//===----------------------------------------------------------------------===//

static Instruction* callIntrinsic(IRBuilder<> &Builder, Intrinsic::ID Id) {
  Module *M = Builder.GetInsertBlock()->getParent()->getParent();
  Function *Func = Intrinsic::getDeclaration(M, Id);
  return Builder.CreateCall(Func);
}

// The mappings for emitLeading/TrailingFence is taken from
// http://www.cl.cam.ac.uk/~pes20/cpp/cpp0xmappings.html
Instruction* PPCTargetLowering::emitLeadingFence(IRBuilder<> &Builder,
                                         AtomicOrdering Ord, bool IsStore,
                                         bool IsLoad) const {
  if (Ord == SequentiallyConsistent)
    return callIntrinsic(Builder, Intrinsic::ppc_sync);
  else if (isAtLeastRelease(Ord))
    return callIntrinsic(Builder, Intrinsic::ppc_lwsync);
  else
    return nullptr;
}

Instruction* PPCTargetLowering::emitTrailingFence(IRBuilder<> &Builder,
                                          AtomicOrdering Ord, bool IsStore,
                                          bool IsLoad) const {
  if (IsLoad && isAtLeastAcquire(Ord))
    return callIntrinsic(Builder, Intrinsic::ppc_lwsync);
  // FIXME: this is too conservative, a dependent branch + isync is enough.
  // See http://www.cl.cam.ac.uk/~pes20/cpp/cpp0xmappings.html and
  // http://www.rdrop.com/users/paulmck/scalability/paper/N2745r.2011.03.04a.html
  // and http://www.cl.cam.ac.uk/~pes20/cppppc/ for justification.
  else
    return nullptr;
}

MachineBasicBlock *
PPCTargetLowering::EmitAtomicBinary(MachineInstr *MI, MachineBasicBlock *BB,
                                    bool is64bit, unsigned BinOpcode) const {
  // This also handles ATOMIC_SWAP, indicated by BinOpcode==0.
  const TargetInstrInfo *TII =
      getTargetMachine().getSubtargetImpl()->getInstrInfo();

  const BasicBlock *LLVM_BB = BB->getBasicBlock();
  MachineFunction *F = BB->getParent();
  MachineFunction::iterator It = BB;
  ++It;

  unsigned dest = MI->getOperand(0).getReg();
  unsigned ptrA = MI->getOperand(1).getReg();
  unsigned ptrB = MI->getOperand(2).getReg();
  unsigned incr = MI->getOperand(3).getReg();
  DebugLoc dl = MI->getDebugLoc();

  MachineBasicBlock *loopMBB = F->CreateMachineBasicBlock(LLVM_BB);
  MachineBasicBlock *exitMBB = F->CreateMachineBasicBlock(LLVM_BB);
  F->insert(It, loopMBB);
  F->insert(It, exitMBB);
  exitMBB->splice(exitMBB->begin(), BB,
                  std::next(MachineBasicBlock::iterator(MI)), BB->end());
  exitMBB->transferSuccessorsAndUpdatePHIs(BB);

  MachineRegisterInfo &RegInfo = F->getRegInfo();
  unsigned TmpReg = (!BinOpcode) ? incr :
    RegInfo.createVirtualRegister(
       is64bit ? (const TargetRegisterClass *) &PPC::G8RCRegClass :
                 (const TargetRegisterClass *) &PPC::GPRCRegClass);

  //  thisMBB:
  //   ...
  //   fallthrough --> loopMBB
  BB->addSuccessor(loopMBB);

  //  loopMBB:
  //   l[wd]arx dest, ptr
  //   add r0, dest, incr
  //   st[wd]cx. r0, ptr
  //   bne- loopMBB
  //   fallthrough --> exitMBB
  BB = loopMBB;
  BuildMI(BB, dl, TII->get(is64bit ? PPC::LDARX : PPC::LWARX), dest)
    .addReg(ptrA).addReg(ptrB);
  if (BinOpcode)
    BuildMI(BB, dl, TII->get(BinOpcode), TmpReg).addReg(incr).addReg(dest);
  BuildMI(BB, dl, TII->get(is64bit ? PPC::STDCX : PPC::STWCX))
    .addReg(TmpReg).addReg(ptrA).addReg(ptrB);
  BuildMI(BB, dl, TII->get(PPC::BCC))
    .addImm(PPC::PRED_NE).addReg(PPC::CR0).addMBB(loopMBB);
  BB->addSuccessor(loopMBB);
  BB->addSuccessor(exitMBB);

  //  exitMBB:
  //   ...
  BB = exitMBB;
  return BB;
}

MachineBasicBlock *
PPCTargetLowering::EmitPartwordAtomicBinary(MachineInstr *MI,
                                            MachineBasicBlock *BB,
                                            bool is8bit,    // operation
                                            unsigned BinOpcode) const {
  // This also handles ATOMIC_SWAP, indicated by BinOpcode==0.
  const TargetInstrInfo *TII =
      getTargetMachine().getSubtargetImpl()->getInstrInfo();
  // In 64 bit mode we have to use 64 bits for addresses, even though the
  // lwarx/stwcx are 32 bits.  With the 32-bit atomics we can use address
  // registers without caring whether they're 32 or 64, but here we're
  // doing actual arithmetic on the addresses.
  bool is64bit = Subtarget.isPPC64();
  unsigned ZeroReg = is64bit ? PPC::ZERO8 : PPC::ZERO;

  const BasicBlock *LLVM_BB = BB->getBasicBlock();
  MachineFunction *F = BB->getParent();
  MachineFunction::iterator It = BB;
  ++It;

  unsigned dest = MI->getOperand(0).getReg();
  unsigned ptrA = MI->getOperand(1).getReg();
  unsigned ptrB = MI->getOperand(2).getReg();
  unsigned incr = MI->getOperand(3).getReg();
  DebugLoc dl = MI->getDebugLoc();

  MachineBasicBlock *loopMBB = F->CreateMachineBasicBlock(LLVM_BB);
  MachineBasicBlock *exitMBB = F->CreateMachineBasicBlock(LLVM_BB);
  F->insert(It, loopMBB);
  F->insert(It, exitMBB);
  exitMBB->splice(exitMBB->begin(), BB,
                  std::next(MachineBasicBlock::iterator(MI)), BB->end());
  exitMBB->transferSuccessorsAndUpdatePHIs(BB);

  MachineRegisterInfo &RegInfo = F->getRegInfo();
  const TargetRegisterClass *RC =
    is64bit ? (const TargetRegisterClass *) &PPC::G8RCRegClass :
              (const TargetRegisterClass *) &PPC::GPRCRegClass;
  unsigned PtrReg = RegInfo.createVirtualRegister(RC);
  unsigned Shift1Reg = RegInfo.createVirtualRegister(RC);
  unsigned ShiftReg = RegInfo.createVirtualRegister(RC);
  unsigned Incr2Reg = RegInfo.createVirtualRegister(RC);
  unsigned MaskReg = RegInfo.createVirtualRegister(RC);
  unsigned Mask2Reg = RegInfo.createVirtualRegister(RC);
  unsigned Mask3Reg = RegInfo.createVirtualRegister(RC);
  unsigned Tmp2Reg = RegInfo.createVirtualRegister(RC);
  unsigned Tmp3Reg = RegInfo.createVirtualRegister(RC);
  unsigned Tmp4Reg = RegInfo.createVirtualRegister(RC);
  unsigned TmpDestReg = RegInfo.createVirtualRegister(RC);
  unsigned Ptr1Reg;
  unsigned TmpReg = (!BinOpcode) ? Incr2Reg : RegInfo.createVirtualRegister(RC);

  //  thisMBB:
  //   ...
  //   fallthrough --> loopMBB
  BB->addSuccessor(loopMBB);

  // The 4-byte load must be aligned, while a char or short may be
  // anywhere in the word.  Hence all this nasty bookkeeping code.
  //   add ptr1, ptrA, ptrB [copy if ptrA==0]
  //   rlwinm shift1, ptr1, 3, 27, 28 [3, 27, 27]
  //   xori shift, shift1, 24 [16]
  //   rlwinm ptr, ptr1, 0, 0, 29
  //   slw incr2, incr, shift
  //   li mask2, 255 [li mask3, 0; ori mask2, mask3, 65535]
  //   slw mask, mask2, shift
  //  loopMBB:
  //   lwarx tmpDest, ptr
  //   add tmp, tmpDest, incr2
  //   andc tmp2, tmpDest, mask
  //   and tmp3, tmp, mask
  //   or tmp4, tmp3, tmp2
  //   stwcx. tmp4, ptr
  //   bne- loopMBB
  //   fallthrough --> exitMBB
  //   srw dest, tmpDest, shift
  if (ptrA != ZeroReg) {
    Ptr1Reg = RegInfo.createVirtualRegister(RC);
    BuildMI(BB, dl, TII->get(is64bit ? PPC::ADD8 : PPC::ADD4), Ptr1Reg)
      .addReg(ptrA).addReg(ptrB);
  } else {
    Ptr1Reg = ptrB;
  }
  BuildMI(BB, dl, TII->get(PPC::RLWINM), Shift1Reg).addReg(Ptr1Reg)
      .addImm(3).addImm(27).addImm(is8bit ? 28 : 27);
  BuildMI(BB, dl, TII->get(is64bit ? PPC::XORI8 : PPC::XORI), ShiftReg)
      .addReg(Shift1Reg).addImm(is8bit ? 24 : 16);
  if (is64bit)
    BuildMI(BB, dl, TII->get(PPC::RLDICR), PtrReg)
      .addReg(Ptr1Reg).addImm(0).addImm(61);
  else
    BuildMI(BB, dl, TII->get(PPC::RLWINM), PtrReg)
      .addReg(Ptr1Reg).addImm(0).addImm(0).addImm(29);
  BuildMI(BB, dl, TII->get(PPC::SLW), Incr2Reg)
      .addReg(incr).addReg(ShiftReg);
  if (is8bit)
    BuildMI(BB, dl, TII->get(PPC::LI), Mask2Reg).addImm(255);
  else {
    BuildMI(BB, dl, TII->get(PPC::LI), Mask3Reg).addImm(0);
    BuildMI(BB, dl, TII->get(PPC::ORI),Mask2Reg).addReg(Mask3Reg).addImm(65535);
  }
  BuildMI(BB, dl, TII->get(PPC::SLW), MaskReg)
      .addReg(Mask2Reg).addReg(ShiftReg);

  BB = loopMBB;
  BuildMI(BB, dl, TII->get(PPC::LWARX), TmpDestReg)
    .addReg(ZeroReg).addReg(PtrReg);
  if (BinOpcode)
    BuildMI(BB, dl, TII->get(BinOpcode), TmpReg)
      .addReg(Incr2Reg).addReg(TmpDestReg);
  BuildMI(BB, dl, TII->get(is64bit ? PPC::ANDC8 : PPC::ANDC), Tmp2Reg)
    .addReg(TmpDestReg).addReg(MaskReg);
  BuildMI(BB, dl, TII->get(is64bit ? PPC::AND8 : PPC::AND), Tmp3Reg)
    .addReg(TmpReg).addReg(MaskReg);
  BuildMI(BB, dl, TII->get(is64bit ? PPC::OR8 : PPC::OR), Tmp4Reg)
    .addReg(Tmp3Reg).addReg(Tmp2Reg);
  BuildMI(BB, dl, TII->get(PPC::STWCX))
    .addReg(Tmp4Reg).addReg(ZeroReg).addReg(PtrReg);
  BuildMI(BB, dl, TII->get(PPC::BCC))
    .addImm(PPC::PRED_NE).addReg(PPC::CR0).addMBB(loopMBB);
  BB->addSuccessor(loopMBB);
  BB->addSuccessor(exitMBB);

  //  exitMBB:
  //   ...
  BB = exitMBB;
  BuildMI(*BB, BB->begin(), dl, TII->get(PPC::SRW), dest).addReg(TmpDestReg)
    .addReg(ShiftReg);
  return BB;
}

llvm::MachineBasicBlock*
PPCTargetLowering::emitEHSjLjSetJmp(MachineInstr *MI,
                                    MachineBasicBlock *MBB) const {
  DebugLoc DL = MI->getDebugLoc();
  const TargetInstrInfo *TII =
      getTargetMachine().getSubtargetImpl()->getInstrInfo();

  MachineFunction *MF = MBB->getParent();
  MachineRegisterInfo &MRI = MF->getRegInfo();

  const BasicBlock *BB = MBB->getBasicBlock();
  MachineFunction::iterator I = MBB;
  ++I;

  // Memory Reference
  MachineInstr::mmo_iterator MMOBegin = MI->memoperands_begin();
  MachineInstr::mmo_iterator MMOEnd = MI->memoperands_end();

  unsigned DstReg = MI->getOperand(0).getReg();
  const TargetRegisterClass *RC = MRI.getRegClass(DstReg);
  assert(RC->hasType(MVT::i32) && "Invalid destination!");
  unsigned mainDstReg = MRI.createVirtualRegister(RC);
  unsigned restoreDstReg = MRI.createVirtualRegister(RC);

  MVT PVT = getPointerTy();
  assert((PVT == MVT::i64 || PVT == MVT::i32) &&
         "Invalid Pointer Size!");
  // For v = setjmp(buf), we generate
  //
  // thisMBB:
  //  SjLjSetup mainMBB
  //  bl mainMBB
  //  v_restore = 1
  //  b sinkMBB
  //
  // mainMBB:
  //  buf[LabelOffset] = LR
  //  v_main = 0
  //
  // sinkMBB:
  //  v = phi(main, restore)
  //

  MachineBasicBlock *thisMBB = MBB;
  MachineBasicBlock *mainMBB = MF->CreateMachineBasicBlock(BB);
  MachineBasicBlock *sinkMBB = MF->CreateMachineBasicBlock(BB);
  MF->insert(I, mainMBB);
  MF->insert(I, sinkMBB);

  MachineInstrBuilder MIB;

  // Transfer the remainder of BB and its successor edges to sinkMBB.
  sinkMBB->splice(sinkMBB->begin(), MBB,
                  std::next(MachineBasicBlock::iterator(MI)), MBB->end());
  sinkMBB->transferSuccessorsAndUpdatePHIs(MBB);

  // Note that the structure of the jmp_buf used here is not compatible
  // with that used by libc, and is not designed to be. Specifically, it
  // stores only those 'reserved' registers that LLVM does not otherwise
  // understand how to spill. Also, by convention, by the time this
  // intrinsic is called, Clang has already stored the frame address in the
  // first slot of the buffer and stack address in the third. Following the
  // X86 target code, we'll store the jump address in the second slot. We also
  // need to save the TOC pointer (R2) to handle jumps between shared
  // libraries, and that will be stored in the fourth slot. The thread
  // identifier (R13) is not affected.

  // thisMBB:
  const int64_t LabelOffset = 1 * PVT.getStoreSize();
  const int64_t TOCOffset   = 3 * PVT.getStoreSize();
  const int64_t BPOffset    = 4 * PVT.getStoreSize();

  // Prepare IP either in reg.
  const TargetRegisterClass *PtrRC = getRegClassFor(PVT);
  unsigned LabelReg = MRI.createVirtualRegister(PtrRC);
  unsigned BufReg = MI->getOperand(1).getReg();

  if (Subtarget.isPPC64() && Subtarget.isSVR4ABI()) {
    MIB = BuildMI(*thisMBB, MI, DL, TII->get(PPC::STD))
            .addReg(PPC::X2)
            .addImm(TOCOffset)
            .addReg(BufReg);
    MIB.setMemRefs(MMOBegin, MMOEnd);
  }

  // Naked functions never have a base pointer, and so we use r1. For all
  // other functions, this decision must be delayed until during PEI.
  unsigned BaseReg;
  if (MF->getFunction()->getAttributes().hasAttribute(
          AttributeSet::FunctionIndex, Attribute::Naked))
    BaseReg = Subtarget.isPPC64() ? PPC::X1 : PPC::R1;
  else
    BaseReg = Subtarget.isPPC64() ? PPC::BP8 : PPC::BP;

  MIB = BuildMI(*thisMBB, MI, DL,
                TII->get(Subtarget.isPPC64() ? PPC::STD : PPC::STW))
          .addReg(BaseReg)
          .addImm(BPOffset)
          .addReg(BufReg);
  MIB.setMemRefs(MMOBegin, MMOEnd);

  // Setup
  MIB = BuildMI(*thisMBB, MI, DL, TII->get(PPC::BCLalways)).addMBB(mainMBB);
  const PPCRegisterInfo *TRI =
      getTargetMachine().getSubtarget<PPCSubtarget>().getRegisterInfo();
  MIB.addRegMask(TRI->getNoPreservedMask());

  BuildMI(*thisMBB, MI, DL, TII->get(PPC::LI), restoreDstReg).addImm(1);

  MIB = BuildMI(*thisMBB, MI, DL, TII->get(PPC::EH_SjLj_Setup))
          .addMBB(mainMBB);
  MIB = BuildMI(*thisMBB, MI, DL, TII->get(PPC::B)).addMBB(sinkMBB);

  thisMBB->addSuccessor(mainMBB, /* weight */ 0);
  thisMBB->addSuccessor(sinkMBB, /* weight */ 1);

  // mainMBB:
  //  mainDstReg = 0
  MIB = BuildMI(mainMBB, DL,
    TII->get(Subtarget.isPPC64() ? PPC::MFLR8 : PPC::MFLR), LabelReg);

  // Store IP
  if (Subtarget.isPPC64()) {
    MIB = BuildMI(mainMBB, DL, TII->get(PPC::STD))
            .addReg(LabelReg)
            .addImm(LabelOffset)
            .addReg(BufReg);
  } else {
    MIB = BuildMI(mainMBB, DL, TII->get(PPC::STW))
            .addReg(LabelReg)
            .addImm(LabelOffset)
            .addReg(BufReg);
  }

  MIB.setMemRefs(MMOBegin, MMOEnd);

  BuildMI(mainMBB, DL, TII->get(PPC::LI), mainDstReg).addImm(0);
  mainMBB->addSuccessor(sinkMBB);

  // sinkMBB:
  BuildMI(*sinkMBB, sinkMBB->begin(), DL,
          TII->get(PPC::PHI), DstReg)
    .addReg(mainDstReg).addMBB(mainMBB)
    .addReg(restoreDstReg).addMBB(thisMBB);

  MI->eraseFromParent();
  return sinkMBB;
}

MachineBasicBlock *
PPCTargetLowering::emitEHSjLjLongJmp(MachineInstr *MI,
                                     MachineBasicBlock *MBB) const {
  DebugLoc DL = MI->getDebugLoc();
  const TargetInstrInfo *TII =
      getTargetMachine().getSubtargetImpl()->getInstrInfo();

  MachineFunction *MF = MBB->getParent();
  MachineRegisterInfo &MRI = MF->getRegInfo();

  // Memory Reference
  MachineInstr::mmo_iterator MMOBegin = MI->memoperands_begin();
  MachineInstr::mmo_iterator MMOEnd = MI->memoperands_end();

  MVT PVT = getPointerTy();
  assert((PVT == MVT::i64 || PVT == MVT::i32) &&
         "Invalid Pointer Size!");

  const TargetRegisterClass *RC =
    (PVT == MVT::i64) ? &PPC::G8RCRegClass : &PPC::GPRCRegClass;
  unsigned Tmp = MRI.createVirtualRegister(RC);
  // Since FP is only updated here but NOT referenced, it's treated as GPR.
  unsigned FP  = (PVT == MVT::i64) ? PPC::X31 : PPC::R31;
  unsigned SP  = (PVT == MVT::i64) ? PPC::X1 : PPC::R1;
  unsigned BP  = (PVT == MVT::i64) ? PPC::X30 :
                  (Subtarget.isSVR4ABI() &&
                   MF->getTarget().getRelocationModel() == Reloc::PIC_ ?
                     PPC::R29 : PPC::R30);

  MachineInstrBuilder MIB;

  const int64_t LabelOffset = 1 * PVT.getStoreSize();
  const int64_t SPOffset    = 2 * PVT.getStoreSize();
  const int64_t TOCOffset   = 3 * PVT.getStoreSize();
  const int64_t BPOffset    = 4 * PVT.getStoreSize();

  unsigned BufReg = MI->getOperand(0).getReg();

  // Reload FP (the jumped-to function may not have had a
  // frame pointer, and if so, then its r31 will be restored
  // as necessary).
  if (PVT == MVT::i64) {
    MIB = BuildMI(*MBB, MI, DL, TII->get(PPC::LD), FP)
            .addImm(0)
            .addReg(BufReg);
  } else {
    MIB = BuildMI(*MBB, MI, DL, TII->get(PPC::LWZ), FP)
            .addImm(0)
            .addReg(BufReg);
  }
  MIB.setMemRefs(MMOBegin, MMOEnd);

  // Reload IP
  if (PVT == MVT::i64) {
    MIB = BuildMI(*MBB, MI, DL, TII->get(PPC::LD), Tmp)
            .addImm(LabelOffset)
            .addReg(BufReg);
  } else {
    MIB = BuildMI(*MBB, MI, DL, TII->get(PPC::LWZ), Tmp)
            .addImm(LabelOffset)
            .addReg(BufReg);
  }
  MIB.setMemRefs(MMOBegin, MMOEnd);

  // Reload SP
  if (PVT == MVT::i64) {
    MIB = BuildMI(*MBB, MI, DL, TII->get(PPC::LD), SP)
            .addImm(SPOffset)
            .addReg(BufReg);
  } else {
    MIB = BuildMI(*MBB, MI, DL, TII->get(PPC::LWZ), SP)
            .addImm(SPOffset)
            .addReg(BufReg);
  }
  MIB.setMemRefs(MMOBegin, MMOEnd);

  // Reload BP
  if (PVT == MVT::i64) {
    MIB = BuildMI(*MBB, MI, DL, TII->get(PPC::LD), BP)
            .addImm(BPOffset)
            .addReg(BufReg);
  } else {
    MIB = BuildMI(*MBB, MI, DL, TII->get(PPC::LWZ), BP)
            .addImm(BPOffset)
            .addReg(BufReg);
  }
  MIB.setMemRefs(MMOBegin, MMOEnd);

  // Reload TOC
  if (PVT == MVT::i64 && Subtarget.isSVR4ABI()) {
    MIB = BuildMI(*MBB, MI, DL, TII->get(PPC::LD), PPC::X2)
            .addImm(TOCOffset)
            .addReg(BufReg);

    MIB.setMemRefs(MMOBegin, MMOEnd);
  }

  // Jump
  BuildMI(*MBB, MI, DL,
          TII->get(PVT == MVT::i64 ? PPC::MTCTR8 : PPC::MTCTR)).addReg(Tmp);
  BuildMI(*MBB, MI, DL, TII->get(PVT == MVT::i64 ? PPC::BCTR8 : PPC::BCTR));

  MI->eraseFromParent();
  return MBB;
}

MachineBasicBlock *
PPCTargetLowering::EmitInstrWithCustomInserter(MachineInstr *MI,
                                               MachineBasicBlock *BB) const {
  if (MI->getOpcode() == PPC::EH_SjLj_SetJmp32 ||
      MI->getOpcode() == PPC::EH_SjLj_SetJmp64) {
    return emitEHSjLjSetJmp(MI, BB);
  } else if (MI->getOpcode() == PPC::EH_SjLj_LongJmp32 ||
             MI->getOpcode() == PPC::EH_SjLj_LongJmp64) {
    return emitEHSjLjLongJmp(MI, BB);
  }

  const TargetInstrInfo *TII =
      getTargetMachine().getSubtargetImpl()->getInstrInfo();

  // To "insert" these instructions we actually have to insert their
  // control-flow patterns.
  const BasicBlock *LLVM_BB = BB->getBasicBlock();
  MachineFunction::iterator It = BB;
  ++It;

  MachineFunction *F = BB->getParent();

  if (Subtarget.hasISEL() && (MI->getOpcode() == PPC::SELECT_CC_I4 ||
                                 MI->getOpcode() == PPC::SELECT_CC_I8 ||
                                 MI->getOpcode() == PPC::SELECT_I4 ||
                                 MI->getOpcode() == PPC::SELECT_I8)) {
    SmallVector<MachineOperand, 2> Cond;
    if (MI->getOpcode() == PPC::SELECT_CC_I4 ||
        MI->getOpcode() == PPC::SELECT_CC_I8)
      Cond.push_back(MI->getOperand(4));
    else
      Cond.push_back(MachineOperand::CreateImm(PPC::PRED_BIT_SET));
    Cond.push_back(MI->getOperand(1));

    DebugLoc dl = MI->getDebugLoc();
    const TargetInstrInfo *TII =
        getTargetMachine().getSubtargetImpl()->getInstrInfo();
    TII->insertSelect(*BB, MI, dl, MI->getOperand(0).getReg(),
                      Cond, MI->getOperand(2).getReg(),
                      MI->getOperand(3).getReg());
  } else if (MI->getOpcode() == PPC::SELECT_CC_I4 ||
             MI->getOpcode() == PPC::SELECT_CC_I8 ||
             MI->getOpcode() == PPC::SELECT_CC_F4 ||
             MI->getOpcode() == PPC::SELECT_CC_F8 ||
             MI->getOpcode() == PPC::SELECT_CC_VRRC ||
             MI->getOpcode() == PPC::SELECT_I4 ||
             MI->getOpcode() == PPC::SELECT_I8 ||
             MI->getOpcode() == PPC::SELECT_F4 ||
             MI->getOpcode() == PPC::SELECT_F8 ||
             MI->getOpcode() == PPC::SELECT_VRRC) {
    // The incoming instruction knows the destination vreg to set, the
    // condition code register to branch on, the true/false values to
    // select between, and a branch opcode to use.

    //  thisMBB:
    //  ...
    //   TrueVal = ...
    //   cmpTY ccX, r1, r2
    //   bCC copy1MBB
    //   fallthrough --> copy0MBB
    MachineBasicBlock *thisMBB = BB;
    MachineBasicBlock *copy0MBB = F->CreateMachineBasicBlock(LLVM_BB);
    MachineBasicBlock *sinkMBB = F->CreateMachineBasicBlock(LLVM_BB);
    DebugLoc dl = MI->getDebugLoc();
    F->insert(It, copy0MBB);
    F->insert(It, sinkMBB);

    // Transfer the remainder of BB and its successor edges to sinkMBB.
    sinkMBB->splice(sinkMBB->begin(), BB,
                    std::next(MachineBasicBlock::iterator(MI)), BB->end());
    sinkMBB->transferSuccessorsAndUpdatePHIs(BB);

    // Next, add the true and fallthrough blocks as its successors.
    BB->addSuccessor(copy0MBB);
    BB->addSuccessor(sinkMBB);

    if (MI->getOpcode() == PPC::SELECT_I4 ||
        MI->getOpcode() == PPC::SELECT_I8 ||
        MI->getOpcode() == PPC::SELECT_F4 ||
        MI->getOpcode() == PPC::SELECT_F8 ||
        MI->getOpcode() == PPC::SELECT_VRRC) {
      BuildMI(BB, dl, TII->get(PPC::BC))
        .addReg(MI->getOperand(1).getReg()).addMBB(sinkMBB);
    } else {
      unsigned SelectPred = MI->getOperand(4).getImm();
      BuildMI(BB, dl, TII->get(PPC::BCC))
        .addImm(SelectPred).addReg(MI->getOperand(1).getReg()).addMBB(sinkMBB);
    }

    //  copy0MBB:
    //   %FalseValue = ...
    //   # fallthrough to sinkMBB
    BB = copy0MBB;

    // Update machine-CFG edges
    BB->addSuccessor(sinkMBB);

    //  sinkMBB:
    //   %Result = phi [ %FalseValue, copy0MBB ], [ %TrueValue, thisMBB ]
    //  ...
    BB = sinkMBB;
    BuildMI(*BB, BB->begin(), dl,
            TII->get(PPC::PHI), MI->getOperand(0).getReg())
      .addReg(MI->getOperand(3).getReg()).addMBB(copy0MBB)
      .addReg(MI->getOperand(2).getReg()).addMBB(thisMBB);
  }
  else if (MI->getOpcode() == PPC::ATOMIC_LOAD_ADD_I8)
    BB = EmitPartwordAtomicBinary(MI, BB, true, PPC::ADD4);
  else if (MI->getOpcode() == PPC::ATOMIC_LOAD_ADD_I16)
    BB = EmitPartwordAtomicBinary(MI, BB, false, PPC::ADD4);
  else if (MI->getOpcode() == PPC::ATOMIC_LOAD_ADD_I32)
    BB = EmitAtomicBinary(MI, BB, false, PPC::ADD4);
  else if (MI->getOpcode() == PPC::ATOMIC_LOAD_ADD_I64)
    BB = EmitAtomicBinary(MI, BB, true, PPC::ADD8);

  else if (MI->getOpcode() == PPC::ATOMIC_LOAD_AND_I8)
    BB = EmitPartwordAtomicBinary(MI, BB, true, PPC::AND);
  else if (MI->getOpcode() == PPC::ATOMIC_LOAD_AND_I16)
    BB = EmitPartwordAtomicBinary(MI, BB, false, PPC::AND);
  else if (MI->getOpcode() == PPC::ATOMIC_LOAD_AND_I32)
    BB = EmitAtomicBinary(MI, BB, false, PPC::AND);
  else if (MI->getOpcode() == PPC::ATOMIC_LOAD_AND_I64)
    BB = EmitAtomicBinary(MI, BB, true, PPC::AND8);

  else if (MI->getOpcode() == PPC::ATOMIC_LOAD_OR_I8)
    BB = EmitPartwordAtomicBinary(MI, BB, true, PPC::OR);
  else if (MI->getOpcode() == PPC::ATOMIC_LOAD_OR_I16)
    BB = EmitPartwordAtomicBinary(MI, BB, false, PPC::OR);
  else if (MI->getOpcode() == PPC::ATOMIC_LOAD_OR_I32)
    BB = EmitAtomicBinary(MI, BB, false, PPC::OR);
  else if (MI->getOpcode() == PPC::ATOMIC_LOAD_OR_I64)
    BB = EmitAtomicBinary(MI, BB, true, PPC::OR8);

  else if (MI->getOpcode() == PPC::ATOMIC_LOAD_XOR_I8)
    BB = EmitPartwordAtomicBinary(MI, BB, true, PPC::XOR);
  else if (MI->getOpcode() == PPC::ATOMIC_LOAD_XOR_I16)
    BB = EmitPartwordAtomicBinary(MI, BB, false, PPC::XOR);
  else if (MI->getOpcode() == PPC::ATOMIC_LOAD_XOR_I32)
    BB = EmitAtomicBinary(MI, BB, false, PPC::XOR);
  else if (MI->getOpcode() == PPC::ATOMIC_LOAD_XOR_I64)
    BB = EmitAtomicBinary(MI, BB, true, PPC::XOR8);

  else if (MI->getOpcode() == PPC::ATOMIC_LOAD_NAND_I8)
    BB = EmitPartwordAtomicBinary(MI, BB, true, PPC::NAND);
  else if (MI->getOpcode() == PPC::ATOMIC_LOAD_NAND_I16)
    BB = EmitPartwordAtomicBinary(MI, BB, false, PPC::NAND);
  else if (MI->getOpcode() == PPC::ATOMIC_LOAD_NAND_I32)
    BB = EmitAtomicBinary(MI, BB, false, PPC::NAND);
  else if (MI->getOpcode() == PPC::ATOMIC_LOAD_NAND_I64)
    BB = EmitAtomicBinary(MI, BB, true, PPC::NAND8);

  else if (MI->getOpcode() == PPC::ATOMIC_LOAD_SUB_I8)
    BB = EmitPartwordAtomicBinary(MI, BB, true, PPC::SUBF);
  else if (MI->getOpcode() == PPC::ATOMIC_LOAD_SUB_I16)
    BB = EmitPartwordAtomicBinary(MI, BB, false, PPC::SUBF);
  else if (MI->getOpcode() == PPC::ATOMIC_LOAD_SUB_I32)
    BB = EmitAtomicBinary(MI, BB, false, PPC::SUBF);
  else if (MI->getOpcode() == PPC::ATOMIC_LOAD_SUB_I64)
    BB = EmitAtomicBinary(MI, BB, true, PPC::SUBF8);

  else if (MI->getOpcode() == PPC::ATOMIC_SWAP_I8)
    BB = EmitPartwordAtomicBinary(MI, BB, true, 0);
  else if (MI->getOpcode() == PPC::ATOMIC_SWAP_I16)
    BB = EmitPartwordAtomicBinary(MI, BB, false, 0);
  else if (MI->getOpcode() == PPC::ATOMIC_SWAP_I32)
    BB = EmitAtomicBinary(MI, BB, false, 0);
  else if (MI->getOpcode() == PPC::ATOMIC_SWAP_I64)
    BB = EmitAtomicBinary(MI, BB, true, 0);

  else if (MI->getOpcode() == PPC::ATOMIC_CMP_SWAP_I32 ||
           MI->getOpcode() == PPC::ATOMIC_CMP_SWAP_I64) {
    bool is64bit = MI->getOpcode() == PPC::ATOMIC_CMP_SWAP_I64;

    unsigned dest   = MI->getOperand(0).getReg();
    unsigned ptrA   = MI->getOperand(1).getReg();
    unsigned ptrB   = MI->getOperand(2).getReg();
    unsigned oldval = MI->getOperand(3).getReg();
    unsigned newval = MI->getOperand(4).getReg();
    DebugLoc dl     = MI->getDebugLoc();

    MachineBasicBlock *loop1MBB = F->CreateMachineBasicBlock(LLVM_BB);
    MachineBasicBlock *loop2MBB = F->CreateMachineBasicBlock(LLVM_BB);
    MachineBasicBlock *midMBB = F->CreateMachineBasicBlock(LLVM_BB);
    MachineBasicBlock *exitMBB = F->CreateMachineBasicBlock(LLVM_BB);
    F->insert(It, loop1MBB);
    F->insert(It, loop2MBB);
    F->insert(It, midMBB);
    F->insert(It, exitMBB);
    exitMBB->splice(exitMBB->begin(), BB,
                    std::next(MachineBasicBlock::iterator(MI)), BB->end());
    exitMBB->transferSuccessorsAndUpdatePHIs(BB);

    //  thisMBB:
    //   ...
    //   fallthrough --> loopMBB
    BB->addSuccessor(loop1MBB);

    // loop1MBB:
    //   l[wd]arx dest, ptr
    //   cmp[wd] dest, oldval
    //   bne- midMBB
    // loop2MBB:
    //   st[wd]cx. newval, ptr
    //   bne- loopMBB
    //   b exitBB
    // midMBB:
    //   st[wd]cx. dest, ptr
    // exitBB:
    BB = loop1MBB;
    BuildMI(BB, dl, TII->get(is64bit ? PPC::LDARX : PPC::LWARX), dest)
      .addReg(ptrA).addReg(ptrB);
    BuildMI(BB, dl, TII->get(is64bit ? PPC::CMPD : PPC::CMPW), PPC::CR0)
      .addReg(oldval).addReg(dest);
    BuildMI(BB, dl, TII->get(PPC::BCC))
      .addImm(PPC::PRED_NE).addReg(PPC::CR0).addMBB(midMBB);
    BB->addSuccessor(loop2MBB);
    BB->addSuccessor(midMBB);

    BB = loop2MBB;
    BuildMI(BB, dl, TII->get(is64bit ? PPC::STDCX : PPC::STWCX))
      .addReg(newval).addReg(ptrA).addReg(ptrB);
    BuildMI(BB, dl, TII->get(PPC::BCC))
      .addImm(PPC::PRED_NE).addReg(PPC::CR0).addMBB(loop1MBB);
    BuildMI(BB, dl, TII->get(PPC::B)).addMBB(exitMBB);
    BB->addSuccessor(loop1MBB);
    BB->addSuccessor(exitMBB);

    BB = midMBB;
    BuildMI(BB, dl, TII->get(is64bit ? PPC::STDCX : PPC::STWCX))
      .addReg(dest).addReg(ptrA).addReg(ptrB);
    BB->addSuccessor(exitMBB);

    //  exitMBB:
    //   ...
    BB = exitMBB;
  } else if (MI->getOpcode() == PPC::ATOMIC_CMP_SWAP_I8 ||
             MI->getOpcode() == PPC::ATOMIC_CMP_SWAP_I16) {
    // We must use 64-bit registers for addresses when targeting 64-bit,
    // since we're actually doing arithmetic on them.  Other registers
    // can be 32-bit.
    bool is64bit = Subtarget.isPPC64();
    bool is8bit = MI->getOpcode() == PPC::ATOMIC_CMP_SWAP_I8;

    unsigned dest   = MI->getOperand(0).getReg();
    unsigned ptrA   = MI->getOperand(1).getReg();
    unsigned ptrB   = MI->getOperand(2).getReg();
    unsigned oldval = MI->getOperand(3).getReg();
    unsigned newval = MI->getOperand(4).getReg();
    DebugLoc dl     = MI->getDebugLoc();

    MachineBasicBlock *loop1MBB = F->CreateMachineBasicBlock(LLVM_BB);
    MachineBasicBlock *loop2MBB = F->CreateMachineBasicBlock(LLVM_BB);
    MachineBasicBlock *midMBB = F->CreateMachineBasicBlock(LLVM_BB);
    MachineBasicBlock *exitMBB = F->CreateMachineBasicBlock(LLVM_BB);
    F->insert(It, loop1MBB);
    F->insert(It, loop2MBB);
    F->insert(It, midMBB);
    F->insert(It, exitMBB);
    exitMBB->splice(exitMBB->begin(), BB,
                    std::next(MachineBasicBlock::iterator(MI)), BB->end());
    exitMBB->transferSuccessorsAndUpdatePHIs(BB);

    MachineRegisterInfo &RegInfo = F->getRegInfo();
    const TargetRegisterClass *RC =
      is64bit ? (const TargetRegisterClass *) &PPC::G8RCRegClass :
                (const TargetRegisterClass *) &PPC::GPRCRegClass;
    unsigned PtrReg = RegInfo.createVirtualRegister(RC);
    unsigned Shift1Reg = RegInfo.createVirtualRegister(RC);
    unsigned ShiftReg = RegInfo.createVirtualRegister(RC);
    unsigned NewVal2Reg = RegInfo.createVirtualRegister(RC);
    unsigned NewVal3Reg = RegInfo.createVirtualRegister(RC);
    unsigned OldVal2Reg = RegInfo.createVirtualRegister(RC);
    unsigned OldVal3Reg = RegInfo.createVirtualRegister(RC);
    unsigned MaskReg = RegInfo.createVirtualRegister(RC);
    unsigned Mask2Reg = RegInfo.createVirtualRegister(RC);
    unsigned Mask3Reg = RegInfo.createVirtualRegister(RC);
    unsigned Tmp2Reg = RegInfo.createVirtualRegister(RC);
    unsigned Tmp4Reg = RegInfo.createVirtualRegister(RC);
    unsigned TmpDestReg = RegInfo.createVirtualRegister(RC);
    unsigned Ptr1Reg;
    unsigned TmpReg = RegInfo.createVirtualRegister(RC);
    unsigned ZeroReg = is64bit ? PPC::ZERO8 : PPC::ZERO;
    //  thisMBB:
    //   ...
    //   fallthrough --> loopMBB
    BB->addSuccessor(loop1MBB);

    // The 4-byte load must be aligned, while a char or short may be
    // anywhere in the word.  Hence all this nasty bookkeeping code.
    //   add ptr1, ptrA, ptrB [copy if ptrA==0]
    //   rlwinm shift1, ptr1, 3, 27, 28 [3, 27, 27]
    //   xori shift, shift1, 24 [16]
    //   rlwinm ptr, ptr1, 0, 0, 29
    //   slw newval2, newval, shift
    //   slw oldval2, oldval,shift
    //   li mask2, 255 [li mask3, 0; ori mask2, mask3, 65535]
    //   slw mask, mask2, shift
    //   and newval3, newval2, mask
    //   and oldval3, oldval2, mask
    // loop1MBB:
    //   lwarx tmpDest, ptr
    //   and tmp, tmpDest, mask
    //   cmpw tmp, oldval3
    //   bne- midMBB
    // loop2MBB:
    //   andc tmp2, tmpDest, mask
    //   or tmp4, tmp2, newval3
    //   stwcx. tmp4, ptr
    //   bne- loop1MBB
    //   b exitBB
    // midMBB:
    //   stwcx. tmpDest, ptr
    // exitBB:
    //   srw dest, tmpDest, shift
    if (ptrA != ZeroReg) {
      Ptr1Reg = RegInfo.createVirtualRegister(RC);
      BuildMI(BB, dl, TII->get(is64bit ? PPC::ADD8 : PPC::ADD4), Ptr1Reg)
        .addReg(ptrA).addReg(ptrB);
    } else {
      Ptr1Reg = ptrB;
    }
    BuildMI(BB, dl, TII->get(PPC::RLWINM), Shift1Reg).addReg(Ptr1Reg)
        .addImm(3).addImm(27).addImm(is8bit ? 28 : 27);
    BuildMI(BB, dl, TII->get(is64bit ? PPC::XORI8 : PPC::XORI), ShiftReg)
        .addReg(Shift1Reg).addImm(is8bit ? 24 : 16);
    if (is64bit)
      BuildMI(BB, dl, TII->get(PPC::RLDICR), PtrReg)
        .addReg(Ptr1Reg).addImm(0).addImm(61);
    else
      BuildMI(BB, dl, TII->get(PPC::RLWINM), PtrReg)
        .addReg(Ptr1Reg).addImm(0).addImm(0).addImm(29);
    BuildMI(BB, dl, TII->get(PPC::SLW), NewVal2Reg)
        .addReg(newval).addReg(ShiftReg);
    BuildMI(BB, dl, TII->get(PPC::SLW), OldVal2Reg)
        .addReg(oldval).addReg(ShiftReg);
    if (is8bit)
      BuildMI(BB, dl, TII->get(PPC::LI), Mask2Reg).addImm(255);
    else {
      BuildMI(BB, dl, TII->get(PPC::LI), Mask3Reg).addImm(0);
      BuildMI(BB, dl, TII->get(PPC::ORI), Mask2Reg)
        .addReg(Mask3Reg).addImm(65535);
    }
    BuildMI(BB, dl, TII->get(PPC::SLW), MaskReg)
        .addReg(Mask2Reg).addReg(ShiftReg);
    BuildMI(BB, dl, TII->get(PPC::AND), NewVal3Reg)
        .addReg(NewVal2Reg).addReg(MaskReg);
    BuildMI(BB, dl, TII->get(PPC::AND), OldVal3Reg)
        .addReg(OldVal2Reg).addReg(MaskReg);

    BB = loop1MBB;
    BuildMI(BB, dl, TII->get(PPC::LWARX), TmpDestReg)
        .addReg(ZeroReg).addReg(PtrReg);
    BuildMI(BB, dl, TII->get(PPC::AND),TmpReg)
        .addReg(TmpDestReg).addReg(MaskReg);
    BuildMI(BB, dl, TII->get(PPC::CMPW), PPC::CR0)
        .addReg(TmpReg).addReg(OldVal3Reg);
    BuildMI(BB, dl, TII->get(PPC::BCC))
        .addImm(PPC::PRED_NE).addReg(PPC::CR0).addMBB(midMBB);
    BB->addSuccessor(loop2MBB);
    BB->addSuccessor(midMBB);

    BB = loop2MBB;
    BuildMI(BB, dl, TII->get(PPC::ANDC),Tmp2Reg)
        .addReg(TmpDestReg).addReg(MaskReg);
    BuildMI(BB, dl, TII->get(PPC::OR),Tmp4Reg)
        .addReg(Tmp2Reg).addReg(NewVal3Reg);
    BuildMI(BB, dl, TII->get(PPC::STWCX)).addReg(Tmp4Reg)
        .addReg(ZeroReg).addReg(PtrReg);
    BuildMI(BB, dl, TII->get(PPC::BCC))
      .addImm(PPC::PRED_NE).addReg(PPC::CR0).addMBB(loop1MBB);
    BuildMI(BB, dl, TII->get(PPC::B)).addMBB(exitMBB);
    BB->addSuccessor(loop1MBB);
    BB->addSuccessor(exitMBB);

    BB = midMBB;
    BuildMI(BB, dl, TII->get(PPC::STWCX)).addReg(TmpDestReg)
      .addReg(ZeroReg).addReg(PtrReg);
    BB->addSuccessor(exitMBB);

    //  exitMBB:
    //   ...
    BB = exitMBB;
    BuildMI(*BB, BB->begin(), dl, TII->get(PPC::SRW),dest).addReg(TmpReg)
      .addReg(ShiftReg);
  } else if (MI->getOpcode() == PPC::FADDrtz) {
    // This pseudo performs an FADD with rounding mode temporarily forced
    // to round-to-zero.  We emit this via custom inserter since the FPSCR
    // is not modeled at the SelectionDAG level.
    unsigned Dest = MI->getOperand(0).getReg();
    unsigned Src1 = MI->getOperand(1).getReg();
    unsigned Src2 = MI->getOperand(2).getReg();
    DebugLoc dl   = MI->getDebugLoc();

    MachineRegisterInfo &RegInfo = F->getRegInfo();
    unsigned MFFSReg = RegInfo.createVirtualRegister(&PPC::F8RCRegClass);

    // Save FPSCR value.
    BuildMI(*BB, MI, dl, TII->get(PPC::MFFS), MFFSReg);

    // Set rounding mode to round-to-zero.
    BuildMI(*BB, MI, dl, TII->get(PPC::MTFSB1)).addImm(31);
    BuildMI(*BB, MI, dl, TII->get(PPC::MTFSB0)).addImm(30);

    // Perform addition.
    BuildMI(*BB, MI, dl, TII->get(PPC::FADD), Dest).addReg(Src1).addReg(Src2);

    // Restore FPSCR value.
    BuildMI(*BB, MI, dl, TII->get(PPC::MTFSF)).addImm(1).addReg(MFFSReg);
  } else if (MI->getOpcode() == PPC::ANDIo_1_EQ_BIT ||
             MI->getOpcode() == PPC::ANDIo_1_GT_BIT ||
             MI->getOpcode() == PPC::ANDIo_1_EQ_BIT8 ||
             MI->getOpcode() == PPC::ANDIo_1_GT_BIT8) {
    unsigned Opcode = (MI->getOpcode() == PPC::ANDIo_1_EQ_BIT8 ||
                       MI->getOpcode() == PPC::ANDIo_1_GT_BIT8) ?
                      PPC::ANDIo8 : PPC::ANDIo;
    bool isEQ = (MI->getOpcode() == PPC::ANDIo_1_EQ_BIT ||
                 MI->getOpcode() == PPC::ANDIo_1_EQ_BIT8);

    MachineRegisterInfo &RegInfo = F->getRegInfo();
    unsigned Dest = RegInfo.createVirtualRegister(Opcode == PPC::ANDIo ?
                                                  &PPC::GPRCRegClass :
                                                  &PPC::G8RCRegClass);

    DebugLoc dl   = MI->getDebugLoc();
    BuildMI(*BB, MI, dl, TII->get(Opcode), Dest)
      .addReg(MI->getOperand(1).getReg()).addImm(1);
    BuildMI(*BB, MI, dl, TII->get(TargetOpcode::COPY),
            MI->getOperand(0).getReg())
      .addReg(isEQ ? PPC::CR0EQ : PPC::CR0GT);
  } else {
    llvm_unreachable("Unexpected instr type to insert");
  }

  MI->eraseFromParent();   // The pseudo instruction is gone now.
  return BB;
}

//===----------------------------------------------------------------------===//
// Target Optimization Hooks
//===----------------------------------------------------------------------===//

SDValue PPCTargetLowering::getRsqrtEstimate(SDValue Operand,
                                            DAGCombinerInfo &DCI,
                                            unsigned &RefinementSteps) const {
  EVT VT = Operand.getValueType();
  if ((VT == MVT::f32 && Subtarget.hasFRSQRTES()) ||
      (VT == MVT::f64 && Subtarget.hasFRSQRTE())  ||
      (VT == MVT::v4f32 && Subtarget.hasAltivec()) ||
      (VT == MVT::v2f64 && Subtarget.hasVSX())) {
    // Convergence is quadratic, so we essentially double the number of digits
    // correct after every iteration. For both FRE and FRSQRTE, the minimum
    // architected relative accuracy is 2^-5. When hasRecipPrec(), this is
    // 2^-14. IEEE float has 23 digits and double has 52 digits.
    RefinementSteps = Subtarget.hasRecipPrec() ? 1 : 3;
    if (VT.getScalarType() == MVT::f64)
      ++RefinementSteps;
    return DCI.DAG.getNode(PPCISD::FRSQRTE, SDLoc(Operand), VT, Operand);
  }
  return SDValue();
}

SDValue PPCTargetLowering::getRecipEstimate(SDValue Operand,
                                            DAGCombinerInfo &DCI,
                                            unsigned &RefinementSteps) const {
  EVT VT = Operand.getValueType();
  if ((VT == MVT::f32 && Subtarget.hasFRES()) ||
      (VT == MVT::f64 && Subtarget.hasFRE())  ||
      (VT == MVT::v4f32 && Subtarget.hasAltivec()) ||
      (VT == MVT::v2f64 && Subtarget.hasVSX())) {
    // Convergence is quadratic, so we essentially double the number of digits
    // correct after every iteration. For both FRE and FRSQRTE, the minimum
    // architected relative accuracy is 2^-5. When hasRecipPrec(), this is
    // 2^-14. IEEE float has 23 digits and double has 52 digits.
    RefinementSteps = Subtarget.hasRecipPrec() ? 1 : 3;
    if (VT.getScalarType() == MVT::f64)
      ++RefinementSteps;
    return DCI.DAG.getNode(PPCISD::FRE, SDLoc(Operand), VT, Operand);
  }
  return SDValue();
}

static bool isConsecutiveLSLoc(SDValue Loc, EVT VT, LSBaseSDNode *Base,
                            unsigned Bytes, int Dist,
                            SelectionDAG &DAG) {
  if (VT.getSizeInBits() / 8 != Bytes)
    return false;

  SDValue BaseLoc = Base->getBasePtr();
  if (Loc.getOpcode() == ISD::FrameIndex) {
    if (BaseLoc.getOpcode() != ISD::FrameIndex)
      return false;
    const MachineFrameInfo *MFI = DAG.getMachineFunction().getFrameInfo();
    int FI  = cast<FrameIndexSDNode>(Loc)->getIndex();
    int BFI = cast<FrameIndexSDNode>(BaseLoc)->getIndex();
    int FS  = MFI->getObjectSize(FI);
    int BFS = MFI->getObjectSize(BFI);
    if (FS != BFS || FS != (int)Bytes) return false;
    return MFI->getObjectOffset(FI) == (MFI->getObjectOffset(BFI) + Dist*Bytes);
  }

  // Handle X+C
  if (DAG.isBaseWithConstantOffset(Loc) && Loc.getOperand(0) == BaseLoc &&
      cast<ConstantSDNode>(Loc.getOperand(1))->getSExtValue() == Dist*Bytes)
    return true;

  const TargetLowering &TLI = DAG.getTargetLoweringInfo();
  const GlobalValue *GV1 = nullptr;
  const GlobalValue *GV2 = nullptr;
  int64_t Offset1 = 0;
  int64_t Offset2 = 0;
  bool isGA1 = TLI.isGAPlusOffset(Loc.getNode(), GV1, Offset1);
  bool isGA2 = TLI.isGAPlusOffset(BaseLoc.getNode(), GV2, Offset2);
  if (isGA1 && isGA2 && GV1 == GV2)
    return Offset1 == (Offset2 + Dist*Bytes);
  return false;
}

// Like SelectionDAG::isConsecutiveLoad, but also works for stores, and does
// not enforce equality of the chain operands.
static bool isConsecutiveLS(SDNode *N, LSBaseSDNode *Base,
                            unsigned Bytes, int Dist,
                            SelectionDAG &DAG) {
  if (LSBaseSDNode *LS = dyn_cast<LSBaseSDNode>(N)) {
    EVT VT = LS->getMemoryVT();
    SDValue Loc = LS->getBasePtr();
    return isConsecutiveLSLoc(Loc, VT, Base, Bytes, Dist, DAG);
  }

  if (N->getOpcode() == ISD::INTRINSIC_W_CHAIN) {
    EVT VT;
    switch (cast<ConstantSDNode>(N->getOperand(1))->getZExtValue()) {
    default: return false;
    case Intrinsic::ppc_altivec_lvx:
    case Intrinsic::ppc_altivec_lvxl:
      VT = MVT::v4i32;
      break;
    case Intrinsic::ppc_altivec_lvebx:
      VT = MVT::i8;
      break;
    case Intrinsic::ppc_altivec_lvehx:
      VT = MVT::i16;
      break;
    case Intrinsic::ppc_altivec_lvewx:
      VT = MVT::i32;
      break;
    }

    return isConsecutiveLSLoc(N->getOperand(2), VT, Base, Bytes, Dist, DAG);
  }

  if (N->getOpcode() == ISD::INTRINSIC_VOID) {
    EVT VT;
    switch (cast<ConstantSDNode>(N->getOperand(1))->getZExtValue()) {
    default: return false;
    case Intrinsic::ppc_altivec_stvx:
    case Intrinsic::ppc_altivec_stvxl:
      VT = MVT::v4i32;
      break;
    case Intrinsic::ppc_altivec_stvebx:
      VT = MVT::i8;
      break;
    case Intrinsic::ppc_altivec_stvehx:
      VT = MVT::i16;
      break;
    case Intrinsic::ppc_altivec_stvewx:
      VT = MVT::i32;
      break;
    }

    return isConsecutiveLSLoc(N->getOperand(3), VT, Base, Bytes, Dist, DAG);
  }

  return false;
}

// Return true is there is a nearyby consecutive load to the one provided
// (regardless of alignment). We search up and down the chain, looking though
// token factors and other loads (but nothing else). As a result, a true result
// indicates that it is safe to create a new consecutive load adjacent to the
// load provided.
static bool findConsecutiveLoad(LoadSDNode *LD, SelectionDAG &DAG) {
  SDValue Chain = LD->getChain();
  EVT VT = LD->getMemoryVT();

  SmallSet<SDNode *, 16> LoadRoots;
  SmallVector<SDNode *, 8> Queue(1, Chain.getNode());
  SmallSet<SDNode *, 16> Visited;

  // First, search up the chain, branching to follow all token-factor operands.
  // If we find a consecutive load, then we're done, otherwise, record all
  // nodes just above the top-level loads and token factors.
  while (!Queue.empty()) {
    SDNode *ChainNext = Queue.pop_back_val();
    if (!Visited.insert(ChainNext))
      continue;

    if (MemSDNode *ChainLD = dyn_cast<MemSDNode>(ChainNext)) {
      if (isConsecutiveLS(ChainLD, LD, VT.getStoreSize(), 1, DAG))
        return true;

      if (!Visited.count(ChainLD->getChain().getNode()))
        Queue.push_back(ChainLD->getChain().getNode());
    } else if (ChainNext->getOpcode() == ISD::TokenFactor) {
      for (const SDUse &O : ChainNext->ops())
        if (!Visited.count(O.getNode()))
          Queue.push_back(O.getNode());
    } else
      LoadRoots.insert(ChainNext);
  }

  // Second, search down the chain, starting from the top-level nodes recorded
  // in the first phase. These top-level nodes are the nodes just above all
  // loads and token factors. Starting with their uses, recursively look though
  // all loads (just the chain uses) and token factors to find a consecutive
  // load.
  Visited.clear();
  Queue.clear();

  for (SmallSet<SDNode *, 16>::iterator I = LoadRoots.begin(),
       IE = LoadRoots.end(); I != IE; ++I) {
    Queue.push_back(*I);
       
    while (!Queue.empty()) {
      SDNode *LoadRoot = Queue.pop_back_val();
      if (!Visited.insert(LoadRoot))
        continue;

      if (MemSDNode *ChainLD = dyn_cast<MemSDNode>(LoadRoot))
        if (isConsecutiveLS(ChainLD, LD, VT.getStoreSize(), 1, DAG))
          return true;

      for (SDNode::use_iterator UI = LoadRoot->use_begin(),
           UE = LoadRoot->use_end(); UI != UE; ++UI)
        if (((isa<MemSDNode>(*UI) &&
            cast<MemSDNode>(*UI)->getChain().getNode() == LoadRoot) ||
            UI->getOpcode() == ISD::TokenFactor) && !Visited.count(*UI))
          Queue.push_back(*UI);
    }
  }

  return false;
}

SDValue PPCTargetLowering::DAGCombineTruncBoolExt(SDNode *N,
                                                  DAGCombinerInfo &DCI) const {
  SelectionDAG &DAG = DCI.DAG;
  SDLoc dl(N);

  assert(Subtarget.useCRBits() &&
         "Expecting to be tracking CR bits");
  // If we're tracking CR bits, we need to be careful that we don't have:
  //   trunc(binary-ops(zext(x), zext(y)))
  // or
  //   trunc(binary-ops(binary-ops(zext(x), zext(y)), ...)
  // such that we're unnecessarily moving things into GPRs when it would be
  // better to keep them in CR bits.

  // Note that trunc here can be an actual i1 trunc, or can be the effective
  // truncation that comes from a setcc or select_cc.
  if (N->getOpcode() == ISD::TRUNCATE &&
      N->getValueType(0) != MVT::i1)
    return SDValue();

  if (N->getOperand(0).getValueType() != MVT::i32 &&
      N->getOperand(0).getValueType() != MVT::i64)
    return SDValue();

  if (N->getOpcode() == ISD::SETCC ||
      N->getOpcode() == ISD::SELECT_CC) {
    // If we're looking at a comparison, then we need to make sure that the
    // high bits (all except for the first) don't matter the result.
    ISD::CondCode CC =
      cast<CondCodeSDNode>(N->getOperand(
        N->getOpcode() == ISD::SETCC ? 2 : 4))->get();
    unsigned OpBits = N->getOperand(0).getValueSizeInBits();

    if (ISD::isSignedIntSetCC(CC)) {
      if (DAG.ComputeNumSignBits(N->getOperand(0)) != OpBits ||
          DAG.ComputeNumSignBits(N->getOperand(1)) != OpBits)
        return SDValue();
    } else if (ISD::isUnsignedIntSetCC(CC)) {
      if (!DAG.MaskedValueIsZero(N->getOperand(0),
                                 APInt::getHighBitsSet(OpBits, OpBits-1)) ||
          !DAG.MaskedValueIsZero(N->getOperand(1),
                                 APInt::getHighBitsSet(OpBits, OpBits-1)))
        return SDValue();
    } else {
      // This is neither a signed nor an unsigned comparison, just make sure
      // that the high bits are equal.
      APInt Op1Zero, Op1One;
      APInt Op2Zero, Op2One;
      DAG.computeKnownBits(N->getOperand(0), Op1Zero, Op1One);
      DAG.computeKnownBits(N->getOperand(1), Op2Zero, Op2One);

      // We don't really care about what is known about the first bit (if
      // anything), so clear it in all masks prior to comparing them.
      Op1Zero.clearBit(0); Op1One.clearBit(0);
      Op2Zero.clearBit(0); Op2One.clearBit(0);

      if (Op1Zero != Op2Zero || Op1One != Op2One)
        return SDValue();
    }
  }

  // We now know that the higher-order bits are irrelevant, we just need to
  // make sure that all of the intermediate operations are bit operations, and
  // all inputs are extensions.
  if (N->getOperand(0).getOpcode() != ISD::AND &&
      N->getOperand(0).getOpcode() != ISD::OR  &&
      N->getOperand(0).getOpcode() != ISD::XOR &&
      N->getOperand(0).getOpcode() != ISD::SELECT &&
      N->getOperand(0).getOpcode() != ISD::SELECT_CC &&
      N->getOperand(0).getOpcode() != ISD::TRUNCATE &&
      N->getOperand(0).getOpcode() != ISD::SIGN_EXTEND &&
      N->getOperand(0).getOpcode() != ISD::ZERO_EXTEND &&
      N->getOperand(0).getOpcode() != ISD::ANY_EXTEND)
    return SDValue();

  if ((N->getOpcode() == ISD::SETCC || N->getOpcode() == ISD::SELECT_CC) &&
      N->getOperand(1).getOpcode() != ISD::AND &&
      N->getOperand(1).getOpcode() != ISD::OR  &&
      N->getOperand(1).getOpcode() != ISD::XOR &&
      N->getOperand(1).getOpcode() != ISD::SELECT &&
      N->getOperand(1).getOpcode() != ISD::SELECT_CC &&
      N->getOperand(1).getOpcode() != ISD::TRUNCATE &&
      N->getOperand(1).getOpcode() != ISD::SIGN_EXTEND &&
      N->getOperand(1).getOpcode() != ISD::ZERO_EXTEND &&
      N->getOperand(1).getOpcode() != ISD::ANY_EXTEND)
    return SDValue();

  SmallVector<SDValue, 4> Inputs;
  SmallVector<SDValue, 8> BinOps, PromOps;
  SmallPtrSet<SDNode *, 16> Visited;

  for (unsigned i = 0; i < 2; ++i) {
    if (((N->getOperand(i).getOpcode() == ISD::SIGN_EXTEND ||
          N->getOperand(i).getOpcode() == ISD::ZERO_EXTEND ||
          N->getOperand(i).getOpcode() == ISD::ANY_EXTEND) &&
          N->getOperand(i).getOperand(0).getValueType() == MVT::i1) ||
        isa<ConstantSDNode>(N->getOperand(i)))
      Inputs.push_back(N->getOperand(i));
    else
      BinOps.push_back(N->getOperand(i));

    if (N->getOpcode() == ISD::TRUNCATE)
      break;
  }

  // Visit all inputs, collect all binary operations (and, or, xor and
  // select) that are all fed by extensions. 
  while (!BinOps.empty()) {
    SDValue BinOp = BinOps.back();
    BinOps.pop_back();

    if (!Visited.insert(BinOp.getNode()))
      continue;

    PromOps.push_back(BinOp);

    for (unsigned i = 0, ie = BinOp.getNumOperands(); i != ie; ++i) {
      // The condition of the select is not promoted.
      if (BinOp.getOpcode() == ISD::SELECT && i == 0)
        continue;
      if (BinOp.getOpcode() == ISD::SELECT_CC && i != 2 && i != 3)
        continue;

      if (((BinOp.getOperand(i).getOpcode() == ISD::SIGN_EXTEND ||
            BinOp.getOperand(i).getOpcode() == ISD::ZERO_EXTEND ||
            BinOp.getOperand(i).getOpcode() == ISD::ANY_EXTEND) &&
           BinOp.getOperand(i).getOperand(0).getValueType() == MVT::i1) ||
          isa<ConstantSDNode>(BinOp.getOperand(i))) {
        Inputs.push_back(BinOp.getOperand(i)); 
      } else if (BinOp.getOperand(i).getOpcode() == ISD::AND ||
                 BinOp.getOperand(i).getOpcode() == ISD::OR  ||
                 BinOp.getOperand(i).getOpcode() == ISD::XOR ||
                 BinOp.getOperand(i).getOpcode() == ISD::SELECT ||
                 BinOp.getOperand(i).getOpcode() == ISD::SELECT_CC ||
                 BinOp.getOperand(i).getOpcode() == ISD::TRUNCATE ||
                 BinOp.getOperand(i).getOpcode() == ISD::SIGN_EXTEND ||
                 BinOp.getOperand(i).getOpcode() == ISD::ZERO_EXTEND ||
                 BinOp.getOperand(i).getOpcode() == ISD::ANY_EXTEND) {
        BinOps.push_back(BinOp.getOperand(i));
      } else {
        // We have an input that is not an extension or another binary
        // operation; we'll abort this transformation.
        return SDValue();
      }
    }
  }

  // Make sure that this is a self-contained cluster of operations (which
  // is not quite the same thing as saying that everything has only one
  // use).
  for (unsigned i = 0, ie = Inputs.size(); i != ie; ++i) {
    if (isa<ConstantSDNode>(Inputs[i]))
      continue;

    for (SDNode::use_iterator UI = Inputs[i].getNode()->use_begin(),
                              UE = Inputs[i].getNode()->use_end();
         UI != UE; ++UI) {
      SDNode *User = *UI;
      if (User != N && !Visited.count(User))
        return SDValue();

      // Make sure that we're not going to promote the non-output-value
      // operand(s) or SELECT or SELECT_CC.
      // FIXME: Although we could sometimes handle this, and it does occur in
      // practice that one of the condition inputs to the select is also one of
      // the outputs, we currently can't deal with this.
      if (User->getOpcode() == ISD::SELECT) {
        if (User->getOperand(0) == Inputs[i])
          return SDValue();
      } else if (User->getOpcode() == ISD::SELECT_CC) {
        if (User->getOperand(0) == Inputs[i] ||
            User->getOperand(1) == Inputs[i])
          return SDValue();
      }
    }
  }

  for (unsigned i = 0, ie = PromOps.size(); i != ie; ++i) {
    for (SDNode::use_iterator UI = PromOps[i].getNode()->use_begin(),
                              UE = PromOps[i].getNode()->use_end();
         UI != UE; ++UI) {
      SDNode *User = *UI;
      if (User != N && !Visited.count(User))
        return SDValue();

      // Make sure that we're not going to promote the non-output-value
      // operand(s) or SELECT or SELECT_CC.
      // FIXME: Although we could sometimes handle this, and it does occur in
      // practice that one of the condition inputs to the select is also one of
      // the outputs, we currently can't deal with this.
      if (User->getOpcode() == ISD::SELECT) {
        if (User->getOperand(0) == PromOps[i])
          return SDValue();
      } else if (User->getOpcode() == ISD::SELECT_CC) {
        if (User->getOperand(0) == PromOps[i] ||
            User->getOperand(1) == PromOps[i])
          return SDValue();
      }
    }
  }

  // Replace all inputs with the extension operand.
  for (unsigned i = 0, ie = Inputs.size(); i != ie; ++i) {
    // Constants may have users outside the cluster of to-be-promoted nodes,
    // and so we need to replace those as we do the promotions.
    if (isa<ConstantSDNode>(Inputs[i]))
      continue;
    else
      DAG.ReplaceAllUsesOfValueWith(Inputs[i], Inputs[i].getOperand(0)); 
  }

  // Replace all operations (these are all the same, but have a different
  // (i1) return type). DAG.getNode will validate that the types of
  // a binary operator match, so go through the list in reverse so that
  // we've likely promoted both operands first. Any intermediate truncations or
  // extensions disappear.
  while (!PromOps.empty()) {
    SDValue PromOp = PromOps.back();
    PromOps.pop_back();

    if (PromOp.getOpcode() == ISD::TRUNCATE ||
        PromOp.getOpcode() == ISD::SIGN_EXTEND ||
        PromOp.getOpcode() == ISD::ZERO_EXTEND ||
        PromOp.getOpcode() == ISD::ANY_EXTEND) {
      if (!isa<ConstantSDNode>(PromOp.getOperand(0)) &&
          PromOp.getOperand(0).getValueType() != MVT::i1) {
        // The operand is not yet ready (see comment below).
        PromOps.insert(PromOps.begin(), PromOp);
        continue;
      }

      SDValue RepValue = PromOp.getOperand(0);
      if (isa<ConstantSDNode>(RepValue))
        RepValue = DAG.getNode(ISD::TRUNCATE, dl, MVT::i1, RepValue);

      DAG.ReplaceAllUsesOfValueWith(PromOp, RepValue);
      continue;
    }

    unsigned C;
    switch (PromOp.getOpcode()) {
    default:             C = 0; break;
    case ISD::SELECT:    C = 1; break;
    case ISD::SELECT_CC: C = 2; break;
    }

    if ((!isa<ConstantSDNode>(PromOp.getOperand(C)) &&
         PromOp.getOperand(C).getValueType() != MVT::i1) ||
        (!isa<ConstantSDNode>(PromOp.getOperand(C+1)) &&
         PromOp.getOperand(C+1).getValueType() != MVT::i1)) {
      // The to-be-promoted operands of this node have not yet been
      // promoted (this should be rare because we're going through the
      // list backward, but if one of the operands has several users in
      // this cluster of to-be-promoted nodes, it is possible).
      PromOps.insert(PromOps.begin(), PromOp);
      continue;
    }

    SmallVector<SDValue, 3> Ops(PromOp.getNode()->op_begin(),
                                PromOp.getNode()->op_end());

    // If there are any constant inputs, make sure they're replaced now.
    for (unsigned i = 0; i < 2; ++i)
      if (isa<ConstantSDNode>(Ops[C+i]))
        Ops[C+i] = DAG.getNode(ISD::TRUNCATE, dl, MVT::i1, Ops[C+i]);

    DAG.ReplaceAllUsesOfValueWith(PromOp,
      DAG.getNode(PromOp.getOpcode(), dl, MVT::i1, Ops));
  }

  // Now we're left with the initial truncation itself.
  if (N->getOpcode() == ISD::TRUNCATE)
    return N->getOperand(0);

  // Otherwise, this is a comparison. The operands to be compared have just
  // changed type (to i1), but everything else is the same.
  return SDValue(N, 0);
}

SDValue PPCTargetLowering::DAGCombineExtBoolTrunc(SDNode *N,
                                                  DAGCombinerInfo &DCI) const {
  SelectionDAG &DAG = DCI.DAG;
  SDLoc dl(N);

  // If we're tracking CR bits, we need to be careful that we don't have:
  //   zext(binary-ops(trunc(x), trunc(y)))
  // or
  //   zext(binary-ops(binary-ops(trunc(x), trunc(y)), ...)
  // such that we're unnecessarily moving things into CR bits that can more
  // efficiently stay in GPRs. Note that if we're not certain that the high
  // bits are set as required by the final extension, we still may need to do
  // some masking to get the proper behavior.

  // This same functionality is important on PPC64 when dealing with
  // 32-to-64-bit extensions; these occur often when 32-bit values are used as
  // the return values of functions. Because it is so similar, it is handled
  // here as well.

  if (N->getValueType(0) != MVT::i32 &&
      N->getValueType(0) != MVT::i64)
    return SDValue();

  if (!((N->getOperand(0).getValueType() == MVT::i1 &&
        Subtarget.useCRBits()) ||
       (N->getOperand(0).getValueType() == MVT::i32 &&
        Subtarget.isPPC64())))
    return SDValue();

  if (N->getOperand(0).getOpcode() != ISD::AND &&
      N->getOperand(0).getOpcode() != ISD::OR  &&
      N->getOperand(0).getOpcode() != ISD::XOR &&
      N->getOperand(0).getOpcode() != ISD::SELECT &&
      N->getOperand(0).getOpcode() != ISD::SELECT_CC)
    return SDValue();

  SmallVector<SDValue, 4> Inputs;
  SmallVector<SDValue, 8> BinOps(1, N->getOperand(0)), PromOps;
  SmallPtrSet<SDNode *, 16> Visited;

  // Visit all inputs, collect all binary operations (and, or, xor and
  // select) that are all fed by truncations. 
  while (!BinOps.empty()) {
    SDValue BinOp = BinOps.back();
    BinOps.pop_back();

    if (!Visited.insert(BinOp.getNode()))
      continue;

    PromOps.push_back(BinOp);

    for (unsigned i = 0, ie = BinOp.getNumOperands(); i != ie; ++i) {
      // The condition of the select is not promoted.
      if (BinOp.getOpcode() == ISD::SELECT && i == 0)
        continue;
      if (BinOp.getOpcode() == ISD::SELECT_CC && i != 2 && i != 3)
        continue;

      if (BinOp.getOperand(i).getOpcode() == ISD::TRUNCATE ||
          isa<ConstantSDNode>(BinOp.getOperand(i))) {
        Inputs.push_back(BinOp.getOperand(i)); 
      } else if (BinOp.getOperand(i).getOpcode() == ISD::AND ||
                 BinOp.getOperand(i).getOpcode() == ISD::OR  ||
                 BinOp.getOperand(i).getOpcode() == ISD::XOR ||
                 BinOp.getOperand(i).getOpcode() == ISD::SELECT ||
                 BinOp.getOperand(i).getOpcode() == ISD::SELECT_CC) {
        BinOps.push_back(BinOp.getOperand(i));
      } else {
        // We have an input that is not a truncation or another binary
        // operation; we'll abort this transformation.
        return SDValue();
      }
    }
  }

  // Make sure that this is a self-contained cluster of operations (which
  // is not quite the same thing as saying that everything has only one
  // use).
  for (unsigned i = 0, ie = Inputs.size(); i != ie; ++i) {
    if (isa<ConstantSDNode>(Inputs[i]))
      continue;

    for (SDNode::use_iterator UI = Inputs[i].getNode()->use_begin(),
                              UE = Inputs[i].getNode()->use_end();
         UI != UE; ++UI) {
      SDNode *User = *UI;
      if (User != N && !Visited.count(User))
        return SDValue();

      // Make sure that we're not going to promote the non-output-value
      // operand(s) or SELECT or SELECT_CC.
      // FIXME: Although we could sometimes handle this, and it does occur in
      // practice that one of the condition inputs to the select is also one of
      // the outputs, we currently can't deal with this.
      if (User->getOpcode() == ISD::SELECT) {
        if (User->getOperand(0) == Inputs[i])
          return SDValue();
      } else if (User->getOpcode() == ISD::SELECT_CC) {
        if (User->getOperand(0) == Inputs[i] ||
            User->getOperand(1) == Inputs[i])
          return SDValue();
      }
    }
  }

  for (unsigned i = 0, ie = PromOps.size(); i != ie; ++i) {
    for (SDNode::use_iterator UI = PromOps[i].getNode()->use_begin(),
                              UE = PromOps[i].getNode()->use_end();
         UI != UE; ++UI) {
      SDNode *User = *UI;
      if (User != N && !Visited.count(User))
        return SDValue();

      // Make sure that we're not going to promote the non-output-value
      // operand(s) or SELECT or SELECT_CC.
      // FIXME: Although we could sometimes handle this, and it does occur in
      // practice that one of the condition inputs to the select is also one of
      // the outputs, we currently can't deal with this.
      if (User->getOpcode() == ISD::SELECT) {
        if (User->getOperand(0) == PromOps[i])
          return SDValue();
      } else if (User->getOpcode() == ISD::SELECT_CC) {
        if (User->getOperand(0) == PromOps[i] ||
            User->getOperand(1) == PromOps[i])
          return SDValue();
      }
    }
  }

  unsigned PromBits = N->getOperand(0).getValueSizeInBits();
  bool ReallyNeedsExt = false;
  if (N->getOpcode() != ISD::ANY_EXTEND) {
    // If all of the inputs are not already sign/zero extended, then
    // we'll still need to do that at the end.
    for (unsigned i = 0, ie = Inputs.size(); i != ie; ++i) {
      if (isa<ConstantSDNode>(Inputs[i]))
        continue;

      unsigned OpBits =
        Inputs[i].getOperand(0).getValueSizeInBits();
      assert(PromBits < OpBits && "Truncation not to a smaller bit count?");

      if ((N->getOpcode() == ISD::ZERO_EXTEND &&
           !DAG.MaskedValueIsZero(Inputs[i].getOperand(0),
                                  APInt::getHighBitsSet(OpBits,
                                                        OpBits-PromBits))) ||
          (N->getOpcode() == ISD::SIGN_EXTEND &&
           DAG.ComputeNumSignBits(Inputs[i].getOperand(0)) <
             (OpBits-(PromBits-1)))) {
        ReallyNeedsExt = true;
        break;
      }
    }
  }

  // Replace all inputs, either with the truncation operand, or a
  // truncation or extension to the final output type.
  for (unsigned i = 0, ie = Inputs.size(); i != ie; ++i) {
    // Constant inputs need to be replaced with the to-be-promoted nodes that
    // use them because they might have users outside of the cluster of
    // promoted nodes.
    if (isa<ConstantSDNode>(Inputs[i]))
      continue;

    SDValue InSrc = Inputs[i].getOperand(0);
    if (Inputs[i].getValueType() == N->getValueType(0))
      DAG.ReplaceAllUsesOfValueWith(Inputs[i], InSrc);
    else if (N->getOpcode() == ISD::SIGN_EXTEND)
      DAG.ReplaceAllUsesOfValueWith(Inputs[i],
        DAG.getSExtOrTrunc(InSrc, dl, N->getValueType(0)));
    else if (N->getOpcode() == ISD::ZERO_EXTEND)
      DAG.ReplaceAllUsesOfValueWith(Inputs[i],
        DAG.getZExtOrTrunc(InSrc, dl, N->getValueType(0)));
    else
      DAG.ReplaceAllUsesOfValueWith(Inputs[i],
        DAG.getAnyExtOrTrunc(InSrc, dl, N->getValueType(0)));
  }

  // Replace all operations (these are all the same, but have a different
  // (promoted) return type). DAG.getNode will validate that the types of
  // a binary operator match, so go through the list in reverse so that
  // we've likely promoted both operands first.
  while (!PromOps.empty()) {
    SDValue PromOp = PromOps.back();
    PromOps.pop_back();

    unsigned C;
    switch (PromOp.getOpcode()) {
    default:             C = 0; break;
    case ISD::SELECT:    C = 1; break;
    case ISD::SELECT_CC: C = 2; break;
    }

    if ((!isa<ConstantSDNode>(PromOp.getOperand(C)) &&
         PromOp.getOperand(C).getValueType() != N->getValueType(0)) ||
        (!isa<ConstantSDNode>(PromOp.getOperand(C+1)) &&
         PromOp.getOperand(C+1).getValueType() != N->getValueType(0))) {
      // The to-be-promoted operands of this node have not yet been
      // promoted (this should be rare because we're going through the
      // list backward, but if one of the operands has several users in
      // this cluster of to-be-promoted nodes, it is possible).
      PromOps.insert(PromOps.begin(), PromOp);
      continue;
    }

    SmallVector<SDValue, 3> Ops(PromOp.getNode()->op_begin(),
                                PromOp.getNode()->op_end());

    // If this node has constant inputs, then they'll need to be promoted here.
    for (unsigned i = 0; i < 2; ++i) {
      if (!isa<ConstantSDNode>(Ops[C+i]))
        continue;
      if (Ops[C+i].getValueType() == N->getValueType(0))
        continue;

      if (N->getOpcode() == ISD::SIGN_EXTEND)
        Ops[C+i] = DAG.getSExtOrTrunc(Ops[C+i], dl, N->getValueType(0));
      else if (N->getOpcode() == ISD::ZERO_EXTEND)
        Ops[C+i] = DAG.getZExtOrTrunc(Ops[C+i], dl, N->getValueType(0));
      else
        Ops[C+i] = DAG.getAnyExtOrTrunc(Ops[C+i], dl, N->getValueType(0));
    }

    DAG.ReplaceAllUsesOfValueWith(PromOp,
      DAG.getNode(PromOp.getOpcode(), dl, N->getValueType(0), Ops));
  }

  // Now we're left with the initial extension itself.
  if (!ReallyNeedsExt)
    return N->getOperand(0);

  // To zero extend, just mask off everything except for the first bit (in the
  // i1 case).
  if (N->getOpcode() == ISD::ZERO_EXTEND)
    return DAG.getNode(ISD::AND, dl, N->getValueType(0), N->getOperand(0),
                       DAG.getConstant(APInt::getLowBitsSet(
                                         N->getValueSizeInBits(0), PromBits),
                                       N->getValueType(0)));

  assert(N->getOpcode() == ISD::SIGN_EXTEND &&
         "Invalid extension type");
  EVT ShiftAmountTy = getShiftAmountTy(N->getValueType(0));
  SDValue ShiftCst =
    DAG.getConstant(N->getValueSizeInBits(0)-PromBits, ShiftAmountTy);
  return DAG.getNode(ISD::SRA, dl, N->getValueType(0), 
                     DAG.getNode(ISD::SHL, dl, N->getValueType(0),
                                 N->getOperand(0), ShiftCst), ShiftCst);
}

SDValue PPCTargetLowering::PerformDAGCombine(SDNode *N,
                                             DAGCombinerInfo &DCI) const {
  const TargetMachine &TM = getTargetMachine();
  SelectionDAG &DAG = DCI.DAG;
  SDLoc dl(N);
  switch (N->getOpcode()) {
  default: break;
  case PPCISD::SHL:
    if (ConstantSDNode *C = dyn_cast<ConstantSDNode>(N->getOperand(0))) {
      if (C->isNullValue())   // 0 << V -> 0.
        return N->getOperand(0);
    }
    break;
  case PPCISD::SRL:
    if (ConstantSDNode *C = dyn_cast<ConstantSDNode>(N->getOperand(0))) {
      if (C->isNullValue())   // 0 >>u V -> 0.
        return N->getOperand(0);
    }
    break;
  case PPCISD::SRA:
    if (ConstantSDNode *C = dyn_cast<ConstantSDNode>(N->getOperand(0))) {
      if (C->isNullValue() ||   //  0 >>s V -> 0.
          C->isAllOnesValue())    // -1 >>s V -> -1.
        return N->getOperand(0);
    }
    break;
  case ISD::SIGN_EXTEND:
  case ISD::ZERO_EXTEND:
  case ISD::ANY_EXTEND: 
    return DAGCombineExtBoolTrunc(N, DCI);
  case ISD::TRUNCATE:
  case ISD::SETCC:
  case ISD::SELECT_CC:
    return DAGCombineTruncBoolExt(N, DCI);
  case ISD::SINT_TO_FP:
    if (TM.getSubtarget<PPCSubtarget>().has64BitSupport()) {
      if (N->getOperand(0).getOpcode() == ISD::FP_TO_SINT) {
        // Turn (sint_to_fp (fp_to_sint X)) -> fctidz/fcfid without load/stores.
        // We allow the src/dst to be either f32/f64, but the intermediate
        // type must be i64.
        if (N->getOperand(0).getValueType() == MVT::i64 &&
            N->getOperand(0).getOperand(0).getValueType() != MVT::ppcf128) {
          SDValue Val = N->getOperand(0).getOperand(0);
          if (Val.getValueType() == MVT::f32) {
            Val = DAG.getNode(ISD::FP_EXTEND, dl, MVT::f64, Val);
            DCI.AddToWorklist(Val.getNode());
          }

          Val = DAG.getNode(PPCISD::FCTIDZ, dl, MVT::f64, Val);
          DCI.AddToWorklist(Val.getNode());
          Val = DAG.getNode(PPCISD::FCFID, dl, MVT::f64, Val);
          DCI.AddToWorklist(Val.getNode());
          if (N->getValueType(0) == MVT::f32) {
            Val = DAG.getNode(ISD::FP_ROUND, dl, MVT::f32, Val,
                              DAG.getIntPtrConstant(0));
            DCI.AddToWorklist(Val.getNode());
          }
          return Val;
        } else if (N->getOperand(0).getValueType() == MVT::i32) {
          // If the intermediate type is i32, we can avoid the load/store here
          // too.
        }
      }
    }
    break;
  case ISD::STORE:
    // Turn STORE (FP_TO_SINT F) -> STFIWX(FCTIWZ(F)).
    if (TM.getSubtarget<PPCSubtarget>().hasSTFIWX() &&
        !cast<StoreSDNode>(N)->isTruncatingStore() &&
        N->getOperand(1).getOpcode() == ISD::FP_TO_SINT &&
        N->getOperand(1).getValueType() == MVT::i32 &&
        N->getOperand(1).getOperand(0).getValueType() != MVT::ppcf128) {
      SDValue Val = N->getOperand(1).getOperand(0);
      if (Val.getValueType() == MVT::f32) {
        Val = DAG.getNode(ISD::FP_EXTEND, dl, MVT::f64, Val);
        DCI.AddToWorklist(Val.getNode());
      }
      Val = DAG.getNode(PPCISD::FCTIWZ, dl, MVT::f64, Val);
      DCI.AddToWorklist(Val.getNode());

      SDValue Ops[] = {
        N->getOperand(0), Val, N->getOperand(2),
        DAG.getValueType(N->getOperand(1).getValueType())
      };

      Val = DAG.getMemIntrinsicNode(PPCISD::STFIWX, dl,
              DAG.getVTList(MVT::Other), Ops,
              cast<StoreSDNode>(N)->getMemoryVT(),
              cast<StoreSDNode>(N)->getMemOperand());
      DCI.AddToWorklist(Val.getNode());
      return Val;
    }

    // Turn STORE (BSWAP) -> sthbrx/stwbrx.
    if (cast<StoreSDNode>(N)->isUnindexed() &&
        N->getOperand(1).getOpcode() == ISD::BSWAP &&
        N->getOperand(1).getNode()->hasOneUse() &&
        (N->getOperand(1).getValueType() == MVT::i32 ||
         N->getOperand(1).getValueType() == MVT::i16 ||
         (TM.getSubtarget<PPCSubtarget>().hasLDBRX() &&
          TM.getSubtarget<PPCSubtarget>().isPPC64() &&
          N->getOperand(1).getValueType() == MVT::i64))) {
      SDValue BSwapOp = N->getOperand(1).getOperand(0);
      // Do an any-extend to 32-bits if this is a half-word input.
      if (BSwapOp.getValueType() == MVT::i16)
        BSwapOp = DAG.getNode(ISD::ANY_EXTEND, dl, MVT::i32, BSwapOp);

      SDValue Ops[] = {
        N->getOperand(0), BSwapOp, N->getOperand(2),
        DAG.getValueType(N->getOperand(1).getValueType())
      };
      return
        DAG.getMemIntrinsicNode(PPCISD::STBRX, dl, DAG.getVTList(MVT::Other),
                                Ops, cast<StoreSDNode>(N)->getMemoryVT(),
                                cast<StoreSDNode>(N)->getMemOperand());
    }
    break;
  case ISD::LOAD: {
    LoadSDNode *LD = cast<LoadSDNode>(N);
    EVT VT = LD->getValueType(0);
    Type *Ty = LD->getMemoryVT().getTypeForEVT(*DAG.getContext());
    unsigned ABIAlignment = getDataLayout()->getABITypeAlignment(Ty);
    if (ISD::isNON_EXTLoad(N) && VT.isVector() &&
        TM.getSubtarget<PPCSubtarget>().hasAltivec() &&
        // P8 and later hardware should just use LOAD.
        !TM.getSubtarget<PPCSubtarget>().hasP8Vector() &&
        (VT == MVT::v16i8 || VT == MVT::v8i16 ||
         VT == MVT::v4i32 || VT == MVT::v4f32) &&
        LD->getAlignment() < ABIAlignment) {
      // This is a type-legal unaligned Altivec load.
      SDValue Chain = LD->getChain();
      SDValue Ptr = LD->getBasePtr();
      bool isLittleEndian = Subtarget.isLittleEndian();

      // This implements the loading of unaligned vectors as described in
      // the venerable Apple Velocity Engine overview. Specifically:
      // https://developer.apple.com/hardwaredrivers/ve/alignment.html
      // https://developer.apple.com/hardwaredrivers/ve/code_optimization.html
      //
      // The general idea is to expand a sequence of one or more unaligned
      // loads into an alignment-based permutation-control instruction (lvsl
      // or lvsr), a series of regular vector loads (which always truncate
      // their input address to an aligned address), and a series of
      // permutations.  The results of these permutations are the requested
      // loaded values.  The trick is that the last "extra" load is not taken
      // from the address you might suspect (sizeof(vector) bytes after the
      // last requested load), but rather sizeof(vector) - 1 bytes after the
      // last requested vector. The point of this is to avoid a page fault if
      // the base address happened to be aligned. This works because if the
      // base address is aligned, then adding less than a full vector length
      // will cause the last vector in the sequence to be (re)loaded.
      // Otherwise, the next vector will be fetched as you might suspect was
      // necessary.

      // We might be able to reuse the permutation generation from
      // a different base address offset from this one by an aligned amount.
      // The INTRINSIC_WO_CHAIN DAG combine will attempt to perform this
      // optimization later.
      Intrinsic::ID Intr = (isLittleEndian ?
                            Intrinsic::ppc_altivec_lvsr :
                            Intrinsic::ppc_altivec_lvsl);
      SDValue PermCntl = BuildIntrinsicOp(Intr, Ptr, DAG, dl, MVT::v16i8);

      // Create the new MMO for the new base load. It is like the original MMO,
      // but represents an area in memory almost twice the vector size centered
      // on the original address. If the address is unaligned, we might start
      // reading up to (sizeof(vector)-1) bytes below the address of the
      // original unaligned load.
      MachineFunction &MF = DAG.getMachineFunction();
      MachineMemOperand *BaseMMO =
        MF.getMachineMemOperand(LD->getMemOperand(),
                                -LD->getMemoryVT().getStoreSize()+1,
                                2*LD->getMemoryVT().getStoreSize()-1);

      // Create the new base load.
      SDValue LDXIntID = DAG.getTargetConstant(Intrinsic::ppc_altivec_lvx,
                                               getPointerTy());
      SDValue BaseLoadOps[] = { Chain, LDXIntID, Ptr };
      SDValue BaseLoad =
        DAG.getMemIntrinsicNode(ISD::INTRINSIC_W_CHAIN, dl,
                                DAG.getVTList(MVT::v4i32, MVT::Other),
                                BaseLoadOps, MVT::v4i32, BaseMMO);

      // Note that the value of IncOffset (which is provided to the next
      // load's pointer info offset value, and thus used to calculate the
      // alignment), and the value of IncValue (which is actually used to
      // increment the pointer value) are different! This is because we
      // require the next load to appear to be aligned, even though it
      // is actually offset from the base pointer by a lesser amount.
      int IncOffset = VT.getSizeInBits() / 8;
      int IncValue = IncOffset;

      // Walk (both up and down) the chain looking for another load at the real
      // (aligned) offset (the alignment of the other load does not matter in
      // this case). If found, then do not use the offset reduction trick, as
      // that will prevent the loads from being later combined (as they would
      // otherwise be duplicates).
      if (!findConsecutiveLoad(LD, DAG))
        --IncValue;

      SDValue Increment = DAG.getConstant(IncValue, getPointerTy());
      Ptr = DAG.getNode(ISD::ADD, dl, Ptr.getValueType(), Ptr, Increment);

      MachineMemOperand *ExtraMMO =
        MF.getMachineMemOperand(LD->getMemOperand(),
                                1, 2*LD->getMemoryVT().getStoreSize()-1);
      SDValue ExtraLoadOps[] = { Chain, LDXIntID, Ptr };
      SDValue ExtraLoad =
        DAG.getMemIntrinsicNode(ISD::INTRINSIC_W_CHAIN, dl,
                                DAG.getVTList(MVT::v4i32, MVT::Other),
                                ExtraLoadOps, MVT::v4i32, ExtraMMO);

      SDValue TF = DAG.getNode(ISD::TokenFactor, dl, MVT::Other,
        BaseLoad.getValue(1), ExtraLoad.getValue(1));

      // Because vperm has a big-endian bias, we must reverse the order
      // of the input vectors and complement the permute control vector
      // when generating little endian code.  We have already handled the
      // latter by using lvsr instead of lvsl, so just reverse BaseLoad
      // and ExtraLoad here.
      SDValue Perm;
      if (isLittleEndian)
        Perm = BuildIntrinsicOp(Intrinsic::ppc_altivec_vperm,
                                ExtraLoad, BaseLoad, PermCntl, DAG, dl);
      else
        Perm = BuildIntrinsicOp(Intrinsic::ppc_altivec_vperm,
                                BaseLoad, ExtraLoad, PermCntl, DAG, dl);

      if (VT != MVT::v4i32)
        Perm = DAG.getNode(ISD::BITCAST, dl, VT, Perm);

      // The output of the permutation is our loaded result, the TokenFactor is
      // our new chain.
      DCI.CombineTo(N, Perm, TF);
      return SDValue(N, 0);
    }
    }
    break;
  case ISD::INTRINSIC_WO_CHAIN: {
    bool isLittleEndian = Subtarget.isLittleEndian();
    Intrinsic::ID Intr = (isLittleEndian ?
                          Intrinsic::ppc_altivec_lvsr :
                          Intrinsic::ppc_altivec_lvsl);
    if (cast<ConstantSDNode>(N->getOperand(0))->getZExtValue() == Intr &&
        N->getOperand(1)->getOpcode() == ISD::ADD) {
      SDValue Add = N->getOperand(1);

      if (DAG.MaskedValueIsZero(Add->getOperand(1),
            APInt::getAllOnesValue(4 /* 16 byte alignment */).zext(
              Add.getValueType().getScalarType().getSizeInBits()))) {
        SDNode *BasePtr = Add->getOperand(0).getNode();
        for (SDNode::use_iterator UI = BasePtr->use_begin(),
             UE = BasePtr->use_end(); UI != UE; ++UI) {
          if (UI->getOpcode() == ISD::INTRINSIC_WO_CHAIN &&
              cast<ConstantSDNode>(UI->getOperand(0))->getZExtValue() ==
                Intr) {
            // We've found another LVSL/LVSR, and this address is an aligned
            // multiple of that one. The results will be the same, so use the
            // one we've just found instead.

            return SDValue(*UI, 0);
          }
        }
      }
    }
    }

    break;
  case ISD::BSWAP:
    // Turn BSWAP (LOAD) -> lhbrx/lwbrx.
    if (ISD::isNON_EXTLoad(N->getOperand(0).getNode()) &&
        N->getOperand(0).hasOneUse() &&
        (N->getValueType(0) == MVT::i32 || N->getValueType(0) == MVT::i16 ||
         (TM.getSubtarget<PPCSubtarget>().hasLDBRX() &&
          TM.getSubtarget<PPCSubtarget>().isPPC64() &&
          N->getValueType(0) == MVT::i64))) {
      SDValue Load = N->getOperand(0);
      LoadSDNode *LD = cast<LoadSDNode>(Load);
      // Create the byte-swapping load.
      SDValue Ops[] = {
        LD->getChain(),    // Chain
        LD->getBasePtr(),  // Ptr
        DAG.getValueType(N->getValueType(0)) // VT
      };
      SDValue BSLoad =
        DAG.getMemIntrinsicNode(PPCISD::LBRX, dl,
                                DAG.getVTList(N->getValueType(0) == MVT::i64 ?
                                              MVT::i64 : MVT::i32, MVT::Other),
                                Ops, LD->getMemoryVT(), LD->getMemOperand());

      // If this is an i16 load, insert the truncate.
      SDValue ResVal = BSLoad;
      if (N->getValueType(0) == MVT::i16)
        ResVal = DAG.getNode(ISD::TRUNCATE, dl, MVT::i16, BSLoad);

      // First, combine the bswap away.  This makes the value produced by the
      // load dead.
      DCI.CombineTo(N, ResVal);

      // Next, combine the load away, we give it a bogus result value but a real
      // chain result.  The result value is dead because the bswap is dead.
      DCI.CombineTo(Load.getNode(), ResVal, BSLoad.getValue(1));

      // Return N so it doesn't get rechecked!
      return SDValue(N, 0);
    }

    break;
  case PPCISD::VCMP: {
    // If a VCMPo node already exists with exactly the same operands as this
    // node, use its result instead of this node (VCMPo computes both a CR6 and
    // a normal output).
    //
    if (!N->getOperand(0).hasOneUse() &&
        !N->getOperand(1).hasOneUse() &&
        !N->getOperand(2).hasOneUse()) {

      // Scan all of the users of the LHS, looking for VCMPo's that match.
      SDNode *VCMPoNode = nullptr;

      SDNode *LHSN = N->getOperand(0).getNode();
      for (SDNode::use_iterator UI = LHSN->use_begin(), E = LHSN->use_end();
           UI != E; ++UI)
        if (UI->getOpcode() == PPCISD::VCMPo &&
            UI->getOperand(1) == N->getOperand(1) &&
            UI->getOperand(2) == N->getOperand(2) &&
            UI->getOperand(0) == N->getOperand(0)) {
          VCMPoNode = *UI;
          break;
        }

      // If there is no VCMPo node, or if the flag value has a single use, don't
      // transform this.
      if (!VCMPoNode || VCMPoNode->hasNUsesOfValue(0, 1))
        break;

      // Look at the (necessarily single) use of the flag value.  If it has a
      // chain, this transformation is more complex.  Note that multiple things
      // could use the value result, which we should ignore.
      SDNode *FlagUser = nullptr;
      for (SDNode::use_iterator UI = VCMPoNode->use_begin();
           FlagUser == nullptr; ++UI) {
        assert(UI != VCMPoNode->use_end() && "Didn't find user!");
        SDNode *User = *UI;
        for (unsigned i = 0, e = User->getNumOperands(); i != e; ++i) {
          if (User->getOperand(i) == SDValue(VCMPoNode, 1)) {
            FlagUser = User;
            break;
          }
        }
      }

      // If the user is a MFOCRF instruction, we know this is safe.
      // Otherwise we give up for right now.
      if (FlagUser->getOpcode() == PPCISD::MFOCRF)
        return SDValue(VCMPoNode, 0);
    }
    break;
  }
  case ISD::BRCOND: {
    SDValue Cond = N->getOperand(1);
    SDValue Target = N->getOperand(2);
 
    if (Cond.getOpcode() == ISD::INTRINSIC_W_CHAIN &&
        cast<ConstantSDNode>(Cond.getOperand(1))->getZExtValue() ==
          Intrinsic::ppc_is_decremented_ctr_nonzero) {

      // We now need to make the intrinsic dead (it cannot be instruction
      // selected).
      DAG.ReplaceAllUsesOfValueWith(Cond.getValue(1), Cond.getOperand(0));
      assert(Cond.getNode()->hasOneUse() &&
             "Counter decrement has more than one use");

      return DAG.getNode(PPCISD::BDNZ, dl, MVT::Other,
                         N->getOperand(0), Target);
    }
  }
  break;
  case ISD::BR_CC: {
    // If this is a branch on an altivec predicate comparison, lower this so
    // that we don't have to do a MFOCRF: instead, branch directly on CR6.  This
    // lowering is done pre-legalize, because the legalizer lowers the predicate
    // compare down to code that is difficult to reassemble.
    ISD::CondCode CC = cast<CondCodeSDNode>(N->getOperand(1))->get();
    SDValue LHS = N->getOperand(2), RHS = N->getOperand(3);

    // Sometimes the promoted value of the intrinsic is ANDed by some non-zero
    // value. If so, pass-through the AND to get to the intrinsic.
    if (LHS.getOpcode() == ISD::AND &&
        LHS.getOperand(0).getOpcode() == ISD::INTRINSIC_W_CHAIN &&
        cast<ConstantSDNode>(LHS.getOperand(0).getOperand(1))->getZExtValue() ==
          Intrinsic::ppc_is_decremented_ctr_nonzero &&
        isa<ConstantSDNode>(LHS.getOperand(1)) &&
        !cast<ConstantSDNode>(LHS.getOperand(1))->getConstantIntValue()->
          isZero())
      LHS = LHS.getOperand(0);

    if (LHS.getOpcode() == ISD::INTRINSIC_W_CHAIN &&
        cast<ConstantSDNode>(LHS.getOperand(1))->getZExtValue() ==
          Intrinsic::ppc_is_decremented_ctr_nonzero &&
        isa<ConstantSDNode>(RHS)) {
      assert((CC == ISD::SETEQ || CC == ISD::SETNE) &&
             "Counter decrement comparison is not EQ or NE");

      unsigned Val = cast<ConstantSDNode>(RHS)->getZExtValue();
      bool isBDNZ = (CC == ISD::SETEQ && Val) ||
                    (CC == ISD::SETNE && !Val);

      // We now need to make the intrinsic dead (it cannot be instruction
      // selected).
      DAG.ReplaceAllUsesOfValueWith(LHS.getValue(1), LHS.getOperand(0));
      assert(LHS.getNode()->hasOneUse() &&
             "Counter decrement has more than one use");

      return DAG.getNode(isBDNZ ? PPCISD::BDNZ : PPCISD::BDZ, dl, MVT::Other,
                         N->getOperand(0), N->getOperand(4));
    }

    int CompareOpc;
    bool isDot;

    if (LHS.getOpcode() == ISD::INTRINSIC_WO_CHAIN &&
        isa<ConstantSDNode>(RHS) && (CC == ISD::SETEQ || CC == ISD::SETNE) &&
        getAltivecCompareInfo(LHS, CompareOpc, isDot)) {
      assert(isDot && "Can't compare against a vector result!");

      // If this is a comparison against something other than 0/1, then we know
      // that the condition is never/always true.
      unsigned Val = cast<ConstantSDNode>(RHS)->getZExtValue();
      if (Val != 0 && Val != 1) {
        if (CC == ISD::SETEQ)      // Cond never true, remove branch.
          return N->getOperand(0);
        // Always !=, turn it into an unconditional branch.
        return DAG.getNode(ISD::BR, dl, MVT::Other,
                           N->getOperand(0), N->getOperand(4));
      }

      bool BranchOnWhenPredTrue = (CC == ISD::SETEQ) ^ (Val == 0);

      // Create the PPCISD altivec 'dot' comparison node.
      SDValue Ops[] = {
        LHS.getOperand(2),  // LHS of compare
        LHS.getOperand(3),  // RHS of compare
        DAG.getConstant(CompareOpc, MVT::i32)
      };
      EVT VTs[] = { LHS.getOperand(2).getValueType(), MVT::Glue };
      SDValue CompNode = DAG.getNode(PPCISD::VCMPo, dl, VTs, Ops);

      // Unpack the result based on how the target uses it.
      PPC::Predicate CompOpc;
      switch (cast<ConstantSDNode>(LHS.getOperand(1))->getZExtValue()) {
      default:  // Can't happen, don't crash on invalid number though.
      case 0:   // Branch on the value of the EQ bit of CR6.
        CompOpc = BranchOnWhenPredTrue ? PPC::PRED_EQ : PPC::PRED_NE;
        break;
      case 1:   // Branch on the inverted value of the EQ bit of CR6.
        CompOpc = BranchOnWhenPredTrue ? PPC::PRED_NE : PPC::PRED_EQ;
        break;
      case 2:   // Branch on the value of the LT bit of CR6.
        CompOpc = BranchOnWhenPredTrue ? PPC::PRED_LT : PPC::PRED_GE;
        break;
      case 3:   // Branch on the inverted value of the LT bit of CR6.
        CompOpc = BranchOnWhenPredTrue ? PPC::PRED_GE : PPC::PRED_LT;
        break;
      }

      return DAG.getNode(PPCISD::COND_BRANCH, dl, MVT::Other, N->getOperand(0),
                         DAG.getConstant(CompOpc, MVT::i32),
                         DAG.getRegister(PPC::CR6, MVT::i32),
                         N->getOperand(4), CompNode.getValue(1));
    }
    break;
  }
  }

  return SDValue();
}

//===----------------------------------------------------------------------===//
// Inline Assembly Support
//===----------------------------------------------------------------------===//

void PPCTargetLowering::computeKnownBitsForTargetNode(const SDValue Op,
                                                      APInt &KnownZero,
                                                      APInt &KnownOne,
                                                      const SelectionDAG &DAG,
                                                      unsigned Depth) const {
  KnownZero = KnownOne = APInt(KnownZero.getBitWidth(), 0);
  switch (Op.getOpcode()) {
  default: break;
  case PPCISD::LBRX: {
    // lhbrx is known to have the top bits cleared out.
    if (cast<VTSDNode>(Op.getOperand(2))->getVT() == MVT::i16)
      KnownZero = 0xFFFF0000;
    break;
  }
  case ISD::INTRINSIC_WO_CHAIN: {
    switch (cast<ConstantSDNode>(Op.getOperand(0))->getZExtValue()) {
    default: break;
    case Intrinsic::ppc_altivec_vcmpbfp_p:
    case Intrinsic::ppc_altivec_vcmpeqfp_p:
    case Intrinsic::ppc_altivec_vcmpequb_p:
    case Intrinsic::ppc_altivec_vcmpequh_p:
    case Intrinsic::ppc_altivec_vcmpequw_p:
    case Intrinsic::ppc_altivec_vcmpgefp_p:
    case Intrinsic::ppc_altivec_vcmpgtfp_p:
    case Intrinsic::ppc_altivec_vcmpgtsb_p:
    case Intrinsic::ppc_altivec_vcmpgtsh_p:
    case Intrinsic::ppc_altivec_vcmpgtsw_p:
    case Intrinsic::ppc_altivec_vcmpgtub_p:
    case Intrinsic::ppc_altivec_vcmpgtuh_p:
    case Intrinsic::ppc_altivec_vcmpgtuw_p:
      KnownZero = ~1U;  // All bits but the low one are known to be zero.
      break;
    }
  }
  }
}


/// getConstraintType - Given a constraint, return the type of
/// constraint it is for this target.
PPCTargetLowering::ConstraintType
PPCTargetLowering::getConstraintType(const std::string &Constraint) const {
  if (Constraint.size() == 1) {
    switch (Constraint[0]) {
    default: break;
    case 'b':
    case 'r':
    case 'f':
    case 'v':
    case 'y':
      return C_RegisterClass;
    case 'Z':
      // FIXME: While Z does indicate a memory constraint, it specifically
      // indicates an r+r address (used in conjunction with the 'y' modifier
      // in the replacement string). Currently, we're forcing the base
      // register to be r0 in the asm printer (which is interpreted as zero)
      // and forming the complete address in the second register. This is
      // suboptimal.
      return C_Memory;
    }
  } else if (Constraint == "wc") { // individual CR bits.
    return C_RegisterClass;
  } else if (Constraint == "wa" || Constraint == "wd" ||
             Constraint == "wf" || Constraint == "ws") {
    return C_RegisterClass; // VSX registers.
  }
  return TargetLowering::getConstraintType(Constraint);
}

/// Examine constraint type and operand type and determine a weight value.
/// This object must already have been set up with the operand type
/// and the current alternative constraint selected.
TargetLowering::ConstraintWeight
PPCTargetLowering::getSingleConstraintMatchWeight(
    AsmOperandInfo &info, const char *constraint) const {
  ConstraintWeight weight = CW_Invalid;
  Value *CallOperandVal = info.CallOperandVal;
    // If we don't have a value, we can't do a match,
    // but allow it at the lowest weight.
  if (!CallOperandVal)
    return CW_Default;
  Type *type = CallOperandVal->getType();

  // Look at the constraint type.
  if (StringRef(constraint) == "wc" && type->isIntegerTy(1))
    return CW_Register; // an individual CR bit.
  else if ((StringRef(constraint) == "wa" ||
            StringRef(constraint) == "wd" ||
            StringRef(constraint) == "wf") &&
           type->isVectorTy())
    return CW_Register;
  else if (StringRef(constraint) == "ws" && type->isDoubleTy())
    return CW_Register;

  switch (*constraint) {
  default:
    weight = TargetLowering::getSingleConstraintMatchWeight(info, constraint);
    break;
  case 'b':
    if (type->isIntegerTy())
      weight = CW_Register;
    break;
  case 'f':
    if (type->isFloatTy())
      weight = CW_Register;
    break;
  case 'd':
    if (type->isDoubleTy())
      weight = CW_Register;
    break;
  case 'v':
    if (type->isVectorTy())
      weight = CW_Register;
    break;
  case 'y':
    weight = CW_Register;
    break;
  case 'Z':
    weight = CW_Memory;
    break;
  }
  return weight;
}

std::pair<unsigned, const TargetRegisterClass*>
PPCTargetLowering::getRegForInlineAsmConstraint(const std::string &Constraint,
                                                MVT VT) const {
  if (Constraint.size() == 1) {
    // GCC RS6000 Constraint Letters
    switch (Constraint[0]) {
    case 'b':   // R1-R31
      if (VT == MVT::i64 && Subtarget.isPPC64())
        return std::make_pair(0U, &PPC::G8RC_NOX0RegClass);
      return std::make_pair(0U, &PPC::GPRC_NOR0RegClass);
    case 'r':   // R0-R31
      if (VT == MVT::i64 && Subtarget.isPPC64())
        return std::make_pair(0U, &PPC::G8RCRegClass);
      return std::make_pair(0U, &PPC::GPRCRegClass);
    case 'f':
      if (VT == MVT::f32 || VT == MVT::i32)
        return std::make_pair(0U, &PPC::F4RCRegClass);
      if (VT == MVT::f64 || VT == MVT::i64)
        return std::make_pair(0U, &PPC::F8RCRegClass);
      break;
    case 'v':
      return std::make_pair(0U, &PPC::VRRCRegClass);
    case 'y':   // crrc
      return std::make_pair(0U, &PPC::CRRCRegClass);
    }
  } else if (Constraint == "wc") { // an individual CR bit.
    return std::make_pair(0U, &PPC::CRBITRCRegClass);
  } else if (Constraint == "wa" || Constraint == "wd" ||
             Constraint == "wf") {
    return std::make_pair(0U, &PPC::VSRCRegClass);
  } else if (Constraint == "ws") {
    return std::make_pair(0U, &PPC::VSFRCRegClass);
  }

  std::pair<unsigned, const TargetRegisterClass*> R =
    TargetLowering::getRegForInlineAsmConstraint(Constraint, VT);

  // r[0-9]+ are used, on PPC64, to refer to the corresponding 64-bit registers
  // (which we call X[0-9]+). If a 64-bit value has been requested, and a
  // 32-bit GPR has been selected, then 'upgrade' it to the 64-bit parent
  // register.
  // FIXME: If TargetLowering::getRegForInlineAsmConstraint could somehow use
  // the AsmName field from *RegisterInfo.td, then this would not be necessary.
  if (R.first && VT == MVT::i64 && Subtarget.isPPC64() &&
      PPC::GPRCRegClass.contains(R.first)) {
    const TargetRegisterInfo *TRI =
        getTargetMachine().getSubtargetImpl()->getRegisterInfo();
    return std::make_pair(TRI->getMatchingSuperReg(R.first,
                            PPC::sub_32, &PPC::G8RCRegClass),
                          &PPC::G8RCRegClass);
  }

  return R;
}


/// LowerAsmOperandForConstraint - Lower the specified operand into the Ops
/// vector.  If it is invalid, don't add anything to Ops.
void PPCTargetLowering::LowerAsmOperandForConstraint(SDValue Op,
                                                     std::string &Constraint,
                                                     std::vector<SDValue>&Ops,
                                                     SelectionDAG &DAG) const {
  SDValue Result;

  // Only support length 1 constraints.
  if (Constraint.length() > 1) return;

  char Letter = Constraint[0];
  switch (Letter) {
  default: break;
  case 'I':
  case 'J':
  case 'K':
  case 'L':
  case 'M':
  case 'N':
  case 'O':
  case 'P': {
    ConstantSDNode *CST = dyn_cast<ConstantSDNode>(Op);
    if (!CST) return; // Must be an immediate to match.
    unsigned Value = CST->getZExtValue();
    switch (Letter) {
    default: llvm_unreachable("Unknown constraint letter!");
    case 'I':  // "I" is a signed 16-bit constant.
      if ((short)Value == (int)Value)
        Result = DAG.getTargetConstant(Value, Op.getValueType());
      break;
    case 'J':  // "J" is a constant with only the high-order 16 bits nonzero.
    case 'L':  // "L" is a signed 16-bit constant shifted left 16 bits.
      if ((short)Value == 0)
        Result = DAG.getTargetConstant(Value, Op.getValueType());
      break;
    case 'K':  // "K" is a constant with only the low-order 16 bits nonzero.
      if ((Value >> 16) == 0)
        Result = DAG.getTargetConstant(Value, Op.getValueType());
      break;
    case 'M':  // "M" is a constant that is greater than 31.
      if (Value > 31)
        Result = DAG.getTargetConstant(Value, Op.getValueType());
      break;
    case 'N':  // "N" is a positive constant that is an exact power of two.
      if ((int)Value > 0 && isPowerOf2_32(Value))
        Result = DAG.getTargetConstant(Value, Op.getValueType());
      break;
    case 'O':  // "O" is the constant zero.
      if (Value == 0)
        Result = DAG.getTargetConstant(Value, Op.getValueType());
      break;
    case 'P':  // "P" is a constant whose negation is a signed 16-bit constant.
      if ((short)-Value == (int)-Value)
        Result = DAG.getTargetConstant(Value, Op.getValueType());
      break;
    }
    break;
  }
  }

  if (Result.getNode()) {
    Ops.push_back(Result);
    return;
  }

  // Handle standard constraint letters.
  TargetLowering::LowerAsmOperandForConstraint(Op, Constraint, Ops, DAG);
}

// isLegalAddressingMode - Return true if the addressing mode represented
// by AM is legal for this target, for a load/store of the specified type.
bool PPCTargetLowering::isLegalAddressingMode(const AddrMode &AM,
                                              Type *Ty) const {
  // FIXME: PPC does not allow r+i addressing modes for vectors!

  // PPC allows a sign-extended 16-bit immediate field.
  if (AM.BaseOffs <= -(1LL << 16) || AM.BaseOffs >= (1LL << 16)-1)
    return false;

  // No global is ever allowed as a base.
  if (AM.BaseGV)
    return false;

  // PPC only support r+r,
  switch (AM.Scale) {
  case 0:  // "r+i" or just "i", depending on HasBaseReg.
    break;
  case 1:
    if (AM.HasBaseReg && AM.BaseOffs)  // "r+r+i" is not allowed.
      return false;
    // Otherwise we have r+r or r+i.
    break;
  case 2:
    if (AM.HasBaseReg || AM.BaseOffs)  // 2*r+r  or  2*r+i is not allowed.
      return false;
    // Allow 2*r as r+r.
    break;
  default:
    // No other scales are supported.
    return false;
  }

  return true;
}

SDValue PPCTargetLowering::LowerRETURNADDR(SDValue Op,
                                           SelectionDAG &DAG) const {
  MachineFunction &MF = DAG.getMachineFunction();
  MachineFrameInfo *MFI = MF.getFrameInfo();
  MFI->setReturnAddressIsTaken(true);

  if (verifyReturnAddressArgumentIsConstant(Op, DAG))
    return SDValue();

  SDLoc dl(Op);
  unsigned Depth = cast<ConstantSDNode>(Op.getOperand(0))->getZExtValue();

  // Make sure the function does not optimize away the store of the RA to
  // the stack.
  PPCFunctionInfo *FuncInfo = MF.getInfo<PPCFunctionInfo>();
  FuncInfo->setLRStoreRequired();
  bool isPPC64 = Subtarget.isPPC64();
  bool isDarwinABI = Subtarget.isDarwinABI();

  if (Depth > 0) {
    SDValue FrameAddr = LowerFRAMEADDR(Op, DAG);
    SDValue Offset =

      DAG.getConstant(PPCFrameLowering::getReturnSaveOffset(isPPC64, isDarwinABI),
                      isPPC64? MVT::i64 : MVT::i32);
    return DAG.getLoad(getPointerTy(), dl, DAG.getEntryNode(),
                       DAG.getNode(ISD::ADD, dl, getPointerTy(),
                                   FrameAddr, Offset),
                       MachinePointerInfo(), false, false, false, 0);
  }

  // Just load the return address off the stack.
  SDValue RetAddrFI = getReturnAddrFrameIndex(DAG);
  return DAG.getLoad(getPointerTy(), dl, DAG.getEntryNode(),
                     RetAddrFI, MachinePointerInfo(), false, false, false, 0);
}

SDValue PPCTargetLowering::LowerFRAMEADDR(SDValue Op,
                                          SelectionDAG &DAG) const {
  SDLoc dl(Op);
  unsigned Depth = cast<ConstantSDNode>(Op.getOperand(0))->getZExtValue();

  EVT PtrVT = DAG.getTargetLoweringInfo().getPointerTy();
  bool isPPC64 = PtrVT == MVT::i64;

  MachineFunction &MF = DAG.getMachineFunction();
  MachineFrameInfo *MFI = MF.getFrameInfo();
  MFI->setFrameAddressIsTaken(true);

  // Naked functions never have a frame pointer, and so we use r1. For all
  // other functions, this decision must be delayed until during PEI.
  unsigned FrameReg;
  if (MF.getFunction()->getAttributes().hasAttribute(
        AttributeSet::FunctionIndex, Attribute::Naked))
    FrameReg = isPPC64 ? PPC::X1 : PPC::R1;
  else
    FrameReg = isPPC64 ? PPC::FP8 : PPC::FP;

  SDValue FrameAddr = DAG.getCopyFromReg(DAG.getEntryNode(), dl, FrameReg,
                                         PtrVT);
  while (Depth--)
    FrameAddr = DAG.getLoad(Op.getValueType(), dl, DAG.getEntryNode(),
                            FrameAddr, MachinePointerInfo(), false, false,
                            false, 0);
  return FrameAddr;
}

// FIXME? Maybe this could be a TableGen attribute on some registers and
// this table could be generated automatically from RegInfo.
unsigned PPCTargetLowering::getRegisterByName(const char* RegName,
                                              EVT VT) const {
  bool isPPC64 = Subtarget.isPPC64();
  bool isDarwinABI = Subtarget.isDarwinABI();

  if ((isPPC64 && VT != MVT::i64 && VT != MVT::i32) ||
      (!isPPC64 && VT != MVT::i32))
    report_fatal_error("Invalid register global variable type");

  bool is64Bit = isPPC64 && VT == MVT::i64;
  unsigned Reg = StringSwitch<unsigned>(RegName)
                   .Case("r1", is64Bit ? PPC::X1 : PPC::R1)
                   .Case("r2", isDarwinABI ? 0 : (is64Bit ? PPC::X2 : PPC::R2))
                   .Case("r13", (!isPPC64 && isDarwinABI) ? 0 :
                                  (is64Bit ? PPC::X13 : PPC::R13))
                   .Default(0);

  if (Reg)
    return Reg;
  report_fatal_error("Invalid register name global variable");
}

bool
PPCTargetLowering::isOffsetFoldingLegal(const GlobalAddressSDNode *GA) const {
  // The PowerPC target isn't yet aware of offsets.
  return false;
}

bool PPCTargetLowering::getTgtMemIntrinsic(IntrinsicInfo &Info,
                                           const CallInst &I,
                                           unsigned Intrinsic) const {

  switch (Intrinsic) {
  case Intrinsic::ppc_altivec_lvx:
  case Intrinsic::ppc_altivec_lvxl:
  case Intrinsic::ppc_altivec_lvebx:
  case Intrinsic::ppc_altivec_lvehx:
  case Intrinsic::ppc_altivec_lvewx: {
    EVT VT;
    switch (Intrinsic) {
    case Intrinsic::ppc_altivec_lvebx:
      VT = MVT::i8;
      break;
    case Intrinsic::ppc_altivec_lvehx:
      VT = MVT::i16;
      break;
    case Intrinsic::ppc_altivec_lvewx:
      VT = MVT::i32;
      break;
    default:
      VT = MVT::v4i32;
      break;
    }

    Info.opc = ISD::INTRINSIC_W_CHAIN;
    Info.memVT = VT;
    Info.ptrVal = I.getArgOperand(0);
    Info.offset = -VT.getStoreSize()+1;
    Info.size = 2*VT.getStoreSize()-1;
    Info.align = 1;
    Info.vol = false;
    Info.readMem = true;
    Info.writeMem = false;
    return true;
  }
  case Intrinsic::ppc_altivec_stvx:
  case Intrinsic::ppc_altivec_stvxl:
  case Intrinsic::ppc_altivec_stvebx:
  case Intrinsic::ppc_altivec_stvehx:
  case Intrinsic::ppc_altivec_stvewx: {
    EVT VT;
    switch (Intrinsic) {
    case Intrinsic::ppc_altivec_stvebx:
      VT = MVT::i8;
      break;
    case Intrinsic::ppc_altivec_stvehx:
      VT = MVT::i16;
      break;
    case Intrinsic::ppc_altivec_stvewx:
      VT = MVT::i32;
      break;
    default:
      VT = MVT::v4i32;
      break;
    }

    Info.opc = ISD::INTRINSIC_VOID;
    Info.memVT = VT;
    Info.ptrVal = I.getArgOperand(1);
    Info.offset = -VT.getStoreSize()+1;
    Info.size = 2*VT.getStoreSize()-1;
    Info.align = 1;
    Info.vol = false;
    Info.readMem = false;
    Info.writeMem = true;
    return true;
  }
  default:
    break;
  }

  return false;
}

/// getOptimalMemOpType - Returns the target specific optimal type for load
/// and store operations as a result of memset, memcpy, and memmove
/// lowering. If DstAlign is zero that means it's safe to destination
/// alignment can satisfy any constraint. Similarly if SrcAlign is zero it
/// means there isn't a need to check it against alignment requirement,
/// probably because the source does not need to be loaded. If 'IsMemset' is
/// true, that means it's expanding a memset. If 'ZeroMemset' is true, that
/// means it's a memset of zero. 'MemcpyStrSrc' indicates whether the memcpy
/// source is constant so it does not need to be loaded.
/// It returns EVT::Other if the type should be determined using generic
/// target-independent logic.
EVT PPCTargetLowering::getOptimalMemOpType(uint64_t Size,
                                           unsigned DstAlign, unsigned SrcAlign,
                                           bool IsMemset, bool ZeroMemset,
                                           bool MemcpyStrSrc,
                                           MachineFunction &MF) const {
  if (Subtarget.isPPC64()) {
    return MVT::i64;
  } else {
    return MVT::i32;
  }
}

/// \brief Returns true if it is beneficial to convert a load of a constant
/// to just the constant itself.
bool PPCTargetLowering::shouldConvertConstantLoadToIntImm(const APInt &Imm,
                                                          Type *Ty) const {
  assert(Ty->isIntegerTy());

  unsigned BitSize = Ty->getPrimitiveSizeInBits();
  if (BitSize == 0 || BitSize > 64)
    return false;
  return true;
}

bool PPCTargetLowering::isTruncateFree(Type *Ty1, Type *Ty2) const {
  if (!Ty1->isIntegerTy() || !Ty2->isIntegerTy())
    return false;
  unsigned NumBits1 = Ty1->getPrimitiveSizeInBits();
  unsigned NumBits2 = Ty2->getPrimitiveSizeInBits();
  return NumBits1 == 64 && NumBits2 == 32;
}

bool PPCTargetLowering::isTruncateFree(EVT VT1, EVT VT2) const {
  if (!VT1.isInteger() || !VT2.isInteger())
    return false;
  unsigned NumBits1 = VT1.getSizeInBits();
  unsigned NumBits2 = VT2.getSizeInBits();
  return NumBits1 == 64 && NumBits2 == 32;
}

bool PPCTargetLowering::isLegalICmpImmediate(int64_t Imm) const {
  return isInt<16>(Imm) || isUInt<16>(Imm);
}

bool PPCTargetLowering::isLegalAddImmediate(int64_t Imm) const {
  return isInt<16>(Imm) || isUInt<16>(Imm);
}

bool PPCTargetLowering::allowsMisalignedMemoryAccesses(EVT VT,
                                                       unsigned,
                                                       unsigned,
                                                       bool *Fast) const {
  if (DisablePPCUnaligned)
    return false;

  // PowerPC supports unaligned memory access for simple non-vector types.
  // Although accessing unaligned addresses is not as efficient as accessing
  // aligned addresses, it is generally more efficient than manual expansion,
  // and generally only traps for software emulation when crossing page
  // boundaries.

  if (!VT.isSimple())
    return false;

  if (VT.getSimpleVT().isVector()) {
    if (Subtarget.hasVSX()) {
      if (VT != MVT::v2f64 && VT != MVT::v2i64 &&
          VT != MVT::v4f32 && VT != MVT::v4i32)
        return false;
    } else {
      return false;
    }
  }

  if (VT == MVT::ppcf128)
    return false;

  if (Fast)
    *Fast = true;

  return true;
}

bool PPCTargetLowering::isFMAFasterThanFMulAndFAdd(EVT VT) const {
  VT = VT.getScalarType();

  if (!VT.isSimple())
    return false;

  switch (VT.getSimpleVT().SimpleTy) {
  case MVT::f32:
  case MVT::f64:
    return true;
  default:
    break;
  }

  return false;
}

bool
PPCTargetLowering::shouldExpandBuildVectorWithShuffles(
                     EVT VT , unsigned DefinedValues) const {
  if (VT == MVT::v2i64)
    return false;

  return TargetLowering::shouldExpandBuildVectorWithShuffles(VT, DefinedValues);
}

Sched::Preference PPCTargetLowering::getSchedulingPreference(SDNode *N) const {
  if (DisableILPPref || Subtarget.enableMachineScheduler())
    return TargetLowering::getSchedulingPreference(N);

  return Sched::ILP;
}

// Create a fast isel object.
FastISel *
PPCTargetLowering::createFastISel(FunctionLoweringInfo &FuncInfo,
                                  const TargetLibraryInfo *LibInfo) const {
  return PPC::createFastISel(FuncInfo, LibInfo);
}<|MERGE_RESOLUTION|>--- conflicted
+++ resolved
@@ -862,34 +862,21 @@
 /// For the latter, the input operands are swapped (see PPCInstrAltivec.td).
 bool PPC::isVPKUHUMShuffleMask(ShuffleVectorSDNode *N, unsigned ShuffleKind,
                                SelectionDAG &DAG) {
-<<<<<<< HEAD
-  if (ShuffleKind == 0) {
-    if (DAG.getTarget().getDataLayout()->isLittleEndian())
-=======
   bool IsLE = DAG.getSubtarget().getDataLayout()->isLittleEndian();
   if (ShuffleKind == 0) {
     if (IsLE)
->>>>>>> 7ffc5bb5
       return false;
     for (unsigned i = 0; i != 16; ++i)
       if (!isConstantOrUndef(N->getMaskElt(i), i*2+1))
         return false;
   } else if (ShuffleKind == 2) {
-<<<<<<< HEAD
-    if (!DAG.getTarget().getDataLayout()->isLittleEndian())
-=======
     if (!IsLE)
->>>>>>> 7ffc5bb5
       return false;
     for (unsigned i = 0; i != 16; ++i)
       if (!isConstantOrUndef(N->getMaskElt(i), i*2))
         return false;
   } else if (ShuffleKind == 1) {
-<<<<<<< HEAD
-    unsigned j = DAG.getTarget().getDataLayout()->isLittleEndian() ? 0 : 1;
-=======
     unsigned j = IsLE ? 0 : 1;
->>>>>>> 7ffc5bb5
     for (unsigned i = 0; i != 8; ++i)
       if (!isConstantOrUndef(N->getMaskElt(i),    i*2+j) ||
           !isConstantOrUndef(N->getMaskElt(i+8),  i*2+j))
@@ -906,36 +893,23 @@
 /// For the latter, the input operands are swapped (see PPCInstrAltivec.td).
 bool PPC::isVPKUWUMShuffleMask(ShuffleVectorSDNode *N, unsigned ShuffleKind,
                                SelectionDAG &DAG) {
-<<<<<<< HEAD
-  if (ShuffleKind == 0) {
-    if (DAG.getTarget().getDataLayout()->isLittleEndian())
-=======
   bool IsLE = DAG.getSubtarget().getDataLayout()->isLittleEndian();
   if (ShuffleKind == 0) {
     if (IsLE)
->>>>>>> 7ffc5bb5
       return false;
     for (unsigned i = 0; i != 16; i += 2)
       if (!isConstantOrUndef(N->getMaskElt(i  ),  i*2+2) ||
           !isConstantOrUndef(N->getMaskElt(i+1),  i*2+3))
         return false;
   } else if (ShuffleKind == 2) {
-<<<<<<< HEAD
-    if (!DAG.getTarget().getDataLayout()->isLittleEndian())
-=======
     if (!IsLE)
->>>>>>> 7ffc5bb5
       return false;
     for (unsigned i = 0; i != 16; i += 2)
       if (!isConstantOrUndef(N->getMaskElt(i  ),  i*2) ||
           !isConstantOrUndef(N->getMaskElt(i+1),  i*2+1))
         return false;
   } else if (ShuffleKind == 1) {
-<<<<<<< HEAD
-    unsigned j = DAG.getTarget().getDataLayout()->isLittleEndian() ? 0 : 2;
-=======
     unsigned j = IsLE ? 0 : 2;
->>>>>>> 7ffc5bb5
     for (unsigned i = 0; i != 8; i += 2)
       if (!isConstantOrUndef(N->getMaskElt(i  ),  i*2+j)   ||
           !isConstantOrUndef(N->getMaskElt(i+1),  i*2+j+1) ||
@@ -974,11 +948,7 @@
 /// the input operands are swapped (see PPCInstrAltivec.td).
 bool PPC::isVMRGLShuffleMask(ShuffleVectorSDNode *N, unsigned UnitSize,
                              unsigned ShuffleKind, SelectionDAG &DAG) {
-<<<<<<< HEAD
-  if (DAG.getTarget().getDataLayout()->isLittleEndian()) {
-=======
   if (DAG.getSubtarget().getDataLayout()->isLittleEndian()) {
->>>>>>> 7ffc5bb5
     if (ShuffleKind == 1) // unary
       return isVMerge(N, UnitSize, 0, 0);
     else if (ShuffleKind == 2) // swapped
@@ -1003,11 +973,7 @@
 /// the input operands are swapped (see PPCInstrAltivec.td).
 bool PPC::isVMRGHShuffleMask(ShuffleVectorSDNode *N, unsigned UnitSize,
                              unsigned ShuffleKind, SelectionDAG &DAG) {
-<<<<<<< HEAD
-  if (DAG.getTarget().getDataLayout()->isLittleEndian()) {
-=======
   if (DAG.getSubtarget().getDataLayout()->isLittleEndian()) {
->>>>>>> 7ffc5bb5
     if (ShuffleKind == 1) // unary
       return isVMerge(N, UnitSize, 8, 8);
     else if (ShuffleKind == 2) // swapped
@@ -1051,12 +1017,8 @@
   if (ShiftAmt < i) return -1;
 
   ShiftAmt -= i;
-<<<<<<< HEAD
-  bool isLE = DAG.getTarget().getDataLayout()->isLittleEndian();
-=======
   bool isLE = DAG.getTarget().getSubtargetImpl()->getDataLayout()->
     isLittleEndian();
->>>>>>> 7ffc5bb5
 
   if ((ShuffleKind == 0 && !isLE) || (ShuffleKind == 2 && isLE)) {
     // Check the rest of the elements to see if they are consecutive.
