//===-- MipsISelLowering.cpp - Mips DAG Lowering Implementation -----------===//
//
//                     The LLVM Compiler Infrastructure
//
// This file is distributed under the University of Illinois Open Source
// License. See LICENSE.TXT for details.
//
//===----------------------------------------------------------------------===//
//
// This file defines the interfaces that Mips uses to lower LLVM code into a
// selection DAG.
//
//===----------------------------------------------------------------------===//
#define DEBUG_TYPE "mips-lower"
#include "MipsISelLowering.h"
#include "InstPrinter/MipsInstPrinter.h"
#include "MCTargetDesc/MipsBaseInfo.h"
#include "MipsMachineFunction.h"
#include "MipsSubtarget.h"
#include "MipsTargetMachine.h"
#include "MipsTargetObjectFile.h"
#include "llvm/ADT/Statistic.h"
#include "llvm/ADT/StringSwitch.h"
#include "llvm/CodeGen/CallingConvLower.h"
#include "llvm/CodeGen/MachineFrameInfo.h"
#include "llvm/CodeGen/MachineFunction.h"
#include "llvm/CodeGen/MachineInstrBuilder.h"
#include "llvm/CodeGen/MachineRegisterInfo.h"
#include "llvm/CodeGen/SelectionDAGISel.h"
#include "llvm/CodeGen/ValueTypes.h"
#include "llvm/IR/CallingConv.h"
#include "llvm/IR/DerivedTypes.h"
#include "llvm/IR/GlobalVariable.h"
#include "llvm/Support/CommandLine.h"
#include "llvm/Support/Debug.h"
#include "llvm/Support/ErrorHandling.h"
#include "llvm/Support/raw_ostream.h"
#include <cctype>

using namespace llvm;

STATISTIC(NumTailCalls, "Number of tail calls");

static cl::opt<bool>
LargeGOT("mxgot", cl::Hidden,
         cl::desc("MIPS: Enable GOT larger than 64k."), cl::init(false));

static cl::opt<bool>
<<<<<<< HEAD
NoZeroDivCheck("mnocheck-zero-division", cl::Hidden,
=======
NoZeroDivCheck("mno-check-zero-division", cl::Hidden,
>>>>>>> 5b8f1242
               cl::desc("MIPS: Don't trap on integer division by zero."),
               cl::init(false));

static const uint16_t O32IntRegs[4] = {
  Mips::A0, Mips::A1, Mips::A2, Mips::A3
};

static const uint16_t Mips64IntRegs[8] = {
  Mips::A0_64, Mips::A1_64, Mips::A2_64, Mips::A3_64,
  Mips::T0_64, Mips::T1_64, Mips::T2_64, Mips::T3_64
};

static const uint16_t Mips64DPRegs[8] = {
  Mips::D12_64, Mips::D13_64, Mips::D14_64, Mips::D15_64,
  Mips::D16_64, Mips::D17_64, Mips::D18_64, Mips::D19_64
};

// If I is a shifted mask, set the size (Size) and the first bit of the
// mask (Pos), and return true.
// For example, if I is 0x003ff800, (Pos, Size) = (11, 11).
static bool isShiftedMask(uint64_t I, uint64_t &Pos, uint64_t &Size) {
  if (!isShiftedMask_64(I))
    return false;

  Size = CountPopulation_64(I);
  Pos = countTrailingZeros(I);
  return true;
}

SDValue MipsTargetLowering::getGlobalReg(SelectionDAG &DAG, EVT Ty) const {
  MipsFunctionInfo *FI = DAG.getMachineFunction().getInfo<MipsFunctionInfo>();
  return DAG.getRegister(FI->getGlobalBaseReg(), Ty);
}

SDValue MipsTargetLowering::getTargetNode(GlobalAddressSDNode *N, EVT Ty,
                                          SelectionDAG &DAG,
                                          unsigned Flag) const {
  return DAG.getTargetGlobalAddress(N->getGlobal(), SDLoc(N), Ty, 0, Flag);
}

SDValue MipsTargetLowering::getTargetNode(ExternalSymbolSDNode *N, EVT Ty,
                                          SelectionDAG &DAG,
                                          unsigned Flag) const {
  return DAG.getTargetExternalSymbol(N->getSymbol(), Ty, Flag);
}

SDValue MipsTargetLowering::getTargetNode(BlockAddressSDNode *N, EVT Ty,
                                          SelectionDAG &DAG,
                                          unsigned Flag) const {
  return DAG.getTargetBlockAddress(N->getBlockAddress(), Ty, 0, Flag);
}

SDValue MipsTargetLowering::getTargetNode(JumpTableSDNode *N, EVT Ty,
                                          SelectionDAG &DAG,
                                          unsigned Flag) const {
  return DAG.getTargetJumpTable(N->getIndex(), Ty, Flag);
}

SDValue MipsTargetLowering::getTargetNode(ConstantPoolSDNode *N, EVT Ty,
                                          SelectionDAG &DAG,
                                          unsigned Flag) const {
  return DAG.getTargetConstantPool(N->getConstVal(), Ty, N->getAlignment(),
                                   N->getOffset(), Flag);
}

const char *MipsTargetLowering::getTargetNodeName(unsigned Opcode) const {
  switch (Opcode) {
  case MipsISD::JmpLink:           return "MipsISD::JmpLink";
  case MipsISD::TailCall:          return "MipsISD::TailCall";
  case MipsISD::Hi:                return "MipsISD::Hi";
  case MipsISD::Lo:                return "MipsISD::Lo";
  case MipsISD::GPRel:             return "MipsISD::GPRel";
  case MipsISD::ThreadPointer:     return "MipsISD::ThreadPointer";
  case MipsISD::Ret:               return "MipsISD::Ret";
  case MipsISD::EH_RETURN:         return "MipsISD::EH_RETURN";
  case MipsISD::FPBrcond:          return "MipsISD::FPBrcond";
  case MipsISD::FPCmp:             return "MipsISD::FPCmp";
  case MipsISD::CMovFP_T:          return "MipsISD::CMovFP_T";
  case MipsISD::CMovFP_F:          return "MipsISD::CMovFP_F";
  case MipsISD::TruncIntFP:        return "MipsISD::TruncIntFP";
  case MipsISD::MFHI:              return "MipsISD::MFHI";
  case MipsISD::MFLO:              return "MipsISD::MFLO";
  case MipsISD::MTLOHI:            return "MipsISD::MTLOHI";
  case MipsISD::Mult:              return "MipsISD::Mult";
  case MipsISD::Multu:             return "MipsISD::Multu";
  case MipsISD::MAdd:              return "MipsISD::MAdd";
  case MipsISD::MAddu:             return "MipsISD::MAddu";
  case MipsISD::MSub:              return "MipsISD::MSub";
  case MipsISD::MSubu:             return "MipsISD::MSubu";
  case MipsISD::DivRem:            return "MipsISD::DivRem";
  case MipsISD::DivRemU:           return "MipsISD::DivRemU";
  case MipsISD::DivRem16:          return "MipsISD::DivRem16";
  case MipsISD::DivRemU16:         return "MipsISD::DivRemU16";
  case MipsISD::BuildPairF64:      return "MipsISD::BuildPairF64";
  case MipsISD::ExtractElementF64: return "MipsISD::ExtractElementF64";
  case MipsISD::Wrapper:           return "MipsISD::Wrapper";
  case MipsISD::Sync:              return "MipsISD::Sync";
  case MipsISD::Ext:               return "MipsISD::Ext";
  case MipsISD::Ins:               return "MipsISD::Ins";
  case MipsISD::LWL:               return "MipsISD::LWL";
  case MipsISD::LWR:               return "MipsISD::LWR";
  case MipsISD::SWL:               return "MipsISD::SWL";
  case MipsISD::SWR:               return "MipsISD::SWR";
  case MipsISD::LDL:               return "MipsISD::LDL";
  case MipsISD::LDR:               return "MipsISD::LDR";
  case MipsISD::SDL:               return "MipsISD::SDL";
  case MipsISD::SDR:               return "MipsISD::SDR";
  case MipsISD::EXTP:              return "MipsISD::EXTP";
  case MipsISD::EXTPDP:            return "MipsISD::EXTPDP";
  case MipsISD::EXTR_S_H:          return "MipsISD::EXTR_S_H";
  case MipsISD::EXTR_W:            return "MipsISD::EXTR_W";
  case MipsISD::EXTR_R_W:          return "MipsISD::EXTR_R_W";
  case MipsISD::EXTR_RS_W:         return "MipsISD::EXTR_RS_W";
  case MipsISD::SHILO:             return "MipsISD::SHILO";
  case MipsISD::MTHLIP:            return "MipsISD::MTHLIP";
  case MipsISD::MULT:              return "MipsISD::MULT";
  case MipsISD::MULTU:             return "MipsISD::MULTU";
  case MipsISD::MADD_DSP:          return "MipsISD::MADD_DSP";
  case MipsISD::MADDU_DSP:         return "MipsISD::MADDU_DSP";
  case MipsISD::MSUB_DSP:          return "MipsISD::MSUB_DSP";
  case MipsISD::MSUBU_DSP:         return "MipsISD::MSUBU_DSP";
  case MipsISD::SHLL_DSP:          return "MipsISD::SHLL_DSP";
  case MipsISD::SHRA_DSP:          return "MipsISD::SHRA_DSP";
  case MipsISD::SHRL_DSP:          return "MipsISD::SHRL_DSP";
  case MipsISD::SETCC_DSP:         return "MipsISD::SETCC_DSP";
  case MipsISD::SELECT_CC_DSP:     return "MipsISD::SELECT_CC_DSP";
  case MipsISD::VALL_ZERO:         return "MipsISD::VALL_ZERO";
  case MipsISD::VANY_ZERO:         return "MipsISD::VANY_ZERO";
  case MipsISD::VALL_NONZERO:      return "MipsISD::VALL_NONZERO";
  case MipsISD::VANY_NONZERO:      return "MipsISD::VANY_NONZERO";
  case MipsISD::VCEQ:              return "MipsISD::VCEQ";
  case MipsISD::VCLE_S:            return "MipsISD::VCLE_S";
  case MipsISD::VCLE_U:            return "MipsISD::VCLE_U";
  case MipsISD::VCLT_S:            return "MipsISD::VCLT_S";
  case MipsISD::VCLT_U:            return "MipsISD::VCLT_U";
  case MipsISD::VSMAX:             return "MipsISD::VSMAX";
  case MipsISD::VSMIN:             return "MipsISD::VSMIN";
  case MipsISD::VUMAX:             return "MipsISD::VUMAX";
  case MipsISD::VUMIN:             return "MipsISD::VUMIN";
  case MipsISD::VEXTRACT_SEXT_ELT: return "MipsISD::VEXTRACT_SEXT_ELT";
  case MipsISD::VEXTRACT_ZEXT_ELT: return "MipsISD::VEXTRACT_ZEXT_ELT";
  case MipsISD::VNOR:              return "MipsISD::VNOR";
  case MipsISD::VSHF:              return "MipsISD::VSHF";
  case MipsISD::SHF:               return "MipsISD::SHF";
  case MipsISD::ILVEV:             return "MipsISD::ILVEV";
  case MipsISD::ILVOD:             return "MipsISD::ILVOD";
  case MipsISD::ILVL:              return "MipsISD::ILVL";
  case MipsISD::ILVR:              return "MipsISD::ILVR";
  case MipsISD::PCKEV:             return "MipsISD::PCKEV";
  case MipsISD::PCKOD:             return "MipsISD::PCKOD";
  default:                         return NULL;
  }
}

MipsTargetLowering::
MipsTargetLowering(MipsTargetMachine &TM)
  : TargetLowering(TM, new MipsTargetObjectFile()),
    Subtarget(&TM.getSubtarget<MipsSubtarget>()),
    HasMips64(Subtarget->hasMips64()), IsN64(Subtarget->isABI_N64()),
    IsO32(Subtarget->isABI_O32()) {
  // Mips does not have i1 type, so use i32 for
  // setcc operations results (slt, sgt, ...).
  setBooleanContents(ZeroOrOneBooleanContent);
  setBooleanVectorContents(ZeroOrNegativeOneBooleanContent);

  // Load extented operations for i1 types must be promoted
  setLoadExtAction(ISD::EXTLOAD,  MVT::i1,  Promote);
  setLoadExtAction(ISD::ZEXTLOAD, MVT::i1,  Promote);
  setLoadExtAction(ISD::SEXTLOAD, MVT::i1,  Promote);

  // MIPS doesn't have extending float->double load/store
  setLoadExtAction(ISD::EXTLOAD, MVT::f32, Expand);
  setTruncStoreAction(MVT::f64, MVT::f32, Expand);

  // Used by legalize types to correctly generate the setcc result.
  // Without this, every float setcc comes with a AND/OR with the result,
  // we don't want this, since the fpcmp result goes to a flag register,
  // which is used implicitly by brcond and select operations.
  AddPromotedToType(ISD::SETCC, MVT::i1, MVT::i32);

  // Mips Custom Operations
  setOperationAction(ISD::BR_JT,              MVT::Other, Custom);
  setOperationAction(ISD::GlobalAddress,      MVT::i32,   Custom);
  setOperationAction(ISD::BlockAddress,       MVT::i32,   Custom);
  setOperationAction(ISD::GlobalTLSAddress,   MVT::i32,   Custom);
  setOperationAction(ISD::JumpTable,          MVT::i32,   Custom);
  setOperationAction(ISD::ConstantPool,       MVT::i32,   Custom);
  setOperationAction(ISD::SELECT,             MVT::f32,   Custom);
  setOperationAction(ISD::SELECT,             MVT::f64,   Custom);
  setOperationAction(ISD::SELECT,             MVT::i32,   Custom);
  setOperationAction(ISD::SELECT_CC,          MVT::f32,   Custom);
  setOperationAction(ISD::SELECT_CC,          MVT::f64,   Custom);
  setOperationAction(ISD::SETCC,              MVT::f32,   Custom);
  setOperationAction(ISD::SETCC,              MVT::f64,   Custom);
  setOperationAction(ISD::BRCOND,             MVT::Other, Custom);
  setOperationAction(ISD::VASTART,            MVT::Other, Custom);
  setOperationAction(ISD::FCOPYSIGN,          MVT::f32,   Custom);
  setOperationAction(ISD::FCOPYSIGN,          MVT::f64,   Custom);
  setOperationAction(ISD::FP_TO_SINT,         MVT::i32,   Custom);

  if (!TM.Options.NoNaNsFPMath) {
    setOperationAction(ISD::FABS,             MVT::f32,   Custom);
    setOperationAction(ISD::FABS,             MVT::f64,   Custom);
  }

  if (HasMips64) {
    setOperationAction(ISD::GlobalAddress,      MVT::i64,   Custom);
    setOperationAction(ISD::BlockAddress,       MVT::i64,   Custom);
    setOperationAction(ISD::GlobalTLSAddress,   MVT::i64,   Custom);
    setOperationAction(ISD::JumpTable,          MVT::i64,   Custom);
    setOperationAction(ISD::ConstantPool,       MVT::i64,   Custom);
    setOperationAction(ISD::SELECT,             MVT::i64,   Custom);
    setOperationAction(ISD::LOAD,               MVT::i64,   Custom);
    setOperationAction(ISD::STORE,              MVT::i64,   Custom);
    setOperationAction(ISD::FP_TO_SINT,         MVT::i64,   Custom);
  }

  if (!HasMips64) {
    setOperationAction(ISD::SHL_PARTS,          MVT::i32,   Custom);
    setOperationAction(ISD::SRA_PARTS,          MVT::i32,   Custom);
    setOperationAction(ISD::SRL_PARTS,          MVT::i32,   Custom);
  }

  setOperationAction(ISD::ADD,                MVT::i32,   Custom);
  if (HasMips64)
    setOperationAction(ISD::ADD,                MVT::i64,   Custom);

  setOperationAction(ISD::SDIV, MVT::i32, Expand);
  setOperationAction(ISD::SREM, MVT::i32, Expand);
  setOperationAction(ISD::UDIV, MVT::i32, Expand);
  setOperationAction(ISD::UREM, MVT::i32, Expand);
  setOperationAction(ISD::SDIV, MVT::i64, Expand);
  setOperationAction(ISD::SREM, MVT::i64, Expand);
  setOperationAction(ISD::UDIV, MVT::i64, Expand);
  setOperationAction(ISD::UREM, MVT::i64, Expand);

  // Operations not directly supported by Mips.
  setOperationAction(ISD::BR_CC,             MVT::f32,   Expand);
  setOperationAction(ISD::BR_CC,             MVT::f64,   Expand);
  setOperationAction(ISD::BR_CC,             MVT::i32,   Expand);
  setOperationAction(ISD::BR_CC,             MVT::i64,   Expand);
  setOperationAction(ISD::SELECT_CC,         MVT::Other, Expand);
  setOperationAction(ISD::UINT_TO_FP,        MVT::i32,   Expand);
  setOperationAction(ISD::UINT_TO_FP,        MVT::i64,   Expand);
  setOperationAction(ISD::FP_TO_UINT,        MVT::i32,   Expand);
  setOperationAction(ISD::FP_TO_UINT,        MVT::i64,   Expand);
  setOperationAction(ISD::SIGN_EXTEND_INREG, MVT::i1,    Expand);
  setOperationAction(ISD::CTPOP,             MVT::i32,   Expand);
  setOperationAction(ISD::CTPOP,             MVT::i64,   Expand);
  setOperationAction(ISD::CTTZ,              MVT::i32,   Expand);
  setOperationAction(ISD::CTTZ,              MVT::i64,   Expand);
  setOperationAction(ISD::CTTZ_ZERO_UNDEF,   MVT::i32,   Expand);
  setOperationAction(ISD::CTTZ_ZERO_UNDEF,   MVT::i64,   Expand);
  setOperationAction(ISD::CTLZ_ZERO_UNDEF,   MVT::i32,   Expand);
  setOperationAction(ISD::CTLZ_ZERO_UNDEF,   MVT::i64,   Expand);
  setOperationAction(ISD::ROTL,              MVT::i32,   Expand);
  setOperationAction(ISD::ROTL,              MVT::i64,   Expand);
  setOperationAction(ISD::DYNAMIC_STACKALLOC, MVT::i32,  Expand);
  setOperationAction(ISD::DYNAMIC_STACKALLOC, MVT::i64,  Expand);

  if (!Subtarget->hasMips32r2())
    setOperationAction(ISD::ROTR, MVT::i32,   Expand);

  if (!Subtarget->hasMips64r2())
    setOperationAction(ISD::ROTR, MVT::i64,   Expand);

  setOperationAction(ISD::FSIN,              MVT::f32,   Expand);
  setOperationAction(ISD::FSIN,              MVT::f64,   Expand);
  setOperationAction(ISD::FCOS,              MVT::f32,   Expand);
  setOperationAction(ISD::FCOS,              MVT::f64,   Expand);
  setOperationAction(ISD::FSINCOS,           MVT::f32,   Expand);
  setOperationAction(ISD::FSINCOS,           MVT::f64,   Expand);
  setOperationAction(ISD::FPOWI,             MVT::f32,   Expand);
  setOperationAction(ISD::FPOW,              MVT::f32,   Expand);
  setOperationAction(ISD::FPOW,              MVT::f64,   Expand);
  setOperationAction(ISD::FLOG,              MVT::f32,   Expand);
  setOperationAction(ISD::FLOG2,             MVT::f32,   Expand);
  setOperationAction(ISD::FLOG10,            MVT::f32,   Expand);
  setOperationAction(ISD::FEXP,              MVT::f32,   Expand);
  setOperationAction(ISD::FMA,               MVT::f32,   Expand);
  setOperationAction(ISD::FMA,               MVT::f64,   Expand);
  setOperationAction(ISD::FREM,              MVT::f32,   Expand);
  setOperationAction(ISD::FREM,              MVT::f64,   Expand);

  if (!TM.Options.NoNaNsFPMath) {
    setOperationAction(ISD::FNEG,             MVT::f32,   Expand);
    setOperationAction(ISD::FNEG,             MVT::f64,   Expand);
  }

  setOperationAction(ISD::EH_RETURN, MVT::Other, Custom);

  setOperationAction(ISD::VAARG,             MVT::Other, Expand);
  setOperationAction(ISD::VACOPY,            MVT::Other, Expand);
  setOperationAction(ISD::VAEND,             MVT::Other, Expand);

  // @LOCALMOD-BEGIN
  if (Subtarget->isTargetNaCl())
    setOperationAction(ISD::INTRINSIC_WO_CHAIN, MVT::Other, Custom);
  else
    setOperationAction(ISD::INTRINSIC_WO_CHAIN, MVT::i64, Custom);
  // @LOCALMOD-END

  // Use the default for now
  setOperationAction(ISD::STACKSAVE,         MVT::Other, Expand);
  setOperationAction(ISD::STACKRESTORE,      MVT::Other, Expand);

  setOperationAction(ISD::ATOMIC_LOAD,       MVT::i32,    Expand);
  setOperationAction(ISD::ATOMIC_LOAD,       MVT::i64,    Expand);
  setOperationAction(ISD::ATOMIC_STORE,      MVT::i32,    Expand);
  setOperationAction(ISD::ATOMIC_STORE,      MVT::i64,    Expand);

  setInsertFencesForAtomic(true);

  if (!Subtarget->hasSEInReg()) {
    setOperationAction(ISD::SIGN_EXTEND_INREG, MVT::i8,  Expand);
    setOperationAction(ISD::SIGN_EXTEND_INREG, MVT::i16, Expand);
  }

  if (!Subtarget->hasBitCount()) {
    setOperationAction(ISD::CTLZ, MVT::i32, Expand);
    setOperationAction(ISD::CTLZ, MVT::i64, Expand);
  }

  if (!Subtarget->hasSwap()) {
    setOperationAction(ISD::BSWAP, MVT::i32, Expand);
    setOperationAction(ISD::BSWAP, MVT::i64, Expand);
  }

  if (HasMips64) {
    setLoadExtAction(ISD::SEXTLOAD, MVT::i32, Custom);
    setLoadExtAction(ISD::ZEXTLOAD, MVT::i32, Custom);
    setLoadExtAction(ISD::EXTLOAD, MVT::i32, Custom);
    setTruncStoreAction(MVT::i64, MVT::i32, Custom);
  }

  setOperationAction(ISD::TRAP, MVT::Other, Legal);

  setTargetDAGCombine(ISD::SDIVREM);
  setTargetDAGCombine(ISD::UDIVREM);
  setTargetDAGCombine(ISD::SELECT);
  setTargetDAGCombine(ISD::AND);
  setTargetDAGCombine(ISD::OR);
  setTargetDAGCombine(ISD::ADD);

  setMinFunctionAlignment(HasMips64 ? 3 : 2);

  setStackPointerRegisterToSaveRestore(IsN64 ? Mips::SP_64 : Mips::SP);

  setExceptionPointerRegister(IsN64 ? Mips::A0_64 : Mips::A0);
  setExceptionSelectorRegister(IsN64 ? Mips::A1_64 : Mips::A1);

  MaxStoresPerMemcpy = 16;
}

const MipsTargetLowering *MipsTargetLowering::create(MipsTargetMachine &TM) {
  if (TM.getSubtargetImpl()->inMips16Mode())
    return llvm::createMips16TargetLowering(TM);

  return llvm::createMipsSETargetLowering(TM);
}

EVT MipsTargetLowering::getSetCCResultType(LLVMContext &, EVT VT) const {
  if (!VT.isVector())
    return MVT::i32;
  return VT.changeVectorElementTypeToInteger();
}

static SDValue performDivRemCombine(SDNode *N, SelectionDAG &DAG,
                                    TargetLowering::DAGCombinerInfo &DCI,
                                    const MipsSubtarget *Subtarget) {
  if (DCI.isBeforeLegalizeOps())
    return SDValue();

  EVT Ty = N->getValueType(0);
  unsigned LO = (Ty == MVT::i32) ? Mips::LO0 : Mips::LO0_64;
  unsigned HI = (Ty == MVT::i32) ? Mips::HI0 : Mips::HI0_64;
  unsigned Opc = N->getOpcode() == ISD::SDIVREM ? MipsISD::DivRem16 :
                                                  MipsISD::DivRemU16;
  SDLoc DL(N);

  SDValue DivRem = DAG.getNode(Opc, DL, MVT::Glue,
                               N->getOperand(0), N->getOperand(1));
  SDValue InChain = DAG.getEntryNode();
  SDValue InGlue = DivRem;

  // insert MFLO
  if (N->hasAnyUseOfValue(0)) {
    SDValue CopyFromLo = DAG.getCopyFromReg(InChain, DL, LO, Ty,
                                            InGlue);
    DAG.ReplaceAllUsesOfValueWith(SDValue(N, 0), CopyFromLo);
    InChain = CopyFromLo.getValue(1);
    InGlue = CopyFromLo.getValue(2);
  }

  // insert MFHI
  if (N->hasAnyUseOfValue(1)) {
    SDValue CopyFromHi = DAG.getCopyFromReg(InChain, DL,
                                            HI, Ty, InGlue);
    DAG.ReplaceAllUsesOfValueWith(SDValue(N, 1), CopyFromHi);
  }

  return SDValue();
}

static Mips::CondCode condCodeToFCC(ISD::CondCode CC) {
  switch (CC) {
  default: llvm_unreachable("Unknown fp condition code!");
  case ISD::SETEQ:
  case ISD::SETOEQ: return Mips::FCOND_OEQ;
  case ISD::SETUNE: return Mips::FCOND_UNE;
  case ISD::SETLT:
  case ISD::SETOLT: return Mips::FCOND_OLT;
  case ISD::SETGT:
  case ISD::SETOGT: return Mips::FCOND_OGT;
  case ISD::SETLE:
  case ISD::SETOLE: return Mips::FCOND_OLE;
  case ISD::SETGE:
  case ISD::SETOGE: return Mips::FCOND_OGE;
  case ISD::SETULT: return Mips::FCOND_ULT;
  case ISD::SETULE: return Mips::FCOND_ULE;
  case ISD::SETUGT: return Mips::FCOND_UGT;
  case ISD::SETUGE: return Mips::FCOND_UGE;
  case ISD::SETUO:  return Mips::FCOND_UN;
  case ISD::SETO:   return Mips::FCOND_OR;
  case ISD::SETNE:
  case ISD::SETONE: return Mips::FCOND_ONE;
  case ISD::SETUEQ: return Mips::FCOND_UEQ;
  }
}


/// This function returns true if the floating point conditional branches and
/// conditional moves which use condition code CC should be inverted.
static bool invertFPCondCodeUser(Mips::CondCode CC) {
  if (CC >= Mips::FCOND_F && CC <= Mips::FCOND_NGT)
    return false;

  assert((CC >= Mips::FCOND_T && CC <= Mips::FCOND_GT) &&
         "Illegal Condition Code");

  return true;
}

// Creates and returns an FPCmp node from a setcc node.
// Returns Op if setcc is not a floating point comparison.
static SDValue createFPCmp(SelectionDAG &DAG, const SDValue &Op) {
  // must be a SETCC node
  if (Op.getOpcode() != ISD::SETCC)
    return Op;

  SDValue LHS = Op.getOperand(0);

  if (!LHS.getValueType().isFloatingPoint())
    return Op;

  SDValue RHS = Op.getOperand(1);
  SDLoc DL(Op);

  // Assume the 3rd operand is a CondCodeSDNode. Add code to check the type of
  // node if necessary.
  ISD::CondCode CC = cast<CondCodeSDNode>(Op.getOperand(2))->get();

  return DAG.getNode(MipsISD::FPCmp, DL, MVT::Glue, LHS, RHS,
                     DAG.getConstant(condCodeToFCC(CC), MVT::i32));
}

// Creates and returns a CMovFPT/F node.
static SDValue createCMovFP(SelectionDAG &DAG, SDValue Cond, SDValue True,
                            SDValue False, SDLoc DL) {
  ConstantSDNode *CC = cast<ConstantSDNode>(Cond.getOperand(2));
  bool invert = invertFPCondCodeUser((Mips::CondCode)CC->getSExtValue());
  SDValue FCC0 = DAG.getRegister(Mips::FCC0, MVT::i32);

  return DAG.getNode((invert ? MipsISD::CMovFP_F : MipsISD::CMovFP_T), DL,
                     True.getValueType(), True, FCC0, False, Cond);
}

static SDValue performSELECTCombine(SDNode *N, SelectionDAG &DAG,
                                    TargetLowering::DAGCombinerInfo &DCI,
                                    const MipsSubtarget *Subtarget) {
  if (DCI.isBeforeLegalizeOps())
    return SDValue();

  SDValue SetCC = N->getOperand(0);

  if ((SetCC.getOpcode() != ISD::SETCC) ||
      !SetCC.getOperand(0).getValueType().isInteger())
    return SDValue();

  SDValue False = N->getOperand(2);
  EVT FalseTy = False.getValueType();

  if (!FalseTy.isInteger())
    return SDValue();

  ConstantSDNode *CN = dyn_cast<ConstantSDNode>(False);

  if (!CN || CN->getZExtValue())
    return SDValue();

  const SDLoc DL(N);
  ISD::CondCode CC = cast<CondCodeSDNode>(SetCC.getOperand(2))->get();
  SDValue True = N->getOperand(1);

  SetCC = DAG.getSetCC(DL, SetCC.getValueType(), SetCC.getOperand(0),
                       SetCC.getOperand(1), ISD::getSetCCInverse(CC, true));

  return DAG.getNode(ISD::SELECT, DL, FalseTy, SetCC, False, True);
}

static SDValue performANDCombine(SDNode *N, SelectionDAG &DAG,
                                 TargetLowering::DAGCombinerInfo &DCI,
                                 const MipsSubtarget *Subtarget) {
  // Pattern match EXT.
  //  $dst = and ((sra or srl) $src , pos), (2**size - 1)
  //  => ext $dst, $src, size, pos
  if (DCI.isBeforeLegalizeOps() || !Subtarget->hasExtractInsert())
    return SDValue();

  SDValue ShiftRight = N->getOperand(0), Mask = N->getOperand(1);
  unsigned ShiftRightOpc = ShiftRight.getOpcode();

  // Op's first operand must be a shift right.
  if (ShiftRightOpc != ISD::SRA && ShiftRightOpc != ISD::SRL)
    return SDValue();

  // The second operand of the shift must be an immediate.
  ConstantSDNode *CN;
  if (!(CN = dyn_cast<ConstantSDNode>(ShiftRight.getOperand(1))))
    return SDValue();

  uint64_t Pos = CN->getZExtValue();
  uint64_t SMPos, SMSize;

  // Op's second operand must be a shifted mask.
  if (!(CN = dyn_cast<ConstantSDNode>(Mask)) ||
      !isShiftedMask(CN->getZExtValue(), SMPos, SMSize))
    return SDValue();

  // Return if the shifted mask does not start at bit 0 or the sum of its size
  // and Pos exceeds the word's size.
  EVT ValTy = N->getValueType(0);
  if (SMPos != 0 || Pos + SMSize > ValTy.getSizeInBits())
    return SDValue();

  return DAG.getNode(MipsISD::Ext, SDLoc(N), ValTy,
                     ShiftRight.getOperand(0), DAG.getConstant(Pos, MVT::i32),
                     DAG.getConstant(SMSize, MVT::i32));
}

static SDValue performORCombine(SDNode *N, SelectionDAG &DAG,
                                TargetLowering::DAGCombinerInfo &DCI,
                                const MipsSubtarget *Subtarget) {
  // Pattern match INS.
  //  $dst = or (and $src1 , mask0), (and (shl $src, pos), mask1),
  //  where mask1 = (2**size - 1) << pos, mask0 = ~mask1
  //  => ins $dst, $src, size, pos, $src1
  if (DCI.isBeforeLegalizeOps() || !Subtarget->hasExtractInsert())
    return SDValue();

  SDValue And0 = N->getOperand(0), And1 = N->getOperand(1);
  uint64_t SMPos0, SMSize0, SMPos1, SMSize1;
  ConstantSDNode *CN;

  // See if Op's first operand matches (and $src1 , mask0).
  if (And0.getOpcode() != ISD::AND)
    return SDValue();

  if (!(CN = dyn_cast<ConstantSDNode>(And0.getOperand(1))) ||
      !isShiftedMask(~CN->getSExtValue(), SMPos0, SMSize0))
    return SDValue();

  // See if Op's second operand matches (and (shl $src, pos), mask1).
  if (And1.getOpcode() != ISD::AND)
    return SDValue();

  if (!(CN = dyn_cast<ConstantSDNode>(And1.getOperand(1))) ||
      !isShiftedMask(CN->getZExtValue(), SMPos1, SMSize1))
    return SDValue();

  // The shift masks must have the same position and size.
  if (SMPos0 != SMPos1 || SMSize0 != SMSize1)
    return SDValue();

  SDValue Shl = And1.getOperand(0);
  if (Shl.getOpcode() != ISD::SHL)
    return SDValue();

  if (!(CN = dyn_cast<ConstantSDNode>(Shl.getOperand(1))))
    return SDValue();

  unsigned Shamt = CN->getZExtValue();

  // Return if the shift amount and the first bit position of mask are not the
  // same.
  EVT ValTy = N->getValueType(0);
  if ((Shamt != SMPos0) || (SMPos0 + SMSize0 > ValTy.getSizeInBits()))
    return SDValue();

  return DAG.getNode(MipsISD::Ins, SDLoc(N), ValTy, Shl.getOperand(0),
                     DAG.getConstant(SMPos0, MVT::i32),
                     DAG.getConstant(SMSize0, MVT::i32), And0.getOperand(0));
}

static SDValue performADDCombine(SDNode *N, SelectionDAG &DAG,
                                 TargetLowering::DAGCombinerInfo &DCI,
                                 const MipsSubtarget *Subtarget) {
  // (add v0, (add v1, abs_lo(tjt))) => (add (add v0, v1), abs_lo(tjt))

  if (DCI.isBeforeLegalizeOps())
    return SDValue();

  SDValue Add = N->getOperand(1);

  if (Add.getOpcode() != ISD::ADD)
    return SDValue();

  SDValue Lo = Add.getOperand(1);

  if ((Lo.getOpcode() != MipsISD::Lo) ||
      (Lo.getOperand(0).getOpcode() != ISD::TargetJumpTable))
    return SDValue();

  EVT ValTy = N->getValueType(0);
  SDLoc DL(N);

  SDValue Add1 = DAG.getNode(ISD::ADD, DL, ValTy, N->getOperand(0),
                             Add.getOperand(0));
  return DAG.getNode(ISD::ADD, DL, ValTy, Add1, Lo);
}

SDValue  MipsTargetLowering::PerformDAGCombine(SDNode *N, DAGCombinerInfo &DCI)
  const {
  SelectionDAG &DAG = DCI.DAG;
  unsigned Opc = N->getOpcode();

  switch (Opc) {
  default: break;
  case ISD::SDIVREM:
  case ISD::UDIVREM:
    return performDivRemCombine(N, DAG, DCI, Subtarget);
  case ISD::SELECT:
    return performSELECTCombine(N, DAG, DCI, Subtarget);
  case ISD::AND:
    return performANDCombine(N, DAG, DCI, Subtarget);
  case ISD::OR:
    return performORCombine(N, DAG, DCI, Subtarget);
  case ISD::ADD:
    return performADDCombine(N, DAG, DCI, Subtarget);
  }

  return SDValue();
}

void
MipsTargetLowering::LowerOperationWrapper(SDNode *N,
                                          SmallVectorImpl<SDValue> &Results,
                                          SelectionDAG &DAG) const {
  SDValue Res = LowerOperation(SDValue(N, 0), DAG);

  for (unsigned I = 0, E = Res->getNumValues(); I != E; ++I)
    Results.push_back(Res.getValue(I));
}

void
MipsTargetLowering::ReplaceNodeResults(SDNode *N,
                                       SmallVectorImpl<SDValue> &Results,
                                       SelectionDAG &DAG) const {
  return LowerOperationWrapper(N, Results, DAG);
}

SDValue MipsTargetLowering::
LowerOperation(SDValue Op, SelectionDAG &DAG) const
{
  switch (Op.getOpcode())
  {
  case ISD::BR_JT:              return lowerBR_JT(Op, DAG);
  case ISD::BRCOND:             return lowerBRCOND(Op, DAG);
  case ISD::ConstantPool:       return lowerConstantPool(Op, DAG);
  case ISD::GlobalAddress:      return lowerGlobalAddress(Op, DAG);
  case ISD::BlockAddress:       return lowerBlockAddress(Op, DAG);
  case ISD::GlobalTLSAddress:   return lowerGlobalTLSAddress(Op, DAG);
  case ISD::JumpTable:          return lowerJumpTable(Op, DAG);
  case ISD::SELECT:             return lowerSELECT(Op, DAG);
  case ISD::SELECT_CC:          return lowerSELECT_CC(Op, DAG);
  case ISD::SETCC:              return lowerSETCC(Op, DAG);
  case ISD::VASTART:            return lowerVASTART(Op, DAG);
  case ISD::FCOPYSIGN:          return lowerFCOPYSIGN(Op, DAG);
  case ISD::FABS:               return lowerFABS(Op, DAG);
  case ISD::FRAMEADDR:          return lowerFRAMEADDR(Op, DAG);
  case ISD::RETURNADDR:         return lowerRETURNADDR(Op, DAG);
  case ISD::EH_RETURN:          return lowerEH_RETURN(Op, DAG);
  case ISD::ATOMIC_FENCE:       return lowerATOMIC_FENCE(Op, DAG);
  case ISD::SHL_PARTS:          return lowerShiftLeftParts(Op, DAG);
  case ISD::SRA_PARTS:          return lowerShiftRightParts(Op, DAG, true);
  case ISD::SRL_PARTS:          return lowerShiftRightParts(Op, DAG, false);
  case ISD::LOAD:               return lowerLOAD(Op, DAG);
  case ISD::STORE:              return lowerSTORE(Op, DAG);
  case ISD::ADD:                return lowerADD(Op, DAG);
  case ISD::FP_TO_SINT:         return lowerFP_TO_SINT(Op, DAG);
  }
  return SDValue();
}

//===----------------------------------------------------------------------===//
//  Lower helper functions
//===----------------------------------------------------------------------===//

// addLiveIn - This helper function adds the specified physical register to the
// MachineFunction as a live in value.  It also creates a corresponding
// virtual register for it.
static unsigned
addLiveIn(MachineFunction &MF, unsigned PReg, const TargetRegisterClass *RC)
{
  unsigned VReg = MF.getRegInfo().createVirtualRegister(RC);
  MF.getRegInfo().addLiveIn(PReg, VReg);
  return VReg;
}

static MachineBasicBlock *expandPseudoDIV(MachineInstr *MI,
                                          MachineBasicBlock &MBB,
                                          const TargetInstrInfo &TII,
                                          bool Is64Bit) {
  if (NoZeroDivCheck)
    return &MBB;

  // Insert instruction "teq $divisor_reg, $zero, 7".
  MachineBasicBlock::iterator I(MI);
  MachineInstrBuilder MIB;
<<<<<<< HEAD
  MIB = BuildMI(MBB, llvm::next(I), MI->getDebugLoc(), TII.get(Mips::TEQ))
    .addOperand(MI->getOperand(2)).addReg(Mips::ZERO).addImm(7);
=======
  MachineOperand &Divisor = MI->getOperand(2);
  MIB = BuildMI(MBB, llvm::next(I), MI->getDebugLoc(), TII.get(Mips::TEQ))
    .addReg(Divisor.getReg(), getKillRegState(Divisor.isKill()))
    .addReg(Mips::ZERO).addImm(7);
>>>>>>> 5b8f1242

  // Use the 32-bit sub-register if this is a 64-bit division.
  if (Is64Bit)
    MIB->getOperand(0).setSubReg(Mips::sub_32);

<<<<<<< HEAD
=======
  // Clear Divisor's kill flag.
  Divisor.setIsKill(false);
>>>>>>> 5b8f1242
  return &MBB;
}

MachineBasicBlock *
MipsTargetLowering::EmitInstrWithCustomInserter(MachineInstr *MI,
                                                MachineBasicBlock *BB) const {
  switch (MI->getOpcode()) {
  default:
    llvm_unreachable("Unexpected instr type to insert");
  case Mips::ATOMIC_LOAD_ADD_I8:
    return emitAtomicBinaryPartword(MI, BB, 1, Mips::ADDu);
  case Mips::ATOMIC_LOAD_ADD_I16:
    return emitAtomicBinaryPartword(MI, BB, 2, Mips::ADDu);
  case Mips::ATOMIC_LOAD_ADD_I32:
    return emitAtomicBinary(MI, BB, 4, Mips::ADDu);
  case Mips::ATOMIC_LOAD_ADD_I64:
    return emitAtomicBinary(MI, BB, 8, Mips::DADDu);

  case Mips::ATOMIC_LOAD_AND_I8:
    return emitAtomicBinaryPartword(MI, BB, 1, Mips::AND);
  case Mips::ATOMIC_LOAD_AND_I16:
    return emitAtomicBinaryPartword(MI, BB, 2, Mips::AND);
  case Mips::ATOMIC_LOAD_AND_I32:
    return emitAtomicBinary(MI, BB, 4, Mips::AND);
  case Mips::ATOMIC_LOAD_AND_I64:
    return emitAtomicBinary(MI, BB, 8, Mips::AND64);

  case Mips::ATOMIC_LOAD_OR_I8:
    return emitAtomicBinaryPartword(MI, BB, 1, Mips::OR);
  case Mips::ATOMIC_LOAD_OR_I16:
    return emitAtomicBinaryPartword(MI, BB, 2, Mips::OR);
  case Mips::ATOMIC_LOAD_OR_I32:
    return emitAtomicBinary(MI, BB, 4, Mips::OR);
  case Mips::ATOMIC_LOAD_OR_I64:
    return emitAtomicBinary(MI, BB, 8, Mips::OR64);

  case Mips::ATOMIC_LOAD_XOR_I8:
    return emitAtomicBinaryPartword(MI, BB, 1, Mips::XOR);
  case Mips::ATOMIC_LOAD_XOR_I16:
    return emitAtomicBinaryPartword(MI, BB, 2, Mips::XOR);
  case Mips::ATOMIC_LOAD_XOR_I32:
    return emitAtomicBinary(MI, BB, 4, Mips::XOR);
  case Mips::ATOMIC_LOAD_XOR_I64:
    return emitAtomicBinary(MI, BB, 8, Mips::XOR64);

  case Mips::ATOMIC_LOAD_NAND_I8:
    return emitAtomicBinaryPartword(MI, BB, 1, 0, true);
  case Mips::ATOMIC_LOAD_NAND_I16:
    return emitAtomicBinaryPartword(MI, BB, 2, 0, true);
  case Mips::ATOMIC_LOAD_NAND_I32:
    return emitAtomicBinary(MI, BB, 4, 0, true);
  case Mips::ATOMIC_LOAD_NAND_I64:
    return emitAtomicBinary(MI, BB, 8, 0, true);

  case Mips::ATOMIC_LOAD_SUB_I8:
    return emitAtomicBinaryPartword(MI, BB, 1, Mips::SUBu);
  case Mips::ATOMIC_LOAD_SUB_I16:
    return emitAtomicBinaryPartword(MI, BB, 2, Mips::SUBu);
  case Mips::ATOMIC_LOAD_SUB_I32:
    return emitAtomicBinary(MI, BB, 4, Mips::SUBu);
  case Mips::ATOMIC_LOAD_SUB_I64:
    return emitAtomicBinary(MI, BB, 8, Mips::DSUBu);

  case Mips::ATOMIC_SWAP_I8:
    return emitAtomicBinaryPartword(MI, BB, 1, 0);
  case Mips::ATOMIC_SWAP_I16:
    return emitAtomicBinaryPartword(MI, BB, 2, 0);
  case Mips::ATOMIC_SWAP_I32:
    return emitAtomicBinary(MI, BB, 4, 0);
  case Mips::ATOMIC_SWAP_I64:
    return emitAtomicBinary(MI, BB, 8, 0);

  case Mips::ATOMIC_CMP_SWAP_I8:
    return emitAtomicCmpSwapPartword(MI, BB, 1);
  case Mips::ATOMIC_CMP_SWAP_I16:
    return emitAtomicCmpSwapPartword(MI, BB, 2);
  case Mips::ATOMIC_CMP_SWAP_I32:
    return emitAtomicCmpSwap(MI, BB, 4);
  case Mips::ATOMIC_CMP_SWAP_I64:
    return emitAtomicCmpSwap(MI, BB, 8);
  case Mips::PseudoSDIV:
  case Mips::PseudoUDIV:
    return expandPseudoDIV(MI, *BB, *getTargetMachine().getInstrInfo(), false);
  case Mips::PseudoDSDIV:
  case Mips::PseudoDUDIV:
    return expandPseudoDIV(MI, *BB, *getTargetMachine().getInstrInfo(), true);
  }
}

// This function also handles Mips::ATOMIC_SWAP_I32 (when BinOpcode == 0), and
// Mips::ATOMIC_LOAD_NAND_I32 (when Nand == true)
MachineBasicBlock *
MipsTargetLowering::emitAtomicBinary(MachineInstr *MI, MachineBasicBlock *BB,
                                     unsigned Size, unsigned BinOpcode,
                                     bool Nand) const {
  assert((Size == 4 || Size == 8) && "Unsupported size for EmitAtomicBinary.");

  MachineFunction *MF = BB->getParent();
  MachineRegisterInfo &RegInfo = MF->getRegInfo();
  const TargetRegisterClass *RC = getRegClassFor(MVT::getIntegerVT(Size * 8));
  const TargetInstrInfo *TII = getTargetMachine().getInstrInfo();
  DebugLoc DL = MI->getDebugLoc();
  unsigned LL, SC, AND, NOR, ZERO, BEQ;

  if (Size == 4) {
    LL = Mips::LL;
    SC = Mips::SC;
    AND = Mips::AND;
    NOR = Mips::NOR;
    ZERO = Mips::ZERO;
    BEQ = Mips::BEQ;
  }
  else {
    LL = Mips::LLD;
    SC = Mips::SCD;
    AND = Mips::AND64;
    NOR = Mips::NOR64;
    ZERO = Mips::ZERO_64;
    BEQ = Mips::BEQ64;
  }

  unsigned OldVal = MI->getOperand(0).getReg();
  unsigned Ptr = MI->getOperand(1).getReg();
  unsigned Incr = MI->getOperand(2).getReg();

  unsigned StoreVal = RegInfo.createVirtualRegister(RC);
  unsigned AndRes = RegInfo.createVirtualRegister(RC);
  unsigned Success = RegInfo.createVirtualRegister(RC);

  // insert new blocks after the current block
  const BasicBlock *LLVM_BB = BB->getBasicBlock();
  MachineBasicBlock *loopMBB = MF->CreateMachineBasicBlock(LLVM_BB);
  MachineBasicBlock *exitMBB = MF->CreateMachineBasicBlock(LLVM_BB);
  MachineFunction::iterator It = BB;
  ++It;
  MF->insert(It, loopMBB);
  MF->insert(It, exitMBB);

  // Transfer the remainder of BB and its successor edges to exitMBB.
  exitMBB->splice(exitMBB->begin(), BB,
                  llvm::next(MachineBasicBlock::iterator(MI)), BB->end());
  exitMBB->transferSuccessorsAndUpdatePHIs(BB);

  //  thisMBB:
  //    ...
  //    fallthrough --> loopMBB
  BB->addSuccessor(loopMBB);
  loopMBB->addSuccessor(loopMBB);
  loopMBB->addSuccessor(exitMBB);

  //  loopMBB:
  //    ll oldval, 0(ptr)
  //    <binop> storeval, oldval, incr
  //    sc success, storeval, 0(ptr)
  //    beq success, $0, loopMBB
  BB = loopMBB;
  BuildMI(BB, DL, TII->get(LL), OldVal).addReg(Ptr).addImm(0);
  if (Nand) {
    //  and andres, oldval, incr
    //  nor storeval, $0, andres
    BuildMI(BB, DL, TII->get(AND), AndRes).addReg(OldVal).addReg(Incr);
    BuildMI(BB, DL, TII->get(NOR), StoreVal).addReg(ZERO).addReg(AndRes);
  } else if (BinOpcode) {
    //  <binop> storeval, oldval, incr
    BuildMI(BB, DL, TII->get(BinOpcode), StoreVal).addReg(OldVal).addReg(Incr);
  } else {
    StoreVal = Incr;
  }
  BuildMI(BB, DL, TII->get(SC), Success).addReg(StoreVal).addReg(Ptr).addImm(0);
  BuildMI(BB, DL, TII->get(BEQ)).addReg(Success).addReg(ZERO).addMBB(loopMBB);

  MI->eraseFromParent(); // The instruction is gone now.

  return exitMBB;
}

MachineBasicBlock *
MipsTargetLowering::emitAtomicBinaryPartword(MachineInstr *MI,
                                             MachineBasicBlock *BB,
                                             unsigned Size, unsigned BinOpcode,
                                             bool Nand) const {
  assert((Size == 1 || Size == 2) &&
         "Unsupported size for EmitAtomicBinaryPartial.");

  MachineFunction *MF = BB->getParent();
  MachineRegisterInfo &RegInfo = MF->getRegInfo();
  const TargetRegisterClass *RC = getRegClassFor(MVT::i32);
  const TargetInstrInfo *TII = getTargetMachine().getInstrInfo();
  DebugLoc DL = MI->getDebugLoc();

  unsigned Dest = MI->getOperand(0).getReg();
  unsigned Ptr = MI->getOperand(1).getReg();
  unsigned Incr = MI->getOperand(2).getReg();

  unsigned AlignedAddr = RegInfo.createVirtualRegister(RC);
  unsigned ShiftAmt = RegInfo.createVirtualRegister(RC);
  unsigned Mask = RegInfo.createVirtualRegister(RC);
  unsigned Mask2 = RegInfo.createVirtualRegister(RC);
  unsigned NewVal = RegInfo.createVirtualRegister(RC);
  unsigned OldVal = RegInfo.createVirtualRegister(RC);
  unsigned Incr2 = RegInfo.createVirtualRegister(RC);
  unsigned MaskLSB2 = RegInfo.createVirtualRegister(RC);
  unsigned PtrLSB2 = RegInfo.createVirtualRegister(RC);
  unsigned MaskUpper = RegInfo.createVirtualRegister(RC);
  unsigned AndRes = RegInfo.createVirtualRegister(RC);
  unsigned BinOpRes = RegInfo.createVirtualRegister(RC);
  unsigned MaskedOldVal0 = RegInfo.createVirtualRegister(RC);
  unsigned StoreVal = RegInfo.createVirtualRegister(RC);
  unsigned MaskedOldVal1 = RegInfo.createVirtualRegister(RC);
  unsigned SrlRes = RegInfo.createVirtualRegister(RC);
  unsigned SllRes = RegInfo.createVirtualRegister(RC);
  unsigned Success = RegInfo.createVirtualRegister(RC);

  // insert new blocks after the current block
  const BasicBlock *LLVM_BB = BB->getBasicBlock();
  MachineBasicBlock *loopMBB = MF->CreateMachineBasicBlock(LLVM_BB);
  MachineBasicBlock *sinkMBB = MF->CreateMachineBasicBlock(LLVM_BB);
  MachineBasicBlock *exitMBB = MF->CreateMachineBasicBlock(LLVM_BB);
  MachineFunction::iterator It = BB;
  ++It;
  MF->insert(It, loopMBB);
  MF->insert(It, sinkMBB);
  MF->insert(It, exitMBB);

  // Transfer the remainder of BB and its successor edges to exitMBB.
  exitMBB->splice(exitMBB->begin(), BB,
                  llvm::next(MachineBasicBlock::iterator(MI)), BB->end());
  exitMBB->transferSuccessorsAndUpdatePHIs(BB);

  BB->addSuccessor(loopMBB);
  loopMBB->addSuccessor(loopMBB);
  loopMBB->addSuccessor(sinkMBB);
  sinkMBB->addSuccessor(exitMBB);

  //  thisMBB:
  //    addiu   masklsb2,$0,-4                # 0xfffffffc
  //    and     alignedaddr,ptr,masklsb2
  //    andi    ptrlsb2,ptr,3
  //    sll     shiftamt,ptrlsb2,3
  //    ori     maskupper,$0,255               # 0xff
  //    sll     mask,maskupper,shiftamt
  //    nor     mask2,$0,mask
  //    sll     incr2,incr,shiftamt

  int64_t MaskImm = (Size == 1) ? 255 : 65535;
  BuildMI(BB, DL, TII->get(Mips::ADDiu), MaskLSB2)
    .addReg(Mips::ZERO).addImm(-4);
  BuildMI(BB, DL, TII->get(Mips::AND), AlignedAddr)
    .addReg(Ptr).addReg(MaskLSB2);
  BuildMI(BB, DL, TII->get(Mips::ANDi), PtrLSB2).addReg(Ptr).addImm(3);
  if (Subtarget->isLittle()) {
    BuildMI(BB, DL, TII->get(Mips::SLL), ShiftAmt).addReg(PtrLSB2).addImm(3);
  } else {
    unsigned Off = RegInfo.createVirtualRegister(RC);
    BuildMI(BB, DL, TII->get(Mips::XORi), Off)
      .addReg(PtrLSB2).addImm((Size == 1) ? 3 : 2);
    BuildMI(BB, DL, TII->get(Mips::SLL), ShiftAmt).addReg(Off).addImm(3);
  }
  BuildMI(BB, DL, TII->get(Mips::ORi), MaskUpper)
    .addReg(Mips::ZERO).addImm(MaskImm);
  BuildMI(BB, DL, TII->get(Mips::SLLV), Mask)
    .addReg(MaskUpper).addReg(ShiftAmt);
  BuildMI(BB, DL, TII->get(Mips::NOR), Mask2).addReg(Mips::ZERO).addReg(Mask);
  BuildMI(BB, DL, TII->get(Mips::SLLV), Incr2).addReg(Incr).addReg(ShiftAmt);

  // atomic.load.binop
  // loopMBB:
  //   ll      oldval,0(alignedaddr)
  //   binop   binopres,oldval,incr2
  //   and     newval,binopres,mask
  //   and     maskedoldval0,oldval,mask2
  //   or      storeval,maskedoldval0,newval
  //   sc      success,storeval,0(alignedaddr)
  //   beq     success,$0,loopMBB

  // atomic.swap
  // loopMBB:
  //   ll      oldval,0(alignedaddr)
  //   and     newval,incr2,mask
  //   and     maskedoldval0,oldval,mask2
  //   or      storeval,maskedoldval0,newval
  //   sc      success,storeval,0(alignedaddr)
  //   beq     success,$0,loopMBB

  BB = loopMBB;
  BuildMI(BB, DL, TII->get(Mips::LL), OldVal).addReg(AlignedAddr).addImm(0);
  if (Nand) {
    //  and andres, oldval, incr2
    //  nor binopres, $0, andres
    //  and newval, binopres, mask
    BuildMI(BB, DL, TII->get(Mips::AND), AndRes).addReg(OldVal).addReg(Incr2);
    BuildMI(BB, DL, TII->get(Mips::NOR), BinOpRes)
      .addReg(Mips::ZERO).addReg(AndRes);
    BuildMI(BB, DL, TII->get(Mips::AND), NewVal).addReg(BinOpRes).addReg(Mask);
  } else if (BinOpcode) {
    //  <binop> binopres, oldval, incr2
    //  and newval, binopres, mask
    BuildMI(BB, DL, TII->get(BinOpcode), BinOpRes).addReg(OldVal).addReg(Incr2);
    BuildMI(BB, DL, TII->get(Mips::AND), NewVal).addReg(BinOpRes).addReg(Mask);
  } else { // atomic.swap
    //  and newval, incr2, mask
    BuildMI(BB, DL, TII->get(Mips::AND), NewVal).addReg(Incr2).addReg(Mask);
  }

  BuildMI(BB, DL, TII->get(Mips::AND), MaskedOldVal0)
    .addReg(OldVal).addReg(Mask2);
  BuildMI(BB, DL, TII->get(Mips::OR), StoreVal)
    .addReg(MaskedOldVal0).addReg(NewVal);
  BuildMI(BB, DL, TII->get(Mips::SC), Success)
    .addReg(StoreVal).addReg(AlignedAddr).addImm(0);
  BuildMI(BB, DL, TII->get(Mips::BEQ))
    .addReg(Success).addReg(Mips::ZERO).addMBB(loopMBB);

  //  sinkMBB:
  //    and     maskedoldval1,oldval,mask
  //    srl     srlres,maskedoldval1,shiftamt
  //    sll     sllres,srlres,24
  //    sra     dest,sllres,24
  BB = sinkMBB;
  int64_t ShiftImm = (Size == 1) ? 24 : 16;

  BuildMI(BB, DL, TII->get(Mips::AND), MaskedOldVal1)
    .addReg(OldVal).addReg(Mask);
  BuildMI(BB, DL, TII->get(Mips::SRLV), SrlRes)
      .addReg(MaskedOldVal1).addReg(ShiftAmt);
  BuildMI(BB, DL, TII->get(Mips::SLL), SllRes)
      .addReg(SrlRes).addImm(ShiftImm);
  BuildMI(BB, DL, TII->get(Mips::SRA), Dest)
      .addReg(SllRes).addImm(ShiftImm);

  MI->eraseFromParent(); // The instruction is gone now.

  return exitMBB;
}

MachineBasicBlock * MipsTargetLowering::emitAtomicCmpSwap(MachineInstr *MI,
                                                          MachineBasicBlock *BB,
                                                          unsigned Size) const {
  assert((Size == 4 || Size == 8) && "Unsupported size for EmitAtomicCmpSwap.");

  MachineFunction *MF = BB->getParent();
  MachineRegisterInfo &RegInfo = MF->getRegInfo();
  const TargetRegisterClass *RC = getRegClassFor(MVT::getIntegerVT(Size * 8));
  const TargetInstrInfo *TII = getTargetMachine().getInstrInfo();
  DebugLoc DL = MI->getDebugLoc();
  unsigned LL, SC, ZERO, BNE, BEQ;

  if (Size == 4) {
    LL = Mips::LL;
    SC = Mips::SC;
    ZERO = Mips::ZERO;
    BNE = Mips::BNE;
    BEQ = Mips::BEQ;
  } else {
    LL = Mips::LLD;
    SC = Mips::SCD;
    ZERO = Mips::ZERO_64;
    BNE = Mips::BNE64;
    BEQ = Mips::BEQ64;
  }

  unsigned Dest    = MI->getOperand(0).getReg();
  unsigned Ptr     = MI->getOperand(1).getReg();
  unsigned OldVal  = MI->getOperand(2).getReg();
  unsigned NewVal  = MI->getOperand(3).getReg();

  unsigned Success = RegInfo.createVirtualRegister(RC);

  // insert new blocks after the current block
  const BasicBlock *LLVM_BB = BB->getBasicBlock();
  MachineBasicBlock *loop1MBB = MF->CreateMachineBasicBlock(LLVM_BB);
  MachineBasicBlock *loop2MBB = MF->CreateMachineBasicBlock(LLVM_BB);
  MachineBasicBlock *exitMBB = MF->CreateMachineBasicBlock(LLVM_BB);
  MachineFunction::iterator It = BB;
  ++It;
  MF->insert(It, loop1MBB);
  MF->insert(It, loop2MBB);
  MF->insert(It, exitMBB);

  // Transfer the remainder of BB and its successor edges to exitMBB.
  exitMBB->splice(exitMBB->begin(), BB,
                  llvm::next(MachineBasicBlock::iterator(MI)), BB->end());
  exitMBB->transferSuccessorsAndUpdatePHIs(BB);

  //  thisMBB:
  //    ...
  //    fallthrough --> loop1MBB
  BB->addSuccessor(loop1MBB);
  loop1MBB->addSuccessor(exitMBB);
  loop1MBB->addSuccessor(loop2MBB);
  loop2MBB->addSuccessor(loop1MBB);
  loop2MBB->addSuccessor(exitMBB);

  // loop1MBB:
  //   ll dest, 0(ptr)
  //   bne dest, oldval, exitMBB
  BB = loop1MBB;
  BuildMI(BB, DL, TII->get(LL), Dest).addReg(Ptr).addImm(0);
  BuildMI(BB, DL, TII->get(BNE))
    .addReg(Dest).addReg(OldVal).addMBB(exitMBB);

  // loop2MBB:
  //   sc success, newval, 0(ptr)
  //   beq success, $0, loop1MBB
  BB = loop2MBB;
  BuildMI(BB, DL, TII->get(SC), Success)
    .addReg(NewVal).addReg(Ptr).addImm(0);
  BuildMI(BB, DL, TII->get(BEQ))
    .addReg(Success).addReg(ZERO).addMBB(loop1MBB);

  MI->eraseFromParent(); // The instruction is gone now.

  return exitMBB;
}

MachineBasicBlock *
MipsTargetLowering::emitAtomicCmpSwapPartword(MachineInstr *MI,
                                              MachineBasicBlock *BB,
                                              unsigned Size) const {
  assert((Size == 1 || Size == 2) &&
      "Unsupported size for EmitAtomicCmpSwapPartial.");

  MachineFunction *MF = BB->getParent();
  MachineRegisterInfo &RegInfo = MF->getRegInfo();
  const TargetRegisterClass *RC = getRegClassFor(MVT::i32);
  const TargetInstrInfo *TII = getTargetMachine().getInstrInfo();
  DebugLoc DL = MI->getDebugLoc();

  unsigned Dest    = MI->getOperand(0).getReg();
  unsigned Ptr     = MI->getOperand(1).getReg();
  unsigned CmpVal  = MI->getOperand(2).getReg();
  unsigned NewVal  = MI->getOperand(3).getReg();

  unsigned AlignedAddr = RegInfo.createVirtualRegister(RC);
  unsigned ShiftAmt = RegInfo.createVirtualRegister(RC);
  unsigned Mask = RegInfo.createVirtualRegister(RC);
  unsigned Mask2 = RegInfo.createVirtualRegister(RC);
  unsigned ShiftedCmpVal = RegInfo.createVirtualRegister(RC);
  unsigned OldVal = RegInfo.createVirtualRegister(RC);
  unsigned MaskedOldVal0 = RegInfo.createVirtualRegister(RC);
  unsigned ShiftedNewVal = RegInfo.createVirtualRegister(RC);
  unsigned MaskLSB2 = RegInfo.createVirtualRegister(RC);
  unsigned PtrLSB2 = RegInfo.createVirtualRegister(RC);
  unsigned MaskUpper = RegInfo.createVirtualRegister(RC);
  unsigned MaskedCmpVal = RegInfo.createVirtualRegister(RC);
  unsigned MaskedNewVal = RegInfo.createVirtualRegister(RC);
  unsigned MaskedOldVal1 = RegInfo.createVirtualRegister(RC);
  unsigned StoreVal = RegInfo.createVirtualRegister(RC);
  unsigned SrlRes = RegInfo.createVirtualRegister(RC);
  unsigned SllRes = RegInfo.createVirtualRegister(RC);
  unsigned Success = RegInfo.createVirtualRegister(RC);

  // insert new blocks after the current block
  const BasicBlock *LLVM_BB = BB->getBasicBlock();
  MachineBasicBlock *loop1MBB = MF->CreateMachineBasicBlock(LLVM_BB);
  MachineBasicBlock *loop2MBB = MF->CreateMachineBasicBlock(LLVM_BB);
  MachineBasicBlock *sinkMBB = MF->CreateMachineBasicBlock(LLVM_BB);
  MachineBasicBlock *exitMBB = MF->CreateMachineBasicBlock(LLVM_BB);
  MachineFunction::iterator It = BB;
  ++It;
  MF->insert(It, loop1MBB);
  MF->insert(It, loop2MBB);
  MF->insert(It, sinkMBB);
  MF->insert(It, exitMBB);

  // Transfer the remainder of BB and its successor edges to exitMBB.
  exitMBB->splice(exitMBB->begin(), BB,
                  llvm::next(MachineBasicBlock::iterator(MI)), BB->end());
  exitMBB->transferSuccessorsAndUpdatePHIs(BB);

  BB->addSuccessor(loop1MBB);
  loop1MBB->addSuccessor(sinkMBB);
  loop1MBB->addSuccessor(loop2MBB);
  loop2MBB->addSuccessor(loop1MBB);
  loop2MBB->addSuccessor(sinkMBB);
  sinkMBB->addSuccessor(exitMBB);

  // FIXME: computation of newval2 can be moved to loop2MBB.
  //  thisMBB:
  //    addiu   masklsb2,$0,-4                # 0xfffffffc
  //    and     alignedaddr,ptr,masklsb2
  //    andi    ptrlsb2,ptr,3
  //    sll     shiftamt,ptrlsb2,3
  //    ori     maskupper,$0,255               # 0xff
  //    sll     mask,maskupper,shiftamt
  //    nor     mask2,$0,mask
  //    andi    maskedcmpval,cmpval,255
  //    sll     shiftedcmpval,maskedcmpval,shiftamt
  //    andi    maskednewval,newval,255
  //    sll     shiftednewval,maskednewval,shiftamt
  int64_t MaskImm = (Size == 1) ? 255 : 65535;
  BuildMI(BB, DL, TII->get(Mips::ADDiu), MaskLSB2)
    .addReg(Mips::ZERO).addImm(-4);
  BuildMI(BB, DL, TII->get(Mips::AND), AlignedAddr)
    .addReg(Ptr).addReg(MaskLSB2);
  BuildMI(BB, DL, TII->get(Mips::ANDi), PtrLSB2).addReg(Ptr).addImm(3);
  if (Subtarget->isLittle()) {
    BuildMI(BB, DL, TII->get(Mips::SLL), ShiftAmt).addReg(PtrLSB2).addImm(3);
  } else {
    unsigned Off = RegInfo.createVirtualRegister(RC);
    BuildMI(BB, DL, TII->get(Mips::XORi), Off)
      .addReg(PtrLSB2).addImm((Size == 1) ? 3 : 2);
    BuildMI(BB, DL, TII->get(Mips::SLL), ShiftAmt).addReg(Off).addImm(3);
  }
  BuildMI(BB, DL, TII->get(Mips::ORi), MaskUpper)
    .addReg(Mips::ZERO).addImm(MaskImm);
  BuildMI(BB, DL, TII->get(Mips::SLLV), Mask)
    .addReg(MaskUpper).addReg(ShiftAmt);
  BuildMI(BB, DL, TII->get(Mips::NOR), Mask2).addReg(Mips::ZERO).addReg(Mask);
  BuildMI(BB, DL, TII->get(Mips::ANDi), MaskedCmpVal)
    .addReg(CmpVal).addImm(MaskImm);
  BuildMI(BB, DL, TII->get(Mips::SLLV), ShiftedCmpVal)
    .addReg(MaskedCmpVal).addReg(ShiftAmt);
  BuildMI(BB, DL, TII->get(Mips::ANDi), MaskedNewVal)
    .addReg(NewVal).addImm(MaskImm);
  BuildMI(BB, DL, TII->get(Mips::SLLV), ShiftedNewVal)
    .addReg(MaskedNewVal).addReg(ShiftAmt);

  //  loop1MBB:
  //    ll      oldval,0(alginedaddr)
  //    and     maskedoldval0,oldval,mask
  //    bne     maskedoldval0,shiftedcmpval,sinkMBB
  BB = loop1MBB;
  BuildMI(BB, DL, TII->get(Mips::LL), OldVal).addReg(AlignedAddr).addImm(0);
  BuildMI(BB, DL, TII->get(Mips::AND), MaskedOldVal0)
    .addReg(OldVal).addReg(Mask);
  BuildMI(BB, DL, TII->get(Mips::BNE))
    .addReg(MaskedOldVal0).addReg(ShiftedCmpVal).addMBB(sinkMBB);

  //  loop2MBB:
  //    and     maskedoldval1,oldval,mask2
  //    or      storeval,maskedoldval1,shiftednewval
  //    sc      success,storeval,0(alignedaddr)
  //    beq     success,$0,loop1MBB
  BB = loop2MBB;
  BuildMI(BB, DL, TII->get(Mips::AND), MaskedOldVal1)
    .addReg(OldVal).addReg(Mask2);
  BuildMI(BB, DL, TII->get(Mips::OR), StoreVal)
    .addReg(MaskedOldVal1).addReg(ShiftedNewVal);
  BuildMI(BB, DL, TII->get(Mips::SC), Success)
      .addReg(StoreVal).addReg(AlignedAddr).addImm(0);
  BuildMI(BB, DL, TII->get(Mips::BEQ))
      .addReg(Success).addReg(Mips::ZERO).addMBB(loop1MBB);

  //  sinkMBB:
  //    srl     srlres,maskedoldval0,shiftamt
  //    sll     sllres,srlres,24
  //    sra     dest,sllres,24
  BB = sinkMBB;
  int64_t ShiftImm = (Size == 1) ? 24 : 16;

  BuildMI(BB, DL, TII->get(Mips::SRLV), SrlRes)
      .addReg(MaskedOldVal0).addReg(ShiftAmt);
  BuildMI(BB, DL, TII->get(Mips::SLL), SllRes)
      .addReg(SrlRes).addImm(ShiftImm);
  BuildMI(BB, DL, TII->get(Mips::SRA), Dest)
      .addReg(SllRes).addImm(ShiftImm);

  MI->eraseFromParent();   // The instruction is gone now.

  return exitMBB;
}

//===----------------------------------------------------------------------===//
//  Misc Lower Operation implementation
//===----------------------------------------------------------------------===//
SDValue MipsTargetLowering::lowerBR_JT(SDValue Op, SelectionDAG &DAG) const {
  SDValue Chain = Op.getOperand(0);
  SDValue Table = Op.getOperand(1);
  SDValue Index = Op.getOperand(2);
  SDLoc DL(Op);
  EVT PTy = getPointerTy();
  unsigned EntrySize =
    DAG.getMachineFunction().getJumpTableInfo()->getEntrySize(*getDataLayout());

  Index = DAG.getNode(ISD::MUL, DL, PTy, Index,
                      DAG.getConstant(EntrySize, PTy));
  SDValue Addr = DAG.getNode(ISD::ADD, DL, PTy, Index, Table);

  EVT MemVT = EVT::getIntegerVT(*DAG.getContext(), EntrySize * 8);
  Addr = DAG.getExtLoad(ISD::SEXTLOAD, DL, PTy, Chain, Addr,
                        MachinePointerInfo::getJumpTable(), MemVT, false, false,
                        0);
  Chain = Addr.getValue(1);

  if ((getTargetMachine().getRelocationModel() == Reloc::PIC_) || IsN64) {
    // For PIC, the sequence is:
    // BRIND(load(Jumptable + index) + RelocBase)
    // RelocBase can be JumpTable, GOT or some sort of global base.
    Addr = DAG.getNode(ISD::ADD, DL, PTy, Addr,
                       getPICJumpTableRelocBase(Table, DAG));
  }

  return DAG.getNode(ISD::BRIND, DL, MVT::Other, Chain, Addr);
}

SDValue MipsTargetLowering::lowerBRCOND(SDValue Op, SelectionDAG &DAG) const {
  // The first operand is the chain, the second is the condition, the third is
  // the block to branch to if the condition is true.
  SDValue Chain = Op.getOperand(0);
  SDValue Dest = Op.getOperand(2);
  SDLoc DL(Op);

  SDValue CondRes = createFPCmp(DAG, Op.getOperand(1));

  // Return if flag is not set by a floating point comparison.
  if (CondRes.getOpcode() != MipsISD::FPCmp)
    return Op;

  SDValue CCNode  = CondRes.getOperand(2);
  Mips::CondCode CC =
    (Mips::CondCode)cast<ConstantSDNode>(CCNode)->getZExtValue();
  unsigned Opc = invertFPCondCodeUser(CC) ? Mips::BRANCH_F : Mips::BRANCH_T;
  SDValue BrCode = DAG.getConstant(Opc, MVT::i32);
  SDValue FCC0 = DAG.getRegister(Mips::FCC0, MVT::i32);
  return DAG.getNode(MipsISD::FPBrcond, DL, Op.getValueType(), Chain, BrCode,
                     FCC0, Dest, CondRes);
}

SDValue MipsTargetLowering::
lowerSELECT(SDValue Op, SelectionDAG &DAG) const
{
  SDValue Cond = createFPCmp(DAG, Op.getOperand(0));

  // Return if flag is not set by a floating point comparison.
  if (Cond.getOpcode() != MipsISD::FPCmp)
    return Op;

  return createCMovFP(DAG, Cond, Op.getOperand(1), Op.getOperand(2),
                      SDLoc(Op));
}

SDValue MipsTargetLowering::
lowerSELECT_CC(SDValue Op, SelectionDAG &DAG) const
{
  SDLoc DL(Op);
  EVT Ty = Op.getOperand(0).getValueType();
  SDValue Cond = DAG.getNode(ISD::SETCC, DL,
                             getSetCCResultType(*DAG.getContext(), Ty),
                             Op.getOperand(0), Op.getOperand(1),
                             Op.getOperand(4));

  return DAG.getNode(ISD::SELECT, DL, Op.getValueType(), Cond, Op.getOperand(2),
                     Op.getOperand(3));
}

SDValue MipsTargetLowering::lowerSETCC(SDValue Op, SelectionDAG &DAG) const {
  SDValue Cond = createFPCmp(DAG, Op);

  assert(Cond.getOpcode() == MipsISD::FPCmp &&
         "Floating point operand expected.");

  SDValue True  = DAG.getConstant(1, MVT::i32);
  SDValue False = DAG.getConstant(0, MVT::i32);

  return createCMovFP(DAG, Cond, True, False, SDLoc(Op));
}

SDValue MipsTargetLowering::lowerGlobalAddress(SDValue Op,
                                               SelectionDAG &DAG) const {
  // FIXME there isn't actually debug info here
  SDLoc DL(Op);
  EVT Ty = Op.getValueType();
  GlobalAddressSDNode *N = cast<GlobalAddressSDNode>(Op);
  const GlobalValue *GV = N->getGlobal();

  if (getTargetMachine().getRelocationModel() != Reloc::PIC_ && !IsN64) {
    const MipsTargetObjectFile &TLOF =
      (const MipsTargetObjectFile&)getObjFileLowering();

    // %gp_rel relocation
    if (TLOF.IsGlobalInSmallSection(GV, getTargetMachine())) {
      SDValue GA = DAG.getTargetGlobalAddress(GV, DL, MVT::i32, 0,
                                              MipsII::MO_GPREL);
      SDValue GPRelNode = DAG.getNode(MipsISD::GPRel, DL,
                                      DAG.getVTList(MVT::i32), &GA, 1);
      SDValue GPReg = DAG.getRegister(Mips::GP, MVT::i32);
      return DAG.getNode(ISD::ADD, DL, MVT::i32, GPReg, GPRelNode);
    }

    // %hi/%lo relocation
    return getAddrNonPIC(N, Ty, DAG);
  }

  if (GV->hasInternalLinkage() || (GV->hasLocalLinkage() && !isa<Function>(GV)))
    return getAddrLocal(N, Ty, DAG, HasMips64);

  if (LargeGOT)
    return getAddrGlobalLargeGOT(N, Ty, DAG, MipsII::MO_GOT_HI16,
                                 MipsII::MO_GOT_LO16, DAG.getEntryNode(),
                                 MachinePointerInfo::getGOT());

  return getAddrGlobal(N, Ty, DAG,
                       HasMips64 ? MipsII::MO_GOT_DISP : MipsII::MO_GOT16,
                       DAG.getEntryNode(), MachinePointerInfo::getGOT());
}

SDValue MipsTargetLowering::lowerBlockAddress(SDValue Op,
                                              SelectionDAG &DAG) const {
  BlockAddressSDNode *N = cast<BlockAddressSDNode>(Op);
  EVT Ty = Op.getValueType();

  if (getTargetMachine().getRelocationModel() != Reloc::PIC_ && !IsN64)
    return getAddrNonPIC(N, Ty, DAG);

  return getAddrLocal(N, Ty, DAG, HasMips64);
}

// @LOCALMOD-BEGIN

SDValue MipsTargetLowering::
GetNaClThreadPointer(SelectionDAG &DAG, DebugLoc DL) const {
  EVT PtrVT = getPointerTy();
  SDValue ThreadPointer;
  if (llvm::TLSUseCall) {
    unsigned PtrSize = PtrVT.getSizeInBits();
    IntegerType *PtrTy = Type::getIntNTy(*DAG.getContext(), PtrSize);

    // We must check whether the __nacl_read_tp is defined in the module because
    // local and global pic functions are called differently. If the function
    // is local the address is calculated with %got and %lo relocations.
    // Otherwise, the address is calculated with %call16 relocation.
    const Function *NaClReadTp = NULL;
    const Module *M = DAG.getMachineFunction().getFunction()->getParent();
    for (Module::const_iterator I = M->getFunctionList().begin(),
           E = M->getFunctionList().end(); I != E; ++I) {
      if (I->getName() == "__nacl_read_tp") {
        NaClReadTp = I;
        break;
      }
    }

    SDValue TlsReadTp;
    if (NaClReadTp == NULL)
      TlsReadTp = DAG.getExternalSymbol("__nacl_read_tp", PtrVT);
    else
      TlsReadTp = DAG.getGlobalAddress(NaClReadTp, DL, PtrVT);

    ArgListTy Args;
    TargetLowering::CallLoweringInfo CLI(
        DAG.getEntryNode(), PtrTy, false, false, false, false, 0,
        CallingConv::C, /*isTailCall=*/false, /*doesNotRet=*/false,
        /*isReturnValueUsed=*/true, TlsReadTp, Args, DAG, DL);
    std::pair<SDValue, SDValue> CallResult = LowerCallTo(CLI);
    ThreadPointer = CallResult.first;
  } else {
    ThreadPointer = DAG.getCopyFromReg(DAG.getEntryNode(), DL,
                                       Mips::T8, PtrVT);
  }
  return ThreadPointer;
}
// @LOCALMOD-END

SDValue MipsTargetLowering::
lowerGlobalTLSAddress(SDValue Op, SelectionDAG &DAG) const
{
  // If the relocation model is PIC, use the General Dynamic TLS Model or
  // Local Dynamic TLS model, otherwise use the Initial Exec or
  // Local Exec TLS Model.

  GlobalAddressSDNode *GA = cast<GlobalAddressSDNode>(Op);
  SDLoc DL(GA);
  const GlobalValue *GV = GA->getGlobal();
  EVT PtrVT = getPointerTy();

  TLSModel::Model model = getTargetMachine().getTLSModel(GV);

  // @LOCALMOD-BEGIN
  if (Subtarget->isTargetNaCl()) {
    SDVTList VTs = DAG.getVTList(MVT::i32);
    SDValue TGAHi = DAG.getTargetGlobalAddress(GV, DL, MVT::i32, 0,
                                                 MipsII::MO_TPREL_HI);
    SDValue TGALo = DAG.getTargetGlobalAddress(GV, DL, MVT::i32, 0,
                                                 MipsII::MO_TPREL_LO);
    SDValue Hi = DAG.getNode(MipsISD::Hi, DL, VTs, &TGAHi, 1);
    SDValue Lo = DAG.getNode(MipsISD::Lo, DL, MVT::i32, TGALo);
    SDValue Offset = DAG.getNode(ISD::ADD, DL, MVT::i32, Hi, Lo);

    SDValue ThreadPointer = GetNaClThreadPointer(DAG, DL);
    // tprel_hi and tprel_lo relocations expect that thread pointer is offset
    // by 0x7000 from the start of the TLS data area.
    SDValue TPOffset = DAG.getConstant(0x7000, MVT::i32);
    SDValue ThreadPointer2 = DAG.getNode(ISD::ADD, DL, PtrVT, ThreadPointer,
                                         TPOffset);
    return DAG.getNode(ISD::ADD, DL, PtrVT, ThreadPointer2, Offset);
  }
  // @LOCALMOD-END

  if (model == TLSModel::GeneralDynamic || model == TLSModel::LocalDynamic) {
    // General Dynamic and Local Dynamic TLS Model.
    unsigned Flag = (model == TLSModel::LocalDynamic) ? MipsII::MO_TLSLDM
                                                      : MipsII::MO_TLSGD;

    SDValue TGA = DAG.getTargetGlobalAddress(GV, DL, PtrVT, 0, Flag);
    SDValue Argument = DAG.getNode(MipsISD::Wrapper, DL, PtrVT,
                                   getGlobalReg(DAG, PtrVT), TGA);
    unsigned PtrSize = PtrVT.getSizeInBits();
    IntegerType *PtrTy = Type::getIntNTy(*DAG.getContext(), PtrSize);

    SDValue TlsGetAddr = DAG.getExternalSymbol("__tls_get_addr", PtrVT);

    ArgListTy Args;
    ArgListEntry Entry;
    Entry.Node = Argument;
    Entry.Ty = PtrTy;
    Args.push_back(Entry);

    TargetLowering::CallLoweringInfo CLI(DAG.getEntryNode(), PtrTy,
                  false, false, false, false, 0, CallingConv::C,
                  /*IsTailCall=*/false, /*doesNotRet=*/false,
                  /*isReturnValueUsed=*/true,
                  TlsGetAddr, Args, DAG, DL);
    std::pair<SDValue, SDValue> CallResult = LowerCallTo(CLI);

    SDValue Ret = CallResult.first;

    if (model != TLSModel::LocalDynamic)
      return Ret;

    SDValue TGAHi = DAG.getTargetGlobalAddress(GV, DL, PtrVT, 0,
                                               MipsII::MO_DTPREL_HI);
    SDValue Hi = DAG.getNode(MipsISD::Hi, DL, PtrVT, TGAHi);
    SDValue TGALo = DAG.getTargetGlobalAddress(GV, DL, PtrVT, 0,
                                               MipsII::MO_DTPREL_LO);
    SDValue Lo = DAG.getNode(MipsISD::Lo, DL, PtrVT, TGALo);
    SDValue Add = DAG.getNode(ISD::ADD, DL, PtrVT, Hi, Ret);
    return DAG.getNode(ISD::ADD, DL, PtrVT, Add, Lo);
  }

  SDValue Offset;
  if (model == TLSModel::InitialExec) {
    // Initial Exec TLS Model
    SDValue TGA = DAG.getTargetGlobalAddress(GV, DL, PtrVT, 0,
                                             MipsII::MO_GOTTPREL);
    TGA = DAG.getNode(MipsISD::Wrapper, DL, PtrVT, getGlobalReg(DAG, PtrVT),
                      TGA);
    Offset = DAG.getLoad(PtrVT, DL,
                         DAG.getEntryNode(), TGA, MachinePointerInfo(),
                         false, false, false, 0);
  } else {
    // Local Exec TLS Model
    assert(model == TLSModel::LocalExec);
    SDValue TGAHi = DAG.getTargetGlobalAddress(GV, DL, PtrVT, 0,
                                               MipsII::MO_TPREL_HI);
    SDValue TGALo = DAG.getTargetGlobalAddress(GV, DL, PtrVT, 0,
                                               MipsII::MO_TPREL_LO);
    SDValue Hi = DAG.getNode(MipsISD::Hi, DL, PtrVT, TGAHi);
    SDValue Lo = DAG.getNode(MipsISD::Lo, DL, PtrVT, TGALo);
    Offset = DAG.getNode(ISD::ADD, DL, PtrVT, Hi, Lo);
  }

  SDValue ThreadPointer = DAG.getNode(MipsISD::ThreadPointer, DL, PtrVT);
  return DAG.getNode(ISD::ADD, DL, PtrVT, ThreadPointer, Offset);
}

SDValue MipsTargetLowering::
lowerJumpTable(SDValue Op, SelectionDAG &DAG) const
{
  JumpTableSDNode *N = cast<JumpTableSDNode>(Op);
  EVT Ty = Op.getValueType();

  if (getTargetMachine().getRelocationModel() != Reloc::PIC_ && !IsN64)
    return getAddrNonPIC(N, Ty, DAG);

  return getAddrLocal(N, Ty, DAG, HasMips64);
}

SDValue MipsTargetLowering::
lowerConstantPool(SDValue Op, SelectionDAG &DAG) const
{
  // gp_rel relocation
  // FIXME: we should reference the constant pool using small data sections,
  // but the asm printer currently doesn't support this feature without
  // hacking it. This feature should come soon so we can uncomment the
  // stuff below.
  //if (IsInSmallSection(C->getType())) {
  //  SDValue GPRelNode = DAG.getNode(MipsISD::GPRel, MVT::i32, CP);
  //  SDValue GOT = DAG.getGLOBAL_OFFSET_TABLE(MVT::i32);
  //  ResNode = DAG.getNode(ISD::ADD, MVT::i32, GOT, GPRelNode);
  ConstantPoolSDNode *N = cast<ConstantPoolSDNode>(Op);
  EVT Ty = Op.getValueType();

  if (getTargetMachine().getRelocationModel() != Reloc::PIC_ && !IsN64)
    return getAddrNonPIC(N, Ty, DAG);

  return getAddrLocal(N, Ty, DAG, HasMips64);
}

SDValue MipsTargetLowering::lowerVASTART(SDValue Op, SelectionDAG &DAG) const {
  MachineFunction &MF = DAG.getMachineFunction();
  MipsFunctionInfo *FuncInfo = MF.getInfo<MipsFunctionInfo>();

  SDLoc DL(Op);
  SDValue FI = DAG.getFrameIndex(FuncInfo->getVarArgsFrameIndex(),
                                 getPointerTy());

  // vastart just stores the address of the VarArgsFrameIndex slot into the
  // memory location argument.
  const Value *SV = cast<SrcValueSDNode>(Op.getOperand(2))->getValue();
  return DAG.getStore(Op.getOperand(0), DL, FI, Op.getOperand(1),
                      MachinePointerInfo(SV), false, false, 0);
}

static SDValue lowerFCOPYSIGN32(SDValue Op, SelectionDAG &DAG,
                                bool HasExtractInsert) {
  EVT TyX = Op.getOperand(0).getValueType();
  EVT TyY = Op.getOperand(1).getValueType();
  SDValue Const1 = DAG.getConstant(1, MVT::i32);
  SDValue Const31 = DAG.getConstant(31, MVT::i32);
  SDLoc DL(Op);
  SDValue Res;

  // If operand is of type f64, extract the upper 32-bit. Otherwise, bitcast it
  // to i32.
  SDValue X = (TyX == MVT::f32) ?
    DAG.getNode(ISD::BITCAST, DL, MVT::i32, Op.getOperand(0)) :
    DAG.getNode(MipsISD::ExtractElementF64, DL, MVT::i32, Op.getOperand(0),
                Const1);
  SDValue Y = (TyY == MVT::f32) ?
    DAG.getNode(ISD::BITCAST, DL, MVT::i32, Op.getOperand(1)) :
    DAG.getNode(MipsISD::ExtractElementF64, DL, MVT::i32, Op.getOperand(1),
                Const1);

  if (HasExtractInsert) {
    // ext  E, Y, 31, 1  ; extract bit31 of Y
    // ins  X, E, 31, 1  ; insert extracted bit at bit31 of X
    SDValue E = DAG.getNode(MipsISD::Ext, DL, MVT::i32, Y, Const31, Const1);
    Res = DAG.getNode(MipsISD::Ins, DL, MVT::i32, E, Const31, Const1, X);
  } else {
    // sll SllX, X, 1
    // srl SrlX, SllX, 1
    // srl SrlY, Y, 31
    // sll SllY, SrlX, 31
    // or  Or, SrlX, SllY
    SDValue SllX = DAG.getNode(ISD::SHL, DL, MVT::i32, X, Const1);
    SDValue SrlX = DAG.getNode(ISD::SRL, DL, MVT::i32, SllX, Const1);
    SDValue SrlY = DAG.getNode(ISD::SRL, DL, MVT::i32, Y, Const31);
    SDValue SllY = DAG.getNode(ISD::SHL, DL, MVT::i32, SrlY, Const31);
    Res = DAG.getNode(ISD::OR, DL, MVT::i32, SrlX, SllY);
  }

  if (TyX == MVT::f32)
    return DAG.getNode(ISD::BITCAST, DL, Op.getOperand(0).getValueType(), Res);

  SDValue LowX = DAG.getNode(MipsISD::ExtractElementF64, DL, MVT::i32,
                             Op.getOperand(0), DAG.getConstant(0, MVT::i32));
  return DAG.getNode(MipsISD::BuildPairF64, DL, MVT::f64, LowX, Res);
}

static SDValue lowerFCOPYSIGN64(SDValue Op, SelectionDAG &DAG,
                                bool HasExtractInsert) {
  unsigned WidthX = Op.getOperand(0).getValueSizeInBits();
  unsigned WidthY = Op.getOperand(1).getValueSizeInBits();
  EVT TyX = MVT::getIntegerVT(WidthX), TyY = MVT::getIntegerVT(WidthY);
  SDValue Const1 = DAG.getConstant(1, MVT::i32);
  SDLoc DL(Op);

  // Bitcast to integer nodes.
  SDValue X = DAG.getNode(ISD::BITCAST, DL, TyX, Op.getOperand(0));
  SDValue Y = DAG.getNode(ISD::BITCAST, DL, TyY, Op.getOperand(1));

  if (HasExtractInsert) {
    // ext  E, Y, width(Y) - 1, 1  ; extract bit width(Y)-1 of Y
    // ins  X, E, width(X) - 1, 1  ; insert extracted bit at bit width(X)-1 of X
    SDValue E = DAG.getNode(MipsISD::Ext, DL, TyY, Y,
                            DAG.getConstant(WidthY - 1, MVT::i32), Const1);

    if (WidthX > WidthY)
      E = DAG.getNode(ISD::ZERO_EXTEND, DL, TyX, E);
    else if (WidthY > WidthX)
      E = DAG.getNode(ISD::TRUNCATE, DL, TyX, E);

    SDValue I = DAG.getNode(MipsISD::Ins, DL, TyX, E,
                            DAG.getConstant(WidthX - 1, MVT::i32), Const1, X);
    return DAG.getNode(ISD::BITCAST, DL, Op.getOperand(0).getValueType(), I);
  }

  // (d)sll SllX, X, 1
  // (d)srl SrlX, SllX, 1
  // (d)srl SrlY, Y, width(Y)-1
  // (d)sll SllY, SrlX, width(Y)-1
  // or     Or, SrlX, SllY
  SDValue SllX = DAG.getNode(ISD::SHL, DL, TyX, X, Const1);
  SDValue SrlX = DAG.getNode(ISD::SRL, DL, TyX, SllX, Const1);
  SDValue SrlY = DAG.getNode(ISD::SRL, DL, TyY, Y,
                             DAG.getConstant(WidthY - 1, MVT::i32));

  if (WidthX > WidthY)
    SrlY = DAG.getNode(ISD::ZERO_EXTEND, DL, TyX, SrlY);
  else if (WidthY > WidthX)
    SrlY = DAG.getNode(ISD::TRUNCATE, DL, TyX, SrlY);

  SDValue SllY = DAG.getNode(ISD::SHL, DL, TyX, SrlY,
                             DAG.getConstant(WidthX - 1, MVT::i32));
  SDValue Or = DAG.getNode(ISD::OR, DL, TyX, SrlX, SllY);
  return DAG.getNode(ISD::BITCAST, DL, Op.getOperand(0).getValueType(), Or);
}

SDValue
MipsTargetLowering::lowerFCOPYSIGN(SDValue Op, SelectionDAG &DAG) const {
  if (Subtarget->hasMips64())
    return lowerFCOPYSIGN64(Op, DAG, Subtarget->hasExtractInsert());

  return lowerFCOPYSIGN32(Op, DAG, Subtarget->hasExtractInsert());
}

static SDValue lowerFABS32(SDValue Op, SelectionDAG &DAG,
                           bool HasExtractInsert) {
  SDValue Res, Const1 = DAG.getConstant(1, MVT::i32);
  SDLoc DL(Op);

  // If operand is of type f64, extract the upper 32-bit. Otherwise, bitcast it
  // to i32.
  SDValue X = (Op.getValueType() == MVT::f32) ?
    DAG.getNode(ISD::BITCAST, DL, MVT::i32, Op.getOperand(0)) :
    DAG.getNode(MipsISD::ExtractElementF64, DL, MVT::i32, Op.getOperand(0),
                Const1);

  // Clear MSB.
  if (HasExtractInsert)
    Res = DAG.getNode(MipsISD::Ins, DL, MVT::i32,
                      DAG.getRegister(Mips::ZERO, MVT::i32),
                      DAG.getConstant(31, MVT::i32), Const1, X);
  else {
    SDValue SllX = DAG.getNode(ISD::SHL, DL, MVT::i32, X, Const1);
    Res = DAG.getNode(ISD::SRL, DL, MVT::i32, SllX, Const1);
  }

  if (Op.getValueType() == MVT::f32)
    return DAG.getNode(ISD::BITCAST, DL, MVT::f32, Res);

  SDValue LowX = DAG.getNode(MipsISD::ExtractElementF64, DL, MVT::i32,
                             Op.getOperand(0), DAG.getConstant(0, MVT::i32));
  return DAG.getNode(MipsISD::BuildPairF64, DL, MVT::f64, LowX, Res);
}

static SDValue lowerFABS64(SDValue Op, SelectionDAG &DAG,
                           bool HasExtractInsert) {
  SDValue Res, Const1 = DAG.getConstant(1, MVT::i32);
  SDLoc DL(Op);

  // Bitcast to integer node.
  SDValue X = DAG.getNode(ISD::BITCAST, DL, MVT::i64, Op.getOperand(0));

  // Clear MSB.
  if (HasExtractInsert)
    Res = DAG.getNode(MipsISD::Ins, DL, MVT::i64,
                      DAG.getRegister(Mips::ZERO_64, MVT::i64),
                      DAG.getConstant(63, MVT::i32), Const1, X);
  else {
    SDValue SllX = DAG.getNode(ISD::SHL, DL, MVT::i64, X, Const1);
    Res = DAG.getNode(ISD::SRL, DL, MVT::i64, SllX, Const1);
  }

  return DAG.getNode(ISD::BITCAST, DL, MVT::f64, Res);
}

SDValue
MipsTargetLowering::lowerFABS(SDValue Op, SelectionDAG &DAG) const {
  if (Subtarget->hasMips64() && (Op.getValueType() == MVT::f64))
    return lowerFABS64(Op, DAG, Subtarget->hasExtractInsert());

  return lowerFABS32(Op, DAG, Subtarget->hasExtractInsert());
}

SDValue MipsTargetLowering::
lowerFRAMEADDR(SDValue Op, SelectionDAG &DAG) const {
  // check the depth
  assert((cast<ConstantSDNode>(Op.getOperand(0))->getZExtValue() == 0) &&
         "Frame address can only be determined for current frame.");

  MachineFrameInfo *MFI = DAG.getMachineFunction().getFrameInfo();
  MFI->setFrameAddressIsTaken(true);
  EVT VT = Op.getValueType();
  SDLoc DL(Op);
  SDValue FrameAddr = DAG.getCopyFromReg(DAG.getEntryNode(), DL,
                                         IsN64 ? Mips::FP_64 : Mips::FP, VT);
  return FrameAddr;
}

SDValue MipsTargetLowering::lowerRETURNADDR(SDValue Op,
                                            SelectionDAG &DAG) const {
  // check the depth
  assert((cast<ConstantSDNode>(Op.getOperand(0))->getZExtValue() == 0) &&
         "Return address can be determined only for current frame.");

  MachineFunction &MF = DAG.getMachineFunction();
  MachineFrameInfo *MFI = MF.getFrameInfo();
  MVT VT = Op.getSimpleValueType();
  unsigned RA = IsN64 ? Mips::RA_64 : Mips::RA;
  MFI->setReturnAddressIsTaken(true);

  // Return RA, which contains the return address. Mark it an implicit live-in.
  unsigned Reg = MF.addLiveIn(RA, getRegClassFor(VT));
  return DAG.getCopyFromReg(DAG.getEntryNode(), SDLoc(Op), Reg, VT);
}

// An EH_RETURN is the result of lowering llvm.eh.return which in turn is
// generated from __builtin_eh_return (offset, handler)
// The effect of this is to adjust the stack pointer by "offset"
// and then branch to "handler".
SDValue MipsTargetLowering::lowerEH_RETURN(SDValue Op, SelectionDAG &DAG)
                                                                     const {
  MachineFunction &MF = DAG.getMachineFunction();
  MipsFunctionInfo *MipsFI = MF.getInfo<MipsFunctionInfo>();

  MipsFI->setCallsEhReturn();
  SDValue Chain     = Op.getOperand(0);
  SDValue Offset    = Op.getOperand(1);
  SDValue Handler   = Op.getOperand(2);
  SDLoc DL(Op);
  EVT Ty = IsN64 ? MVT::i64 : MVT::i32;

  // Store stack offset in V1, store jump target in V0. Glue CopyToReg and
  // EH_RETURN nodes, so that instructions are emitted back-to-back.
  unsigned OffsetReg = IsN64 ? Mips::V1_64 : Mips::V1;
  unsigned AddrReg = IsN64 ? Mips::V0_64 : Mips::V0;
  Chain = DAG.getCopyToReg(Chain, DL, OffsetReg, Offset, SDValue());
  Chain = DAG.getCopyToReg(Chain, DL, AddrReg, Handler, Chain.getValue(1));
  return DAG.getNode(MipsISD::EH_RETURN, DL, MVT::Other, Chain,
                     DAG.getRegister(OffsetReg, Ty),
                     DAG.getRegister(AddrReg, getPointerTy()),
                     Chain.getValue(1));
}

SDValue MipsTargetLowering::lowerATOMIC_FENCE(SDValue Op,
                                              SelectionDAG &DAG) const {
  // FIXME: Need pseudo-fence for 'singlethread' fences
  // FIXME: Set SType for weaker fences where supported/appropriate.
  unsigned SType = 0;
  SDLoc DL(Op);
  return DAG.getNode(MipsISD::Sync, DL, MVT::Other, Op.getOperand(0),
                     DAG.getConstant(SType, MVT::i32));
}

SDValue MipsTargetLowering::lowerShiftLeftParts(SDValue Op,
                                                SelectionDAG &DAG) const {
  SDLoc DL(Op);
  SDValue Lo = Op.getOperand(0), Hi = Op.getOperand(1);
  SDValue Shamt = Op.getOperand(2);

  // if shamt < 32:
  //  lo = (shl lo, shamt)
  //  hi = (or (shl hi, shamt) (srl (srl lo, 1), ~shamt))
  // else:
  //  lo = 0
  //  hi = (shl lo, shamt[4:0])
  SDValue Not = DAG.getNode(ISD::XOR, DL, MVT::i32, Shamt,
                            DAG.getConstant(-1, MVT::i32));
  SDValue ShiftRight1Lo = DAG.getNode(ISD::SRL, DL, MVT::i32, Lo,
                                      DAG.getConstant(1, MVT::i32));
  SDValue ShiftRightLo = DAG.getNode(ISD::SRL, DL, MVT::i32, ShiftRight1Lo,
                                     Not);
  SDValue ShiftLeftHi = DAG.getNode(ISD::SHL, DL, MVT::i32, Hi, Shamt);
  SDValue Or = DAG.getNode(ISD::OR, DL, MVT::i32, ShiftLeftHi, ShiftRightLo);
  SDValue ShiftLeftLo = DAG.getNode(ISD::SHL, DL, MVT::i32, Lo, Shamt);
  SDValue Cond = DAG.getNode(ISD::AND, DL, MVT::i32, Shamt,
                             DAG.getConstant(0x20, MVT::i32));
  Lo = DAG.getNode(ISD::SELECT, DL, MVT::i32, Cond,
                   DAG.getConstant(0, MVT::i32), ShiftLeftLo);
  Hi = DAG.getNode(ISD::SELECT, DL, MVT::i32, Cond, ShiftLeftLo, Or);

  SDValue Ops[2] = {Lo, Hi};
  return DAG.getMergeValues(Ops, 2, DL);
}

SDValue MipsTargetLowering::lowerShiftRightParts(SDValue Op, SelectionDAG &DAG,
                                                 bool IsSRA) const {
  SDLoc DL(Op);
  SDValue Lo = Op.getOperand(0), Hi = Op.getOperand(1);
  SDValue Shamt = Op.getOperand(2);

  // if shamt < 32:
  //  lo = (or (shl (shl hi, 1), ~shamt) (srl lo, shamt))
  //  if isSRA:
  //    hi = (sra hi, shamt)
  //  else:
  //    hi = (srl hi, shamt)
  // else:
  //  if isSRA:
  //   lo = (sra hi, shamt[4:0])
  //   hi = (sra hi, 31)
  //  else:
  //   lo = (srl hi, shamt[4:0])
  //   hi = 0
  SDValue Not = DAG.getNode(ISD::XOR, DL, MVT::i32, Shamt,
                            DAG.getConstant(-1, MVT::i32));
  SDValue ShiftLeft1Hi = DAG.getNode(ISD::SHL, DL, MVT::i32, Hi,
                                     DAG.getConstant(1, MVT::i32));
  SDValue ShiftLeftHi = DAG.getNode(ISD::SHL, DL, MVT::i32, ShiftLeft1Hi, Not);
  SDValue ShiftRightLo = DAG.getNode(ISD::SRL, DL, MVT::i32, Lo, Shamt);
  SDValue Or = DAG.getNode(ISD::OR, DL, MVT::i32, ShiftLeftHi, ShiftRightLo);
  SDValue ShiftRightHi = DAG.getNode(IsSRA ? ISD::SRA : ISD::SRL, DL, MVT::i32,
                                     Hi, Shamt);
  SDValue Cond = DAG.getNode(ISD::AND, DL, MVT::i32, Shamt,
                             DAG.getConstant(0x20, MVT::i32));
  SDValue Shift31 = DAG.getNode(ISD::SRA, DL, MVT::i32, Hi,
                                DAG.getConstant(31, MVT::i32));
  Lo = DAG.getNode(ISD::SELECT, DL, MVT::i32, Cond, ShiftRightHi, Or);
  Hi = DAG.getNode(ISD::SELECT, DL, MVT::i32, Cond,
                   IsSRA ? Shift31 : DAG.getConstant(0, MVT::i32),
                   ShiftRightHi);

  SDValue Ops[2] = {Lo, Hi};
  return DAG.getMergeValues(Ops, 2, DL);
}

static SDValue createLoadLR(unsigned Opc, SelectionDAG &DAG, LoadSDNode *LD,
                            SDValue Chain, SDValue Src, unsigned Offset) {
  SDValue Ptr = LD->getBasePtr();
  EVT VT = LD->getValueType(0), MemVT = LD->getMemoryVT();
  EVT BasePtrVT = Ptr.getValueType();
  SDLoc DL(LD);
  SDVTList VTList = DAG.getVTList(VT, MVT::Other);

  if (Offset)
    Ptr = DAG.getNode(ISD::ADD, DL, BasePtrVT, Ptr,
                      DAG.getConstant(Offset, BasePtrVT));

  SDValue Ops[] = { Chain, Ptr, Src };
  return DAG.getMemIntrinsicNode(Opc, DL, VTList, Ops, 3, MemVT,
                                 LD->getMemOperand());
}

// Expand an unaligned 32 or 64-bit integer load node.
SDValue MipsTargetLowering::lowerLOAD(SDValue Op, SelectionDAG &DAG) const {
  LoadSDNode *LD = cast<LoadSDNode>(Op);
  EVT MemVT = LD->getMemoryVT();

  // Return if load is aligned or if MemVT is neither i32 nor i64.
  if ((LD->getAlignment() >= MemVT.getSizeInBits() / 8) ||
      ((MemVT != MVT::i32) && (MemVT != MVT::i64)))
    return SDValue();

  bool IsLittle = Subtarget->isLittle();
  EVT VT = Op.getValueType();
  ISD::LoadExtType ExtType = LD->getExtensionType();
  SDValue Chain = LD->getChain(), Undef = DAG.getUNDEF(VT);

  assert((VT == MVT::i32) || (VT == MVT::i64));

  // Expand
  //  (set dst, (i64 (load baseptr)))
  // to
  //  (set tmp, (ldl (add baseptr, 7), undef))
  //  (set dst, (ldr baseptr, tmp))
  if ((VT == MVT::i64) && (ExtType == ISD::NON_EXTLOAD)) {
    SDValue LDL = createLoadLR(MipsISD::LDL, DAG, LD, Chain, Undef,
                               IsLittle ? 7 : 0);
    return createLoadLR(MipsISD::LDR, DAG, LD, LDL.getValue(1), LDL,
                        IsLittle ? 0 : 7);
  }

  SDValue LWL = createLoadLR(MipsISD::LWL, DAG, LD, Chain, Undef,
                             IsLittle ? 3 : 0);
  SDValue LWR = createLoadLR(MipsISD::LWR, DAG, LD, LWL.getValue(1), LWL,
                             IsLittle ? 0 : 3);

  // Expand
  //  (set dst, (i32 (load baseptr))) or
  //  (set dst, (i64 (sextload baseptr))) or
  //  (set dst, (i64 (extload baseptr)))
  // to
  //  (set tmp, (lwl (add baseptr, 3), undef))
  //  (set dst, (lwr baseptr, tmp))
  if ((VT == MVT::i32) || (ExtType == ISD::SEXTLOAD) ||
      (ExtType == ISD::EXTLOAD))
    return LWR;

  assert((VT == MVT::i64) && (ExtType == ISD::ZEXTLOAD));

  // Expand
  //  (set dst, (i64 (zextload baseptr)))
  // to
  //  (set tmp0, (lwl (add baseptr, 3), undef))
  //  (set tmp1, (lwr baseptr, tmp0))
  //  (set tmp2, (shl tmp1, 32))
  //  (set dst, (srl tmp2, 32))
  SDLoc DL(LD);
  SDValue Const32 = DAG.getConstant(32, MVT::i32);
  SDValue SLL = DAG.getNode(ISD::SHL, DL, MVT::i64, LWR, Const32);
  SDValue SRL = DAG.getNode(ISD::SRL, DL, MVT::i64, SLL, Const32);
  SDValue Ops[] = { SRL, LWR.getValue(1) };
  return DAG.getMergeValues(Ops, 2, DL);
}

static SDValue createStoreLR(unsigned Opc, SelectionDAG &DAG, StoreSDNode *SD,
                             SDValue Chain, unsigned Offset) {
  SDValue Ptr = SD->getBasePtr(), Value = SD->getValue();
  EVT MemVT = SD->getMemoryVT(), BasePtrVT = Ptr.getValueType();
  SDLoc DL(SD);
  SDVTList VTList = DAG.getVTList(MVT::Other);

  if (Offset)
    Ptr = DAG.getNode(ISD::ADD, DL, BasePtrVT, Ptr,
                      DAG.getConstant(Offset, BasePtrVT));

  SDValue Ops[] = { Chain, Value, Ptr };
  return DAG.getMemIntrinsicNode(Opc, DL, VTList, Ops, 3, MemVT,
                                 SD->getMemOperand());
}

// Expand an unaligned 32 or 64-bit integer store node.
static SDValue lowerUnalignedIntStore(StoreSDNode *SD, SelectionDAG &DAG,
                                      bool IsLittle) {
  SDValue Value = SD->getValue(), Chain = SD->getChain();
  EVT VT = Value.getValueType();

  // Expand
  //  (store val, baseptr) or
  //  (truncstore val, baseptr)
  // to
  //  (swl val, (add baseptr, 3))
  //  (swr val, baseptr)
  if ((VT == MVT::i32) || SD->isTruncatingStore()) {
    SDValue SWL = createStoreLR(MipsISD::SWL, DAG, SD, Chain,
                                IsLittle ? 3 : 0);
    return createStoreLR(MipsISD::SWR, DAG, SD, SWL, IsLittle ? 0 : 3);
  }

  assert(VT == MVT::i64);

  // Expand
  //  (store val, baseptr)
  // to
  //  (sdl val, (add baseptr, 7))
  //  (sdr val, baseptr)
  SDValue SDL = createStoreLR(MipsISD::SDL, DAG, SD, Chain, IsLittle ? 7 : 0);
  return createStoreLR(MipsISD::SDR, DAG, SD, SDL, IsLittle ? 0 : 7);
}

// Lower (store (fp_to_sint $fp) $ptr) to (store (TruncIntFP $fp), $ptr).
static SDValue lowerFP_TO_SINT_STORE(StoreSDNode *SD, SelectionDAG &DAG) {
  SDValue Val = SD->getValue();

  if (Val.getOpcode() != ISD::FP_TO_SINT)
    return SDValue();

  EVT FPTy = EVT::getFloatingPointVT(Val.getValueSizeInBits());
  SDValue Tr = DAG.getNode(MipsISD::TruncIntFP, SDLoc(Val), FPTy,
                           Val.getOperand(0));

  return DAG.getStore(SD->getChain(), SDLoc(SD), Tr, SD->getBasePtr(),
                      SD->getPointerInfo(), SD->isVolatile(),
                      SD->isNonTemporal(), SD->getAlignment());
}

SDValue MipsTargetLowering::lowerSTORE(SDValue Op, SelectionDAG &DAG) const {
  StoreSDNode *SD = cast<StoreSDNode>(Op);
  EVT MemVT = SD->getMemoryVT();

  // Lower unaligned integer stores.
  if ((SD->getAlignment() < MemVT.getSizeInBits() / 8) &&
      ((MemVT == MVT::i32) || (MemVT == MVT::i64)))
    return lowerUnalignedIntStore(SD, DAG, Subtarget->isLittle());

  return lowerFP_TO_SINT_STORE(SD, DAG);
}

SDValue MipsTargetLowering::lowerADD(SDValue Op, SelectionDAG &DAG) const {
  if (Op->getOperand(0).getOpcode() != ISD::FRAMEADDR
      || cast<ConstantSDNode>
        (Op->getOperand(0).getOperand(0))->getZExtValue() != 0
      || Op->getOperand(1).getOpcode() != ISD::FRAME_TO_ARGS_OFFSET)
    return SDValue();

  // The pattern
  //   (add (frameaddr 0), (frame_to_args_offset))
  // results from lowering llvm.eh.dwarf.cfa intrinsic. Transform it to
  //   (add FrameObject, 0)
  // where FrameObject is a fixed StackObject with offset 0 which points to
  // the old stack pointer.
  MachineFrameInfo *MFI = DAG.getMachineFunction().getFrameInfo();
  EVT ValTy = Op->getValueType(0);
  int FI = MFI->CreateFixedObject(Op.getValueSizeInBits() / 8, 0, false);
  SDValue InArgsAddr = DAG.getFrameIndex(FI, ValTy);
  return DAG.getNode(ISD::ADD, SDLoc(Op), ValTy, InArgsAddr,
                     DAG.getConstant(0, ValTy));
}

SDValue MipsTargetLowering::lowerFP_TO_SINT(SDValue Op,
                                            SelectionDAG &DAG) const {
  EVT FPTy = EVT::getFloatingPointVT(Op.getValueSizeInBits());
  SDValue Trunc = DAG.getNode(MipsISD::TruncIntFP, SDLoc(Op), FPTy,
                              Op.getOperand(0));
  return DAG.getNode(ISD::BITCAST, SDLoc(Op), Op.getValueType(), Trunc);
}

//===----------------------------------------------------------------------===//
//                      Calling Convention Implementation
//===----------------------------------------------------------------------===//

//===----------------------------------------------------------------------===//
// TODO: Implement a generic logic using tblgen that can support this.
// Mips O32 ABI rules:
// ---
// i32 - Passed in A0, A1, A2, A3 and stack
// f32 - Only passed in f32 registers if no int reg has been used yet to hold
//       an argument. Otherwise, passed in A1, A2, A3 and stack.
// f64 - Only passed in two aliased f32 registers if no int reg has been used
//       yet to hold an argument. Otherwise, use A2, A3 and stack. If A1 is
//       not used, it must be shadowed. If only A3 is avaiable, shadow it and
//       go to stack.
//
//  For vararg functions, all arguments are passed in A0, A1, A2, A3 and stack.
//===----------------------------------------------------------------------===//

static bool CC_MipsO32(unsigned ValNo, MVT ValVT, MVT LocVT,
                       CCValAssign::LocInfo LocInfo, ISD::ArgFlagsTy ArgFlags,
                       CCState &State, const uint16_t *F64Regs) {

  static const unsigned IntRegsSize = 4, FloatRegsSize = 2;

  static const uint16_t IntRegs[] = { Mips::A0, Mips::A1, Mips::A2, Mips::A3 };
  static const uint16_t F32Regs[] = { Mips::F12, Mips::F14 };

  // Do not process byval args here.
  if (ArgFlags.isByVal())
    return true;

  // Promote i8 and i16
  if (LocVT == MVT::i8 || LocVT == MVT::i16) {
    LocVT = MVT::i32;
    if (ArgFlags.isSExt())
      LocInfo = CCValAssign::SExt;
    else if (ArgFlags.isZExt())
      LocInfo = CCValAssign::ZExt;
    else
      LocInfo = CCValAssign::AExt;
  }

  unsigned Reg;

  // f32 and f64 are allocated in A0, A1, A2, A3 when either of the following
  // is true: function is vararg, argument is 3rd or higher, there is previous
  // argument which is not f32 or f64.
  bool AllocateFloatsInIntReg = State.isVarArg() || ValNo > 1
      || State.getFirstUnallocated(F32Regs, FloatRegsSize) != ValNo;
  unsigned OrigAlign = ArgFlags.getOrigAlign();
  bool isI64 = (ValVT == MVT::i32 && OrigAlign == 8);

  if (ValVT == MVT::i32 || (ValVT == MVT::f32 && AllocateFloatsInIntReg)) {
    Reg = State.AllocateReg(IntRegs, IntRegsSize);
    // If this is the first part of an i64 arg,
    // the allocated register must be either A0 or A2.
    if (isI64 && (Reg == Mips::A1 || Reg == Mips::A3))
      Reg = State.AllocateReg(IntRegs, IntRegsSize);
    LocVT = MVT::i32;
  } else if (ValVT == MVT::f64 && AllocateFloatsInIntReg) {
    // Allocate int register and shadow next int register. If first
    // available register is Mips::A1 or Mips::A3, shadow it too.
    Reg = State.AllocateReg(IntRegs, IntRegsSize);
    if (Reg == Mips::A1 || Reg == Mips::A3)
      Reg = State.AllocateReg(IntRegs, IntRegsSize);
    State.AllocateReg(IntRegs, IntRegsSize);
    LocVT = MVT::i32;
  } else if (ValVT.isFloatingPoint() && !AllocateFloatsInIntReg) {
    // we are guaranteed to find an available float register
    if (ValVT == MVT::f32) {
      Reg = State.AllocateReg(F32Regs, FloatRegsSize);
      // Shadow int register
      State.AllocateReg(IntRegs, IntRegsSize);
    } else {
      Reg = State.AllocateReg(F64Regs, FloatRegsSize);
      // Shadow int registers
      unsigned Reg2 = State.AllocateReg(IntRegs, IntRegsSize);
      if (Reg2 == Mips::A1 || Reg2 == Mips::A3)
        State.AllocateReg(IntRegs, IntRegsSize);
      State.AllocateReg(IntRegs, IntRegsSize);
    }
  } else
    llvm_unreachable("Cannot handle this ValVT.");

  if (!Reg) {
    unsigned Offset = State.AllocateStack(ValVT.getSizeInBits() >> 3,
                                          OrigAlign);
    State.addLoc(CCValAssign::getMem(ValNo, ValVT, Offset, LocVT, LocInfo));
  } else
    State.addLoc(CCValAssign::getReg(ValNo, ValVT, Reg, LocVT, LocInfo));

  return false;
}

static bool CC_MipsO32_FP32(unsigned ValNo, MVT ValVT,
                            MVT LocVT, CCValAssign::LocInfo LocInfo,
                            ISD::ArgFlagsTy ArgFlags, CCState &State) {
  static const uint16_t F64Regs[] = { Mips::D6, Mips::D7 };

  return CC_MipsO32(ValNo, ValVT, LocVT, LocInfo, ArgFlags, State, F64Regs);
}

static bool CC_MipsO32_FP64(unsigned ValNo, MVT ValVT,
                            MVT LocVT, CCValAssign::LocInfo LocInfo,
                            ISD::ArgFlagsTy ArgFlags, CCState &State) {
  static const uint16_t F64Regs[] = { Mips::D12_64, Mips::D14_64 };

  return CC_MipsO32(ValNo, ValVT, LocVT, LocInfo, ArgFlags, State, F64Regs);
}

#include "MipsGenCallingConv.inc"

//===----------------------------------------------------------------------===//
//                  Call Calling Convention Implementation
//===----------------------------------------------------------------------===//

// Return next O32 integer argument register.
static unsigned getNextIntArgReg(unsigned Reg) {
  assert((Reg == Mips::A0) || (Reg == Mips::A2));
  return (Reg == Mips::A0) ? Mips::A1 : Mips::A3;
}

SDValue
MipsTargetLowering::passArgOnStack(SDValue StackPtr, unsigned Offset,
                                   SDValue Chain, SDValue Arg, SDLoc DL,
                                   bool IsTailCall, SelectionDAG &DAG) const {
  if (!IsTailCall) {
    SDValue PtrOff = DAG.getNode(ISD::ADD, DL, getPointerTy(), StackPtr,
                                 DAG.getIntPtrConstant(Offset));
    return DAG.getStore(Chain, DL, Arg, PtrOff, MachinePointerInfo(), false,
                        false, 0);
  }

  MachineFrameInfo *MFI = DAG.getMachineFunction().getFrameInfo();
  int FI = MFI->CreateFixedObject(Arg.getValueSizeInBits() / 8, Offset, false);
  SDValue FIN = DAG.getFrameIndex(FI, getPointerTy());
  return DAG.getStore(Chain, DL, Arg, FIN, MachinePointerInfo(),
                      /*isVolatile=*/ true, false, 0);
}

void MipsTargetLowering::
getOpndList(SmallVectorImpl<SDValue> &Ops,
            std::deque< std::pair<unsigned, SDValue> > &RegsToPass,
            bool IsPICCall, bool GlobalOrExternal, bool InternalLinkage,
            CallLoweringInfo &CLI, SDValue Callee, SDValue Chain) const {
  // Insert node "GP copy globalreg" before call to function.
  //
  // R_MIPS_CALL* operators (emitted when non-internal functions are called
  // in PIC mode) allow symbols to be resolved via lazy binding.
  // The lazy binding stub requires GP to point to the GOT.
  if (IsPICCall && !InternalLinkage) {
    unsigned GPReg = IsN64 ? Mips::GP_64 : Mips::GP;
    EVT Ty = IsN64 ? MVT::i64 : MVT::i32;
    RegsToPass.push_back(std::make_pair(GPReg, getGlobalReg(CLI.DAG, Ty)));
  }

  // Build a sequence of copy-to-reg nodes chained together with token
  // chain and flag operands which copy the outgoing args into registers.
  // The InFlag in necessary since all emitted instructions must be
  // stuck together.
  SDValue InFlag;

  for (unsigned i = 0, e = RegsToPass.size(); i != e; ++i) {
    Chain = CLI.DAG.getCopyToReg(Chain, CLI.DL, RegsToPass[i].first,
                                 RegsToPass[i].second, InFlag);
    InFlag = Chain.getValue(1);
  }

  // Add argument registers to the end of the list so that they are
  // known live into the call.
  for (unsigned i = 0, e = RegsToPass.size(); i != e; ++i)
    Ops.push_back(CLI.DAG.getRegister(RegsToPass[i].first,
                                      RegsToPass[i].second.getValueType()));

  // Add a register mask operand representing the call-preserved registers.
  const TargetRegisterInfo *TRI = getTargetMachine().getRegisterInfo();
  const uint32_t *Mask = TRI->getCallPreservedMask(CLI.CallConv);
  assert(Mask && "Missing call preserved mask for calling convention");
  if (Subtarget->inMips16HardFloat()) {
    if (GlobalAddressSDNode *G = dyn_cast<GlobalAddressSDNode>(CLI.Callee)) {
      llvm::StringRef Sym = G->getGlobal()->getName();
      Function *F = G->getGlobal()->getParent()->getFunction(Sym);
      if (F->hasFnAttribute("__Mips16RetHelper")) {
        Mask = MipsRegisterInfo::getMips16RetHelperMask();
      }
    }
  }
  Ops.push_back(CLI.DAG.getRegisterMask(Mask));

  if (InFlag.getNode())
    Ops.push_back(InFlag);
}

/// LowerCall - functions arguments are copied from virtual regs to
/// (physical regs)/(stack frame), CALLSEQ_START and CALLSEQ_END are emitted.
SDValue
MipsTargetLowering::LowerCall(TargetLowering::CallLoweringInfo &CLI,
                              SmallVectorImpl<SDValue> &InVals) const {
  SelectionDAG &DAG                     = CLI.DAG;
  SDLoc DL                              = CLI.DL;
  SmallVectorImpl<ISD::OutputArg> &Outs = CLI.Outs;
  SmallVectorImpl<SDValue> &OutVals     = CLI.OutVals;
  SmallVectorImpl<ISD::InputArg> &Ins   = CLI.Ins;
  SDValue Chain                         = CLI.Chain;
  SDValue Callee                        = CLI.Callee;
  bool &IsTailCall                      = CLI.IsTailCall;
  CallingConv::ID CallConv              = CLI.CallConv;
  bool IsVarArg                         = CLI.IsVarArg;

  MachineFunction &MF = DAG.getMachineFunction();
  MachineFrameInfo *MFI = MF.getFrameInfo();
  const TargetFrameLowering *TFL = MF.getTarget().getFrameLowering();
  MipsFunctionInfo *FuncInfo = MF.getInfo<MipsFunctionInfo>();
  bool IsPIC = getTargetMachine().getRelocationModel() == Reloc::PIC_;

  // Analyze operands of the call, assigning locations to each operand.
  SmallVector<CCValAssign, 16> ArgLocs;
  CCState CCInfo(CallConv, IsVarArg, DAG.getMachineFunction(),
                 getTargetMachine(), ArgLocs, *DAG.getContext());
  MipsCC::SpecialCallingConvType SpecialCallingConv =
    getSpecialCallingConv(Callee);
  MipsCC MipsCCInfo(CallConv, IsO32, Subtarget->isFP64bit(), CCInfo,
                    SpecialCallingConv);

  MipsCCInfo.analyzeCallOperands(Outs, IsVarArg,
                                 Subtarget->mipsSEUsesSoftFloat(),
                                 Callee.getNode(), CLI.Args);

  // Get a count of how many bytes are to be pushed on the stack.
  unsigned NextStackOffset = CCInfo.getNextStackOffset();

  // Check if it's really possible to do a tail call.
  if (IsTailCall)
    IsTailCall =
      isEligibleForTailCallOptimization(MipsCCInfo, NextStackOffset,
                                        *MF.getInfo<MipsFunctionInfo>());

  if (IsTailCall)
    ++NumTailCalls;

  // Chain is the output chain of the last Load/Store or CopyToReg node.
  // ByValChain is the output chain of the last Memcpy node created for copying
  // byval arguments to the stack.
  unsigned StackAlignment = TFL->getStackAlignment();
  NextStackOffset = RoundUpToAlignment(NextStackOffset, StackAlignment);
  SDValue NextStackOffsetVal = DAG.getIntPtrConstant(NextStackOffset, true);

  if (!IsTailCall)
    Chain = DAG.getCALLSEQ_START(Chain, NextStackOffsetVal, DL);

  SDValue StackPtr = DAG.getCopyFromReg(Chain, DL,
                                        IsN64 ? Mips::SP_64 : Mips::SP,
                                        getPointerTy());

  // With EABI is it possible to have 16 args on registers.
  std::deque< std::pair<unsigned, SDValue> > RegsToPass;
  SmallVector<SDValue, 8> MemOpChains;
  MipsCC::byval_iterator ByValArg = MipsCCInfo.byval_begin();

  // Walk the register/memloc assignments, inserting copies/loads.
  for (unsigned i = 0, e = ArgLocs.size(); i != e; ++i) {
    SDValue Arg = OutVals[i];
    CCValAssign &VA = ArgLocs[i];
    MVT ValVT = VA.getValVT(), LocVT = VA.getLocVT();
    ISD::ArgFlagsTy Flags = Outs[i].Flags;

    // ByVal Arg.
    if (Flags.isByVal()) {
      assert(Flags.getByValSize() &&
             "ByVal args of size 0 should have been ignored by front-end.");
      assert(ByValArg != MipsCCInfo.byval_end());
      assert(!IsTailCall &&
             "Do not tail-call optimize if there is a byval argument.");
      passByValArg(Chain, DL, RegsToPass, MemOpChains, StackPtr, MFI, DAG, Arg,
                   MipsCCInfo, *ByValArg, Flags, Subtarget->isLittle());
      ++ByValArg;
      continue;
    }

    // Promote the value if needed.
    switch (VA.getLocInfo()) {
    default: llvm_unreachable("Unknown loc info!");
    case CCValAssign::Full:
      if (VA.isRegLoc()) {
        if ((ValVT == MVT::f32 && LocVT == MVT::i32) ||
            (ValVT == MVT::f64 && LocVT == MVT::i64) ||
            (ValVT == MVT::i64 && LocVT == MVT::f64))
          Arg = DAG.getNode(ISD::BITCAST, DL, LocVT, Arg);
        else if (ValVT == MVT::f64 && LocVT == MVT::i32) {
          SDValue Lo = DAG.getNode(MipsISD::ExtractElementF64, DL, MVT::i32,
                                   Arg, DAG.getConstant(0, MVT::i32));
          SDValue Hi = DAG.getNode(MipsISD::ExtractElementF64, DL, MVT::i32,
                                   Arg, DAG.getConstant(1, MVT::i32));
          if (!Subtarget->isLittle())
            std::swap(Lo, Hi);
          unsigned LocRegLo = VA.getLocReg();
          unsigned LocRegHigh = getNextIntArgReg(LocRegLo);
          RegsToPass.push_back(std::make_pair(LocRegLo, Lo));
          RegsToPass.push_back(std::make_pair(LocRegHigh, Hi));
          continue;
        }
      }
      break;
    case CCValAssign::SExt:
      Arg = DAG.getNode(ISD::SIGN_EXTEND, DL, LocVT, Arg);
      break;
    case CCValAssign::ZExt:
      Arg = DAG.getNode(ISD::ZERO_EXTEND, DL, LocVT, Arg);
      break;
    case CCValAssign::AExt:
      Arg = DAG.getNode(ISD::ANY_EXTEND, DL, LocVT, Arg);
      break;
    }

    // Arguments that can be passed on register must be kept at
    // RegsToPass vector
    if (VA.isRegLoc()) {
      RegsToPass.push_back(std::make_pair(VA.getLocReg(), Arg));
      continue;
    }

    // Register can't get to this point...
    assert(VA.isMemLoc());

    // emit ISD::STORE whichs stores the
    // parameter value to a stack Location
    MemOpChains.push_back(passArgOnStack(StackPtr, VA.getLocMemOffset(),
                                         Chain, Arg, DL, IsTailCall, DAG));
  }

  // Transform all store nodes into one single node because all store
  // nodes are independent of each other.
  if (!MemOpChains.empty())
    Chain = DAG.getNode(ISD::TokenFactor, DL, MVT::Other,
                        &MemOpChains[0], MemOpChains.size());

  // If the callee is a GlobalAddress/ExternalSymbol node (quite common, every
  // direct call is) turn it into a TargetGlobalAddress/TargetExternalSymbol
  // node so that legalize doesn't hack it.
  bool IsPICCall = (IsN64 || IsPIC); // true if calls are translated to jalr $25
  bool GlobalOrExternal = false, InternalLinkage = false;
  SDValue CalleeLo;
  EVT Ty = Callee.getValueType();

  if (GlobalAddressSDNode *G = dyn_cast<GlobalAddressSDNode>(Callee)) {
    if (IsPICCall) {
      const GlobalValue *Val = G->getGlobal();
      InternalLinkage = Val->hasInternalLinkage();

      if (InternalLinkage)
        Callee = getAddrLocal(G, Ty, DAG, HasMips64);
      else if (LargeGOT)
        Callee = getAddrGlobalLargeGOT(G, Ty, DAG, MipsII::MO_CALL_HI16,
                                       MipsII::MO_CALL_LO16, Chain,
                                       FuncInfo->callPtrInfo(Val));
      else
        Callee = getAddrGlobal(G, Ty, DAG, MipsII::MO_GOT_CALL, Chain,
                               FuncInfo->callPtrInfo(Val));
    } else
      Callee = DAG.getTargetGlobalAddress(G->getGlobal(), DL, getPointerTy(), 0,
                                          MipsII::MO_NO_FLAG);
    GlobalOrExternal = true;
  }
  else if (ExternalSymbolSDNode *S = dyn_cast<ExternalSymbolSDNode>(Callee)) {
    const char *Sym = S->getSymbol();

    if (!IsN64 && !IsPIC) // !N64 && static
      Callee = DAG.getTargetExternalSymbol(Sym, getPointerTy(),
                                            MipsII::MO_NO_FLAG);
    else if (LargeGOT)
      Callee = getAddrGlobalLargeGOT(S, Ty, DAG, MipsII::MO_CALL_HI16,
                                     MipsII::MO_CALL_LO16, Chain,
                                     FuncInfo->callPtrInfo(Sym));
    else // N64 || PIC
      Callee = getAddrGlobal(S, Ty, DAG, MipsII::MO_GOT_CALL, Chain,
                             FuncInfo->callPtrInfo(Sym));

    GlobalOrExternal = true;
  }

  SmallVector<SDValue, 8> Ops(1, Chain);
  SDVTList NodeTys = DAG.getVTList(MVT::Other, MVT::Glue);

  getOpndList(Ops, RegsToPass, IsPICCall, GlobalOrExternal, InternalLinkage,
              CLI, Callee, Chain);

  if (IsTailCall)
    return DAG.getNode(MipsISD::TailCall, DL, MVT::Other, &Ops[0], Ops.size());

  Chain  = DAG.getNode(MipsISD::JmpLink, DL, NodeTys, &Ops[0], Ops.size());
  SDValue InFlag = Chain.getValue(1);

  // Create the CALLSEQ_END node.
  Chain = DAG.getCALLSEQ_END(Chain, NextStackOffsetVal,
                             DAG.getIntPtrConstant(0, true), InFlag, DL);
  InFlag = Chain.getValue(1);

  // Handle result values, copying them out of physregs into vregs that we
  // return.
  return LowerCallResult(Chain, InFlag, CallConv, IsVarArg,
                         Ins, DL, DAG, InVals, CLI.Callee.getNode(), CLI.RetTy);
}

/// LowerCallResult - Lower the result values of a call into the
/// appropriate copies out of appropriate physical registers.
SDValue
MipsTargetLowering::LowerCallResult(SDValue Chain, SDValue InFlag,
                                    CallingConv::ID CallConv, bool IsVarArg,
                                    const SmallVectorImpl<ISD::InputArg> &Ins,
                                    SDLoc DL, SelectionDAG &DAG,
                                    SmallVectorImpl<SDValue> &InVals,
                                    const SDNode *CallNode,
                                    const Type *RetTy) const {
  // Assign locations to each value returned by this call.
  SmallVector<CCValAssign, 16> RVLocs;
  CCState CCInfo(CallConv, IsVarArg, DAG.getMachineFunction(),
                 getTargetMachine(), RVLocs, *DAG.getContext());
  MipsCC MipsCCInfo(CallConv, IsO32, Subtarget->isFP64bit(), CCInfo);

  MipsCCInfo.analyzeCallResult(Ins, Subtarget->mipsSEUsesSoftFloat(),
                               CallNode, RetTy);

  // Copy all of the result registers out of their specified physreg.
  for (unsigned i = 0; i != RVLocs.size(); ++i) {
    SDValue Val = DAG.getCopyFromReg(Chain, DL, RVLocs[i].getLocReg(),
                                     RVLocs[i].getLocVT(), InFlag);
    Chain = Val.getValue(1);
    InFlag = Val.getValue(2);

    if (RVLocs[i].getValVT() != RVLocs[i].getLocVT())
      Val = DAG.getNode(ISD::BITCAST, DL, RVLocs[i].getValVT(), Val);

    InVals.push_back(Val);
  }

  return Chain;
}

//===----------------------------------------------------------------------===//
//             Formal Arguments Calling Convention Implementation
//===----------------------------------------------------------------------===//
/// LowerFormalArguments - transform physical registers into virtual registers
/// and generate load operations for arguments places on the stack.
SDValue
MipsTargetLowering::LowerFormalArguments(SDValue Chain,
                                         CallingConv::ID CallConv,
                                         bool IsVarArg,
                                      const SmallVectorImpl<ISD::InputArg> &Ins,
                                         SDLoc DL, SelectionDAG &DAG,
                                         SmallVectorImpl<SDValue> &InVals)
                                          const {
  MachineFunction &MF = DAG.getMachineFunction();
  MachineFrameInfo *MFI = MF.getFrameInfo();
  MipsFunctionInfo *MipsFI = MF.getInfo<MipsFunctionInfo>();

  MipsFI->setVarArgsFrameIndex(0);

  // Used with vargs to acumulate store chains.
  std::vector<SDValue> OutChains;

  // Assign locations to all of the incoming arguments.
  SmallVector<CCValAssign, 16> ArgLocs;
  CCState CCInfo(CallConv, IsVarArg, DAG.getMachineFunction(),
                 getTargetMachine(), ArgLocs, *DAG.getContext());
  MipsCC MipsCCInfo(CallConv, IsO32, Subtarget->isFP64bit(), CCInfo);
  Function::const_arg_iterator FuncArg =
    DAG.getMachineFunction().getFunction()->arg_begin();
  bool UseSoftFloat = Subtarget->mipsSEUsesSoftFloat();

  MipsCCInfo.analyzeFormalArguments(Ins, UseSoftFloat, FuncArg);
  MipsFI->setFormalArgInfo(CCInfo.getNextStackOffset(),
                           MipsCCInfo.hasByValArg());

  unsigned CurArgIdx = 0;
  MipsCC::byval_iterator ByValArg = MipsCCInfo.byval_begin();

  for (unsigned i = 0, e = ArgLocs.size(); i != e; ++i) {
    CCValAssign &VA = ArgLocs[i];
    std::advance(FuncArg, Ins[i].OrigArgIndex - CurArgIdx);
    CurArgIdx = Ins[i].OrigArgIndex;
    EVT ValVT = VA.getValVT();
    ISD::ArgFlagsTy Flags = Ins[i].Flags;
    bool IsRegLoc = VA.isRegLoc();

    if (Flags.isByVal()) {
      assert(Flags.getByValSize() &&
             "ByVal args of size 0 should have been ignored by front-end.");
      assert(ByValArg != MipsCCInfo.byval_end());
      copyByValRegs(Chain, DL, OutChains, DAG, Flags, InVals, &*FuncArg,
                    MipsCCInfo, *ByValArg);
      ++ByValArg;
      continue;
    }

    // Arguments stored on registers
    if (IsRegLoc) {
      MVT RegVT = VA.getLocVT();
      unsigned ArgReg = VA.getLocReg();
      const TargetRegisterClass *RC = getRegClassFor(RegVT);

      // Transform the arguments stored on
      // physical registers into virtual ones
      unsigned Reg = addLiveIn(DAG.getMachineFunction(), ArgReg, RC);
      SDValue ArgValue = DAG.getCopyFromReg(Chain, DL, Reg, RegVT);

      // If this is an 8 or 16-bit value, it has been passed promoted
      // to 32 bits.  Insert an assert[sz]ext to capture this, then
      // truncate to the right size.
      if (VA.getLocInfo() != CCValAssign::Full) {
        unsigned Opcode = 0;
        if (VA.getLocInfo() == CCValAssign::SExt)
          Opcode = ISD::AssertSext;
        else if (VA.getLocInfo() == CCValAssign::ZExt)
          Opcode = ISD::AssertZext;
        if (Opcode)
          ArgValue = DAG.getNode(Opcode, DL, RegVT, ArgValue,
                                 DAG.getValueType(ValVT));
        ArgValue = DAG.getNode(ISD::TRUNCATE, DL, ValVT, ArgValue);
      }

      // Handle floating point arguments passed in integer registers and
      // long double arguments passed in floating point registers.
      if ((RegVT == MVT::i32 && ValVT == MVT::f32) ||
          (RegVT == MVT::i64 && ValVT == MVT::f64) ||
          (RegVT == MVT::f64 && ValVT == MVT::i64))
        ArgValue = DAG.getNode(ISD::BITCAST, DL, ValVT, ArgValue);
      else if (IsO32 && RegVT == MVT::i32 && ValVT == MVT::f64) {
        unsigned Reg2 = addLiveIn(DAG.getMachineFunction(),
                                  getNextIntArgReg(ArgReg), RC);
        SDValue ArgValue2 = DAG.getCopyFromReg(Chain, DL, Reg2, RegVT);
        if (!Subtarget->isLittle())
          std::swap(ArgValue, ArgValue2);
        ArgValue = DAG.getNode(MipsISD::BuildPairF64, DL, MVT::f64,
                               ArgValue, ArgValue2);
      }

      InVals.push_back(ArgValue);
    } else { // VA.isRegLoc()

      // sanity check
      assert(VA.isMemLoc());

      // The stack pointer offset is relative to the caller stack frame.
      int FI = MFI->CreateFixedObject(ValVT.getSizeInBits()/8,
                                      VA.getLocMemOffset(), true);

      // Create load nodes to retrieve arguments from the stack
      SDValue FIN = DAG.getFrameIndex(FI, getPointerTy());
      SDValue Load = DAG.getLoad(ValVT, DL, Chain, FIN,
                                 MachinePointerInfo::getFixedStack(FI),
                                 false, false, false, 0);
      InVals.push_back(Load);
      OutChains.push_back(Load.getValue(1));
    }
  }

  // The mips ABIs for returning structs by value requires that we copy
  // the sret argument into $v0 for the return. Save the argument into
  // a virtual register so that we can access it from the return points.
  if (DAG.getMachineFunction().getFunction()->hasStructRetAttr()) {
    unsigned Reg = MipsFI->getSRetReturnReg();
    if (!Reg) {
      Reg = MF.getRegInfo().
        createVirtualRegister(getRegClassFor(IsN64 ? MVT::i64 : MVT::i32));
      MipsFI->setSRetReturnReg(Reg);
    }
    SDValue Copy = DAG.getCopyToReg(DAG.getEntryNode(), DL, Reg, InVals[0]);
    Chain = DAG.getNode(ISD::TokenFactor, DL, MVT::Other, Copy, Chain);
  }

  if (IsVarArg)
    writeVarArgRegs(OutChains, MipsCCInfo, Chain, DL, DAG);

  // All stores are grouped in one node to allow the matching between
  // the size of Ins and InVals. This only happens when on varg functions
  if (!OutChains.empty()) {
    OutChains.push_back(Chain);
    Chain = DAG.getNode(ISD::TokenFactor, DL, MVT::Other,
                        &OutChains[0], OutChains.size());
  }

  return Chain;
}

//===----------------------------------------------------------------------===//
//               Return Value Calling Convention Implementation
//===----------------------------------------------------------------------===//

bool
MipsTargetLowering::CanLowerReturn(CallingConv::ID CallConv,
                                   MachineFunction &MF, bool IsVarArg,
                                   const SmallVectorImpl<ISD::OutputArg> &Outs,
                                   LLVMContext &Context) const {
  SmallVector<CCValAssign, 16> RVLocs;
  CCState CCInfo(CallConv, IsVarArg, MF, getTargetMachine(),
                 RVLocs, Context);
  return CCInfo.CheckReturn(Outs, RetCC_Mips);
}

SDValue
MipsTargetLowering::LowerReturn(SDValue Chain,
                                CallingConv::ID CallConv, bool IsVarArg,
                                const SmallVectorImpl<ISD::OutputArg> &Outs,
                                const SmallVectorImpl<SDValue> &OutVals,
                                SDLoc DL, SelectionDAG &DAG) const {
  // CCValAssign - represent the assignment of
  // the return value to a location
  SmallVector<CCValAssign, 16> RVLocs;
  MachineFunction &MF = DAG.getMachineFunction();

  // CCState - Info about the registers and stack slot.
  CCState CCInfo(CallConv, IsVarArg, MF, getTargetMachine(), RVLocs,
                 *DAG.getContext());
  MipsCC MipsCCInfo(CallConv, IsO32, Subtarget->isFP64bit(), CCInfo);

  // Analyze return values.
  MipsCCInfo.analyzeReturn(Outs, Subtarget->mipsSEUsesSoftFloat(),
                           MF.getFunction()->getReturnType());

  SDValue Flag;
  SmallVector<SDValue, 4> RetOps(1, Chain);

  // Copy the result values into the output registers.
  for (unsigned i = 0; i != RVLocs.size(); ++i) {
    SDValue Val = OutVals[i];
    CCValAssign &VA = RVLocs[i];
    assert(VA.isRegLoc() && "Can only return in registers!");

    if (RVLocs[i].getValVT() != RVLocs[i].getLocVT())
      Val = DAG.getNode(ISD::BITCAST, DL, RVLocs[i].getLocVT(), Val);

    Chain = DAG.getCopyToReg(Chain, DL, VA.getLocReg(), Val, Flag);

    // Guarantee that all emitted copies are stuck together with flags.
    Flag = Chain.getValue(1);
    RetOps.push_back(DAG.getRegister(VA.getLocReg(), VA.getLocVT()));
  }

  // The mips ABIs for returning structs by value requires that we copy
  // the sret argument into $v0 for the return. We saved the argument into
  // a virtual register in the entry block, so now we copy the value out
  // and into $v0.
  if (MF.getFunction()->hasStructRetAttr()) {
    MipsFunctionInfo *MipsFI = MF.getInfo<MipsFunctionInfo>();
    unsigned Reg = MipsFI->getSRetReturnReg();

    if (!Reg)
      llvm_unreachable("sret virtual register not created in the entry block");
    SDValue Val = DAG.getCopyFromReg(Chain, DL, Reg, getPointerTy());
    unsigned V0 = IsN64 ? Mips::V0_64 : Mips::V0;

    Chain = DAG.getCopyToReg(Chain, DL, V0, Val, Flag);
    Flag = Chain.getValue(1);
    RetOps.push_back(DAG.getRegister(V0, getPointerTy()));
  }

  RetOps[0] = Chain;  // Update chain.

  // Add the flag if we have it.
  if (Flag.getNode())
    RetOps.push_back(Flag);

  // Return on Mips is always a "jr $ra"
  return DAG.getNode(MipsISD::Ret, DL, MVT::Other, &RetOps[0], RetOps.size());
}

//===----------------------------------------------------------------------===//
//                           Mips Inline Assembly Support
//===----------------------------------------------------------------------===//

/// getConstraintType - Given a constraint letter, return the type of
/// constraint it is for this target.
MipsTargetLowering::ConstraintType MipsTargetLowering::
getConstraintType(const std::string &Constraint) const
{
  // Mips specific constraints
  // GCC config/mips/constraints.md
  //
  // 'd' : An address register. Equivalent to r
  //       unless generating MIPS16 code.
  // 'y' : Equivalent to r; retained for
  //       backwards compatibility.
  // 'c' : A register suitable for use in an indirect
  //       jump. This will always be $25 for -mabicalls.
  // 'l' : The lo register. 1 word storage.
  // 'x' : The hilo register pair. Double word storage.
  if (Constraint.size() == 1) {
    switch (Constraint[0]) {
      default : break;
      case 'd':
      case 'y':
      case 'f':
      case 'c':
      case 'l':
      case 'x':
        return C_RegisterClass;
      case 'R':
        return C_Memory;
    }
  }
  return TargetLowering::getConstraintType(Constraint);
}

/// Examine constraint type and operand type and determine a weight value.
/// This object must already have been set up with the operand type
/// and the current alternative constraint selected.
TargetLowering::ConstraintWeight
MipsTargetLowering::getSingleConstraintMatchWeight(
    AsmOperandInfo &info, const char *constraint) const {
  ConstraintWeight weight = CW_Invalid;
  Value *CallOperandVal = info.CallOperandVal;
    // If we don't have a value, we can't do a match,
    // but allow it at the lowest weight.
  if (CallOperandVal == NULL)
    return CW_Default;
  Type *type = CallOperandVal->getType();
  // Look at the constraint type.
  switch (*constraint) {
  default:
    weight = TargetLowering::getSingleConstraintMatchWeight(info, constraint);
    break;
  case 'd':
  case 'y':
    if (type->isIntegerTy())
      weight = CW_Register;
    break;
  case 'f': // FPU or MSA register
    if (Subtarget->hasMSA() && type->isVectorTy() &&
        cast<VectorType>(type)->getBitWidth() == 128)
      weight = CW_Register;
    else if (type->isFloatTy())
      weight = CW_Register;
    break;
  case 'c': // $25 for indirect jumps
  case 'l': // lo register
  case 'x': // hilo register pair
    if (type->isIntegerTy())
      weight = CW_SpecificReg;
    break;
  case 'I': // signed 16 bit immediate
  case 'J': // integer zero
  case 'K': // unsigned 16 bit immediate
  case 'L': // signed 32 bit immediate where lower 16 bits are 0
  case 'N': // immediate in the range of -65535 to -1 (inclusive)
  case 'O': // signed 15 bit immediate (+- 16383)
  case 'P': // immediate in the range of 65535 to 1 (inclusive)
    if (isa<ConstantInt>(CallOperandVal))
      weight = CW_Constant;
    break;
  case 'R':
    weight = CW_Memory;
    break;
  }
  return weight;
}

/// This is a helper function to parse a physical register string and split it
/// into non-numeric and numeric parts (Prefix and Reg). The first boolean flag
/// that is returned indicates whether parsing was successful. The second flag
/// is true if the numeric part exists.
static std::pair<bool, bool>
parsePhysicalReg(const StringRef &C, std::string &Prefix,
                 unsigned long long &Reg) {
  if (C.front() != '{' || C.back() != '}')
    return std::make_pair(false, false);

  // Search for the first numeric character.
  StringRef::const_iterator I, B = C.begin() + 1, E = C.end() - 1;
  I = std::find_if(B, E, std::ptr_fun(isdigit));

  Prefix.assign(B, I - B);

  // The second flag is set to false if no numeric characters were found.
  if (I == E)
    return std::make_pair(true, false);

  // Parse the numeric characters.
  return std::make_pair(!getAsUnsignedInteger(StringRef(I, E - I), 10, Reg),
                        true);
}

std::pair<unsigned, const TargetRegisterClass *> MipsTargetLowering::
parseRegForInlineAsmConstraint(const StringRef &C, MVT VT) const {
  const TargetRegisterInfo *TRI = getTargetMachine().getRegisterInfo();
  const TargetRegisterClass *RC;
  std::string Prefix;
  unsigned long long Reg;

  std::pair<bool, bool> R = parsePhysicalReg(C, Prefix, Reg);

  if (!R.first)
    return std::make_pair((unsigned)0, (const TargetRegisterClass*)0);

  if ((Prefix == "hi" || Prefix == "lo")) { // Parse hi/lo.
    // No numeric characters follow "hi" or "lo".
    if (R.second)
      return std::make_pair((unsigned)0, (const TargetRegisterClass*)0);

    RC = TRI->getRegClass(Prefix == "hi" ?
                          Mips::HI32RegClassID : Mips::LO32RegClassID);
    return std::make_pair(*(RC->begin()), RC);
  } else if (Prefix.compare(0, 4, "$msa") == 0) {
    // Parse $msa(ir|csr|access|save|modify|request|map|unmap)

    // No numeric characters follow the name.
    if (R.second)
      return std::make_pair((unsigned)0, (const TargetRegisterClass *)0);

    Reg = StringSwitch<unsigned long long>(Prefix)
              .Case("$msair", Mips::MSAIR)
              .Case("$msacsr", Mips::MSACSR)
              .Case("$msaaccess", Mips::MSAAccess)
              .Case("$msasave", Mips::MSASave)
              .Case("$msamodify", Mips::MSAModify)
              .Case("$msarequest", Mips::MSARequest)
              .Case("$msamap", Mips::MSAMap)
              .Case("$msaunmap", Mips::MSAUnmap)
              .Default(0);

    if (!Reg)
      return std::make_pair((unsigned)0, (const TargetRegisterClass *)0);

    RC = TRI->getRegClass(Mips::MSACtrlRegClassID);
    return std::make_pair(Reg, RC);
  }

  if (!R.second)
    return std::make_pair((unsigned)0, (const TargetRegisterClass*)0);

  if (Prefix == "$f") { // Parse $f0-$f31.
    // If the size of FP registers is 64-bit or Reg is an even number, select
    // the 64-bit register class. Otherwise, select the 32-bit register class.
    if (VT == MVT::Other)
      VT = (Subtarget->isFP64bit() || !(Reg % 2)) ? MVT::f64 : MVT::f32;

    RC = getRegClassFor(VT);

    if (RC == &Mips::AFGR64RegClass) {
      assert(Reg % 2 == 0);
      Reg >>= 1;
    }
  } else if (Prefix == "$fcc") // Parse $fcc0-$fcc7.
    RC = TRI->getRegClass(Mips::FCCRegClassID);
  else if (Prefix == "$w") { // Parse $w0-$w31.
    RC = getRegClassFor((VT == MVT::Other) ? MVT::v16i8 : VT);
  } else { // Parse $0-$31.
    assert(Prefix == "$");
    RC = getRegClassFor((VT == MVT::Other) ? MVT::i32 : VT);
  }

  assert(Reg < RC->getNumRegs());
  return std::make_pair(*(RC->begin() + Reg), RC);
}

/// Given a register class constraint, like 'r', if this corresponds directly
/// to an LLVM register class, return a register of 0 and the register class
/// pointer.
std::pair<unsigned, const TargetRegisterClass*> MipsTargetLowering::
getRegForInlineAsmConstraint(const std::string &Constraint, MVT VT) const
{
  if (Constraint.size() == 1) {
    switch (Constraint[0]) {
    case 'd': // Address register. Same as 'r' unless generating MIPS16 code.
    case 'y': // Same as 'r'. Exists for compatibility.
    case 'r':
      if (VT == MVT::i32 || VT == MVT::i16 || VT == MVT::i8) {
        if (Subtarget->inMips16Mode())
          return std::make_pair(0U, &Mips::CPU16RegsRegClass);
        return std::make_pair(0U, &Mips::GPR32RegClass);
      }
      if (VT == MVT::i64 && !HasMips64)
        return std::make_pair(0U, &Mips::GPR32RegClass);
      if (VT == MVT::i64 && HasMips64)
        return std::make_pair(0U, &Mips::GPR64RegClass);
      // This will generate an error message
      return std::make_pair(0u, static_cast<const TargetRegisterClass*>(0));
    case 'f': // FPU or MSA register
      if (VT == MVT::v16i8)
        return std::make_pair(0U, &Mips::MSA128BRegClass);
      else if (VT == MVT::v8i16 || VT == MVT::v8f16)
        return std::make_pair(0U, &Mips::MSA128HRegClass);
      else if (VT == MVT::v4i32 || VT == MVT::v4f32)
        return std::make_pair(0U, &Mips::MSA128WRegClass);
      else if (VT == MVT::v2i64 || VT == MVT::v2f64)
        return std::make_pair(0U, &Mips::MSA128DRegClass);
      else if (VT == MVT::f32)
        return std::make_pair(0U, &Mips::FGR32RegClass);
      else if ((VT == MVT::f64) && (!Subtarget->isSingleFloat())) {
        if (Subtarget->isFP64bit())
          return std::make_pair(0U, &Mips::FGR64RegClass);
        return std::make_pair(0U, &Mips::AFGR64RegClass);
      }
      break;
    case 'c': // register suitable for indirect jump
      if (VT == MVT::i32)
        return std::make_pair((unsigned)Mips::T9, &Mips::GPR32RegClass);
      assert(VT == MVT::i64 && "Unexpected type.");
      return std::make_pair((unsigned)Mips::T9_64, &Mips::GPR64RegClass);
    case 'l': // register suitable for indirect jump
      if (VT == MVT::i32)
        return std::make_pair((unsigned)Mips::LO0, &Mips::LO32RegClass);
      return std::make_pair((unsigned)Mips::LO0_64, &Mips::LO64RegClass);
    case 'x': // register suitable for indirect jump
      // Fixme: Not triggering the use of both hi and low
      // This will generate an error message
      return std::make_pair(0u, static_cast<const TargetRegisterClass*>(0));
    }
  }

  std::pair<unsigned, const TargetRegisterClass *> R;
  R = parseRegForInlineAsmConstraint(Constraint, VT);

  if (R.second)
    return R;

  return TargetLowering::getRegForInlineAsmConstraint(Constraint, VT);
}

/// LowerAsmOperandForConstraint - Lower the specified operand into the Ops
/// vector.  If it is invalid, don't add anything to Ops.
void MipsTargetLowering::LowerAsmOperandForConstraint(SDValue Op,
                                                     std::string &Constraint,
                                                     std::vector<SDValue>&Ops,
                                                     SelectionDAG &DAG) const {
  SDValue Result(0, 0);

  // Only support length 1 constraints for now.
  if (Constraint.length() > 1) return;

  char ConstraintLetter = Constraint[0];
  switch (ConstraintLetter) {
  default: break; // This will fall through to the generic implementation
  case 'I': // Signed 16 bit constant
    // If this fails, the parent routine will give an error
    if (ConstantSDNode *C = dyn_cast<ConstantSDNode>(Op)) {
      EVT Type = Op.getValueType();
      int64_t Val = C->getSExtValue();
      if (isInt<16>(Val)) {
        Result = DAG.getTargetConstant(Val, Type);
        break;
      }
    }
    return;
  case 'J': // integer zero
    if (ConstantSDNode *C = dyn_cast<ConstantSDNode>(Op)) {
      EVT Type = Op.getValueType();
      int64_t Val = C->getZExtValue();
      if (Val == 0) {
        Result = DAG.getTargetConstant(0, Type);
        break;
      }
    }
    return;
  case 'K': // unsigned 16 bit immediate
    if (ConstantSDNode *C = dyn_cast<ConstantSDNode>(Op)) {
      EVT Type = Op.getValueType();
      uint64_t Val = (uint64_t)C->getZExtValue();
      if (isUInt<16>(Val)) {
        Result = DAG.getTargetConstant(Val, Type);
        break;
      }
    }
    return;
  case 'L': // signed 32 bit immediate where lower 16 bits are 0
    if (ConstantSDNode *C = dyn_cast<ConstantSDNode>(Op)) {
      EVT Type = Op.getValueType();
      int64_t Val = C->getSExtValue();
      if ((isInt<32>(Val)) && ((Val & 0xffff) == 0)){
        Result = DAG.getTargetConstant(Val, Type);
        break;
      }
    }
    return;
  case 'N': // immediate in the range of -65535 to -1 (inclusive)
    if (ConstantSDNode *C = dyn_cast<ConstantSDNode>(Op)) {
      EVT Type = Op.getValueType();
      int64_t Val = C->getSExtValue();
      if ((Val >= -65535) && (Val <= -1)) {
        Result = DAG.getTargetConstant(Val, Type);
        break;
      }
    }
    return;
  case 'O': // signed 15 bit immediate
    if (ConstantSDNode *C = dyn_cast<ConstantSDNode>(Op)) {
      EVT Type = Op.getValueType();
      int64_t Val = C->getSExtValue();
      if ((isInt<15>(Val))) {
        Result = DAG.getTargetConstant(Val, Type);
        break;
      }
    }
    return;
  case 'P': // immediate in the range of 1 to 65535 (inclusive)
    if (ConstantSDNode *C = dyn_cast<ConstantSDNode>(Op)) {
      EVT Type = Op.getValueType();
      int64_t Val = C->getSExtValue();
      if ((Val <= 65535) && (Val >= 1)) {
        Result = DAG.getTargetConstant(Val, Type);
        break;
      }
    }
    return;
  }

  if (Result.getNode()) {
    Ops.push_back(Result);
    return;
  }

  TargetLowering::LowerAsmOperandForConstraint(Op, Constraint, Ops, DAG);
}

bool MipsTargetLowering::isLegalAddressingMode(const AddrMode &AM,
                                               Type *Ty) const {
  // No global is ever allowed as a base.
  if (AM.BaseGV)
    return false;

  switch (AM.Scale) {
  case 0: // "r+i" or just "i", depending on HasBaseReg.
    break;
  case 1:
    if (!AM.HasBaseReg) // allow "r+i".
      break;
    return false; // disallow "r+r" or "r+r+i".
  default:
    return false;
  }

  return true;
}

bool
MipsTargetLowering::isOffsetFoldingLegal(const GlobalAddressSDNode *GA) const {
  // The Mips target isn't yet aware of offsets.
  return false;
}

EVT MipsTargetLowering::getOptimalMemOpType(uint64_t Size, unsigned DstAlign,
                                            unsigned SrcAlign,
                                            bool IsMemset, bool ZeroMemset,
                                            bool MemcpyStrSrc,
                                            MachineFunction &MF) const {
  if (Subtarget->hasMips64())
    return MVT::i64;

  return MVT::i32;
}

bool MipsTargetLowering::isFPImmLegal(const APFloat &Imm, EVT VT) const {
  if (VT != MVT::f32 && VT != MVT::f64)
    return false;
  if (Imm.isNegZero())
    return false;
  return Imm.isZero();
}

unsigned MipsTargetLowering::getJumpTableEncoding() const {
  if (IsN64)
    return MachineJumpTableInfo::EK_GPRel64BlockAddress;

  return TargetLowering::getJumpTableEncoding();
}

/// This function returns true if CallSym is a long double emulation routine.
static bool isF128SoftLibCall(const char *CallSym) {
  const char *const LibCalls[] =
    {"__addtf3", "__divtf3", "__eqtf2", "__extenddftf2", "__extendsftf2",
     "__fixtfdi", "__fixtfsi", "__fixtfti", "__fixunstfdi", "__fixunstfsi",
     "__fixunstfti", "__floatditf", "__floatsitf", "__floattitf",
     "__floatunditf", "__floatunsitf", "__floatuntitf", "__getf2", "__gttf2",
     "__letf2", "__lttf2", "__multf3", "__netf2", "__powitf2", "__subtf3",
     "__trunctfdf2", "__trunctfsf2", "__unordtf2",
     "ceill", "copysignl", "cosl", "exp2l", "expl", "floorl", "fmal", "fmodl",
     "log10l", "log2l", "logl", "nearbyintl", "powl", "rintl", "sinl", "sqrtl",
     "truncl"};

  const char *const *End = LibCalls + array_lengthof(LibCalls);

  // Check that LibCalls is sorted alphabetically.
  MipsTargetLowering::LTStr Comp;

#ifndef NDEBUG
  for (const char *const *I = LibCalls; I < End - 1; ++I)
    assert(Comp(*I, *(I + 1)));
#endif

  return std::binary_search(LibCalls, End, CallSym, Comp);
}

/// This function returns true if Ty is fp128 or i128 which was originally a
/// fp128.
static bool originalTypeIsF128(const Type *Ty, const SDNode *CallNode) {
  if (Ty->isFP128Ty())
    return true;

  const ExternalSymbolSDNode *ES =
    dyn_cast_or_null<const ExternalSymbolSDNode>(CallNode);

  // If the Ty is i128 and the function being called is a long double emulation
  // routine, then the original type is f128.
  return (ES && Ty->isIntegerTy(128) && isF128SoftLibCall(ES->getSymbol()));
}

MipsTargetLowering::MipsCC::SpecialCallingConvType
  MipsTargetLowering::getSpecialCallingConv(SDValue Callee) const {
  MipsCC::SpecialCallingConvType SpecialCallingConv =
    MipsCC::NoSpecialCallingConv;;
  if (Subtarget->inMips16HardFloat()) {
    if (GlobalAddressSDNode *G = dyn_cast<GlobalAddressSDNode>(Callee)) {
      llvm::StringRef Sym = G->getGlobal()->getName();
      Function *F = G->getGlobal()->getParent()->getFunction(Sym);
      if (F->hasFnAttribute("__Mips16RetHelper")) {
        SpecialCallingConv = MipsCC::Mips16RetHelperConv;
      }
    }
  }
  return SpecialCallingConv;
}

MipsTargetLowering::MipsCC::MipsCC(
  CallingConv::ID CC, bool IsO32_, bool IsFP64_, CCState &Info,
  MipsCC::SpecialCallingConvType SpecialCallingConv_)
  : CCInfo(Info), CallConv(CC), IsO32(IsO32_), IsFP64(IsFP64_),
    SpecialCallingConv(SpecialCallingConv_){
  // Pre-allocate reserved argument area.
  CCInfo.AllocateStack(reservedArgArea(), 1);
}


void MipsTargetLowering::MipsCC::
analyzeCallOperands(const SmallVectorImpl<ISD::OutputArg> &Args,
                    bool IsVarArg, bool IsSoftFloat, const SDNode *CallNode,
                    std::vector<ArgListEntry> &FuncArgs) {
  assert((CallConv != CallingConv::Fast || !IsVarArg) &&
         "CallingConv::Fast shouldn't be used for vararg functions.");

  unsigned NumOpnds = Args.size();
  llvm::CCAssignFn *FixedFn = fixedArgFn(), *VarFn = varArgFn();

  for (unsigned I = 0; I != NumOpnds; ++I) {
    MVT ArgVT = Args[I].VT;
    ISD::ArgFlagsTy ArgFlags = Args[I].Flags;
    bool R;

    if (ArgFlags.isByVal()) {
      handleByValArg(I, ArgVT, ArgVT, CCValAssign::Full, ArgFlags);
      continue;
    }

    if (IsVarArg && !Args[I].IsFixed)
      R = VarFn(I, ArgVT, ArgVT, CCValAssign::Full, ArgFlags, CCInfo);
    else {
      MVT RegVT = getRegVT(ArgVT, FuncArgs[Args[I].OrigArgIndex].Ty, CallNode,
                           IsSoftFloat);
      R = FixedFn(I, ArgVT, RegVT, CCValAssign::Full, ArgFlags, CCInfo);
    }

    if (R) {
#ifndef NDEBUG
      dbgs() << "Call operand #" << I << " has unhandled type "
             << EVT(ArgVT).getEVTString();
#endif
      llvm_unreachable(0);
    }
  }
}

void MipsTargetLowering::MipsCC::
analyzeFormalArguments(const SmallVectorImpl<ISD::InputArg> &Args,
                       bool IsSoftFloat, Function::const_arg_iterator FuncArg) {
  unsigned NumArgs = Args.size();
  llvm::CCAssignFn *FixedFn = fixedArgFn();
  unsigned CurArgIdx = 0;

  for (unsigned I = 0; I != NumArgs; ++I) {
    MVT ArgVT = Args[I].VT;
    ISD::ArgFlagsTy ArgFlags = Args[I].Flags;
    std::advance(FuncArg, Args[I].OrigArgIndex - CurArgIdx);
    CurArgIdx = Args[I].OrigArgIndex;

    if (ArgFlags.isByVal()) {
      handleByValArg(I, ArgVT, ArgVT, CCValAssign::Full, ArgFlags);
      continue;
    }

    MVT RegVT = getRegVT(ArgVT, FuncArg->getType(), 0, IsSoftFloat);

    if (!FixedFn(I, ArgVT, RegVT, CCValAssign::Full, ArgFlags, CCInfo))
      continue;

#ifndef NDEBUG
    dbgs() << "Formal Arg #" << I << " has unhandled type "
           << EVT(ArgVT).getEVTString();
#endif
    llvm_unreachable(0);
  }
}

template<typename Ty>
void MipsTargetLowering::MipsCC::
analyzeReturn(const SmallVectorImpl<Ty> &RetVals, bool IsSoftFloat,
              const SDNode *CallNode, const Type *RetTy) const {
  CCAssignFn *Fn;

  if (IsSoftFloat && originalTypeIsF128(RetTy, CallNode))
    Fn = RetCC_F128Soft;
  else
    Fn = RetCC_Mips;

  for (unsigned I = 0, E = RetVals.size(); I < E; ++I) {
    MVT VT = RetVals[I].VT;
    ISD::ArgFlagsTy Flags = RetVals[I].Flags;
    MVT RegVT = this->getRegVT(VT, RetTy, CallNode, IsSoftFloat);

    if (Fn(I, VT, RegVT, CCValAssign::Full, Flags, this->CCInfo)) {
#ifndef NDEBUG
      dbgs() << "Call result #" << I << " has unhandled type "
             << EVT(VT).getEVTString() << '\n';
#endif
      llvm_unreachable(0);
    }
  }
}

void MipsTargetLowering::MipsCC::
analyzeCallResult(const SmallVectorImpl<ISD::InputArg> &Ins, bool IsSoftFloat,
                  const SDNode *CallNode, const Type *RetTy) const {
  analyzeReturn(Ins, IsSoftFloat, CallNode, RetTy);
}

void MipsTargetLowering::MipsCC::
analyzeReturn(const SmallVectorImpl<ISD::OutputArg> &Outs, bool IsSoftFloat,
              const Type *RetTy) const {
  analyzeReturn(Outs, IsSoftFloat, 0, RetTy);
}

void MipsTargetLowering::MipsCC::handleByValArg(unsigned ValNo, MVT ValVT,
                                                MVT LocVT,
                                                CCValAssign::LocInfo LocInfo,
                                                ISD::ArgFlagsTy ArgFlags) {
  assert(ArgFlags.getByValSize() && "Byval argument's size shouldn't be 0.");

  struct ByValArgInfo ByVal;
  unsigned RegSize = regSize();
  unsigned ByValSize = RoundUpToAlignment(ArgFlags.getByValSize(), RegSize);
  unsigned Align = std::min(std::max(ArgFlags.getByValAlign(), RegSize),
                            RegSize * 2);

  if (useRegsForByval())
    allocateRegs(ByVal, ByValSize, Align);

  // Allocate space on caller's stack.
  ByVal.Address = CCInfo.AllocateStack(ByValSize - RegSize * ByVal.NumRegs,
                                       Align);
  CCInfo.addLoc(CCValAssign::getMem(ValNo, ValVT, ByVal.Address, LocVT,
                                    LocInfo));
  ByValArgs.push_back(ByVal);
}

unsigned MipsTargetLowering::MipsCC::numIntArgRegs() const {
  return IsO32 ? array_lengthof(O32IntRegs) : array_lengthof(Mips64IntRegs);
}

unsigned MipsTargetLowering::MipsCC::reservedArgArea() const {
  return (IsO32 && (CallConv != CallingConv::Fast)) ? 16 : 0;
}

const uint16_t *MipsTargetLowering::MipsCC::intArgRegs() const {
  return IsO32 ? O32IntRegs : Mips64IntRegs;
}

llvm::CCAssignFn *MipsTargetLowering::MipsCC::fixedArgFn() const {
  if (CallConv == CallingConv::Fast)
    return CC_Mips_FastCC;

  if (SpecialCallingConv == Mips16RetHelperConv)
    return CC_Mips16RetHelper;
  return IsO32 ? (IsFP64 ? CC_MipsO32_FP64 : CC_MipsO32_FP32) : CC_MipsN;
}

llvm::CCAssignFn *MipsTargetLowering::MipsCC::varArgFn() const {
  return IsO32 ? (IsFP64 ? CC_MipsO32_FP64 : CC_MipsO32_FP32) : CC_MipsN_VarArg;
}

const uint16_t *MipsTargetLowering::MipsCC::shadowRegs() const {
  return IsO32 ? O32IntRegs : Mips64DPRegs;
}

void MipsTargetLowering::MipsCC::allocateRegs(ByValArgInfo &ByVal,
                                              unsigned ByValSize,
                                              unsigned Align) {
  unsigned RegSize = regSize(), NumIntArgRegs = numIntArgRegs();
  const uint16_t *IntArgRegs = intArgRegs(), *ShadowRegs = shadowRegs();
  assert(!(ByValSize % RegSize) && !(Align % RegSize) &&
         "Byval argument's size and alignment should be a multiple of"
         "RegSize.");

  ByVal.FirstIdx = CCInfo.getFirstUnallocated(IntArgRegs, NumIntArgRegs);

  // If Align > RegSize, the first arg register must be even.
  if ((Align > RegSize) && (ByVal.FirstIdx % 2)) {
    CCInfo.AllocateReg(IntArgRegs[ByVal.FirstIdx], ShadowRegs[ByVal.FirstIdx]);
    ++ByVal.FirstIdx;
  }

  // Mark the registers allocated.
  for (unsigned I = ByVal.FirstIdx; ByValSize && (I < NumIntArgRegs);
       ByValSize -= RegSize, ++I, ++ByVal.NumRegs)
    CCInfo.AllocateReg(IntArgRegs[I], ShadowRegs[I]);
}

MVT MipsTargetLowering::MipsCC::getRegVT(MVT VT, const Type *OrigTy,
                                         const SDNode *CallNode,
                                         bool IsSoftFloat) const {
  if (IsSoftFloat || IsO32)
    return VT;

  // Check if the original type was fp128.
  if (originalTypeIsF128(OrigTy, CallNode)) {
    assert(VT == MVT::i64);
    return MVT::f64;
  }

  return VT;
}

void MipsTargetLowering::
copyByValRegs(SDValue Chain, SDLoc DL, std::vector<SDValue> &OutChains,
              SelectionDAG &DAG, const ISD::ArgFlagsTy &Flags,
              SmallVectorImpl<SDValue> &InVals, const Argument *FuncArg,
              const MipsCC &CC, const ByValArgInfo &ByVal) const {
  MachineFunction &MF = DAG.getMachineFunction();
  MachineFrameInfo *MFI = MF.getFrameInfo();
  unsigned RegAreaSize = ByVal.NumRegs * CC.regSize();
  unsigned FrameObjSize = std::max(Flags.getByValSize(), RegAreaSize);
  int FrameObjOffset;

  if (RegAreaSize)
    FrameObjOffset = (int)CC.reservedArgArea() -
      (int)((CC.numIntArgRegs() - ByVal.FirstIdx) * CC.regSize());
  else
    FrameObjOffset = ByVal.Address;

  // Create frame object.
  EVT PtrTy = getPointerTy();
  int FI = MFI->CreateFixedObject(FrameObjSize, FrameObjOffset, true);
  SDValue FIN = DAG.getFrameIndex(FI, PtrTy);
  InVals.push_back(FIN);

  if (!ByVal.NumRegs)
    return;

  // Copy arg registers.
  MVT RegTy = MVT::getIntegerVT(CC.regSize() * 8);
  const TargetRegisterClass *RC = getRegClassFor(RegTy);

  for (unsigned I = 0; I < ByVal.NumRegs; ++I) {
    unsigned ArgReg = CC.intArgRegs()[ByVal.FirstIdx + I];
    unsigned VReg = addLiveIn(MF, ArgReg, RC);
    unsigned Offset = I * CC.regSize();
    SDValue StorePtr = DAG.getNode(ISD::ADD, DL, PtrTy, FIN,
                                   DAG.getConstant(Offset, PtrTy));
    SDValue Store = DAG.getStore(Chain, DL, DAG.getRegister(VReg, RegTy),
                                 StorePtr, MachinePointerInfo(FuncArg, Offset),
                                 false, false, 0);
    OutChains.push_back(Store);
  }
}

// Copy byVal arg to registers and stack.
void MipsTargetLowering::
passByValArg(SDValue Chain, SDLoc DL,
             std::deque< std::pair<unsigned, SDValue> > &RegsToPass,
             SmallVectorImpl<SDValue> &MemOpChains, SDValue StackPtr,
             MachineFrameInfo *MFI, SelectionDAG &DAG, SDValue Arg,
             const MipsCC &CC, const ByValArgInfo &ByVal,
             const ISD::ArgFlagsTy &Flags, bool isLittle) const {
  unsigned ByValSize = Flags.getByValSize();
  unsigned Offset = 0; // Offset in # of bytes from the beginning of struct.
  unsigned RegSize = CC.regSize();
  unsigned Alignment = std::min(Flags.getByValAlign(), RegSize);
  EVT PtrTy = getPointerTy(), RegTy = MVT::getIntegerVT(RegSize * 8);

  if (ByVal.NumRegs) {
    const uint16_t *ArgRegs = CC.intArgRegs();
    bool LeftoverBytes = (ByVal.NumRegs * RegSize > ByValSize);
    unsigned I = 0;

    // Copy words to registers.
    for (; I < ByVal.NumRegs - LeftoverBytes; ++I, Offset += RegSize) {
      SDValue LoadPtr = DAG.getNode(ISD::ADD, DL, PtrTy, Arg,
                                    DAG.getConstant(Offset, PtrTy));
      SDValue LoadVal = DAG.getLoad(RegTy, DL, Chain, LoadPtr,
                                    MachinePointerInfo(), false, false, false,
                                    Alignment);
      MemOpChains.push_back(LoadVal.getValue(1));
      unsigned ArgReg = ArgRegs[ByVal.FirstIdx + I];
      RegsToPass.push_back(std::make_pair(ArgReg, LoadVal));
    }

    // Return if the struct has been fully copied.
    if (ByValSize == Offset)
      return;

    // Copy the remainder of the byval argument with sub-word loads and shifts.
    if (LeftoverBytes) {
      assert((ByValSize > Offset) && (ByValSize < Offset + RegSize) &&
             "Size of the remainder should be smaller than RegSize.");
      SDValue Val;

      for (unsigned LoadSize = RegSize / 2, TotalSizeLoaded = 0;
           Offset < ByValSize; LoadSize /= 2) {
        unsigned RemSize = ByValSize - Offset;

        if (RemSize < LoadSize)
          continue;

        // Load subword.
        SDValue LoadPtr = DAG.getNode(ISD::ADD, DL, PtrTy, Arg,
                                      DAG.getConstant(Offset, PtrTy));
        SDValue LoadVal =
          DAG.getExtLoad(ISD::ZEXTLOAD, DL, RegTy, Chain, LoadPtr,
                         MachinePointerInfo(), MVT::getIntegerVT(LoadSize * 8),
                         false, false, Alignment);
        MemOpChains.push_back(LoadVal.getValue(1));

        // Shift the loaded value.
        unsigned Shamt;

        if (isLittle)
          Shamt = TotalSizeLoaded;
        else
          Shamt = (RegSize - (TotalSizeLoaded + LoadSize)) * 8;

        SDValue Shift = DAG.getNode(ISD::SHL, DL, RegTy, LoadVal,
                                    DAG.getConstant(Shamt, MVT::i32));

        if (Val.getNode())
          Val = DAG.getNode(ISD::OR, DL, RegTy, Val, Shift);
        else
          Val = Shift;

        Offset += LoadSize;
        TotalSizeLoaded += LoadSize;
        Alignment = std::min(Alignment, LoadSize);
      }

      unsigned ArgReg = ArgRegs[ByVal.FirstIdx + I];
      RegsToPass.push_back(std::make_pair(ArgReg, Val));
      return;
    }
  }

  // Copy remainder of byval arg to it with memcpy.
  unsigned MemCpySize = ByValSize - Offset;
  SDValue Src = DAG.getNode(ISD::ADD, DL, PtrTy, Arg,
                            DAG.getConstant(Offset, PtrTy));
  SDValue Dst = DAG.getNode(ISD::ADD, DL, PtrTy, StackPtr,
                            DAG.getIntPtrConstant(ByVal.Address));
  Chain = DAG.getMemcpy(Chain, DL, Dst, Src, DAG.getConstant(MemCpySize, PtrTy),
                        Alignment, /*isVolatile=*/false, /*AlwaysInline=*/false,
                        MachinePointerInfo(0), MachinePointerInfo(0));
  MemOpChains.push_back(Chain);
}

void MipsTargetLowering::writeVarArgRegs(std::vector<SDValue> &OutChains,
                                         const MipsCC &CC, SDValue Chain,
                                         SDLoc DL, SelectionDAG &DAG) const {
  unsigned NumRegs = CC.numIntArgRegs();
  const uint16_t *ArgRegs = CC.intArgRegs();
  const CCState &CCInfo = CC.getCCInfo();
  unsigned Idx = CCInfo.getFirstUnallocated(ArgRegs, NumRegs);
  unsigned RegSize = CC.regSize();
  MVT RegTy = MVT::getIntegerVT(RegSize * 8);
  const TargetRegisterClass *RC = getRegClassFor(RegTy);
  MachineFunction &MF = DAG.getMachineFunction();
  MachineFrameInfo *MFI = MF.getFrameInfo();
  MipsFunctionInfo *MipsFI = MF.getInfo<MipsFunctionInfo>();

  // Offset of the first variable argument from stack pointer.
  int VaArgOffset;

  if (NumRegs == Idx)
    VaArgOffset = RoundUpToAlignment(CCInfo.getNextStackOffset(), RegSize);
  else
    VaArgOffset = (int)CC.reservedArgArea() - (int)(RegSize * (NumRegs - Idx));

  // Record the frame index of the first variable argument
  // which is a value necessary to VASTART.
  int FI = MFI->CreateFixedObject(RegSize, VaArgOffset, true);
  MipsFI->setVarArgsFrameIndex(FI);

  // Copy the integer registers that have not been used for argument passing
  // to the argument register save area. For O32, the save area is allocated
  // in the caller's stack frame, while for N32/64, it is allocated in the
  // callee's stack frame.
  for (unsigned I = Idx; I < NumRegs; ++I, VaArgOffset += RegSize) {
    unsigned Reg = addLiveIn(MF, ArgRegs[I], RC);
    SDValue ArgValue = DAG.getCopyFromReg(Chain, DL, Reg, RegTy);
    FI = MFI->CreateFixedObject(RegSize, VaArgOffset, true);
    SDValue PtrOff = DAG.getFrameIndex(FI, getPointerTy());
    SDValue Store = DAG.getStore(Chain, DL, ArgValue, PtrOff,
                                 MachinePointerInfo(), false, false, 0);
    cast<StoreSDNode>(Store.getNode())->getMemOperand()->setValue(0);
    OutChains.push_back(Store);
  }
}<|MERGE_RESOLUTION|>--- conflicted
+++ resolved
@@ -46,11 +46,7 @@
          cl::desc("MIPS: Enable GOT larger than 64k."), cl::init(false));
 
 static cl::opt<bool>
-<<<<<<< HEAD
-NoZeroDivCheck("mnocheck-zero-division", cl::Hidden,
-=======
 NoZeroDivCheck("mno-check-zero-division", cl::Hidden,
->>>>>>> 5b8f1242
                cl::desc("MIPS: Don't trap on integer division by zero."),
                cl::init(false));
 
@@ -780,25 +776,17 @@
   // Insert instruction "teq $divisor_reg, $zero, 7".
   MachineBasicBlock::iterator I(MI);
   MachineInstrBuilder MIB;
-<<<<<<< HEAD
-  MIB = BuildMI(MBB, llvm::next(I), MI->getDebugLoc(), TII.get(Mips::TEQ))
-    .addOperand(MI->getOperand(2)).addReg(Mips::ZERO).addImm(7);
-=======
   MachineOperand &Divisor = MI->getOperand(2);
   MIB = BuildMI(MBB, llvm::next(I), MI->getDebugLoc(), TII.get(Mips::TEQ))
     .addReg(Divisor.getReg(), getKillRegState(Divisor.isKill()))
     .addReg(Mips::ZERO).addImm(7);
->>>>>>> 5b8f1242
 
   // Use the 32-bit sub-register if this is a 64-bit division.
   if (Is64Bit)
     MIB->getOperand(0).setSubReg(Mips::sub_32);
 
-<<<<<<< HEAD
-=======
   // Clear Divisor's kill flag.
   Divisor.setIsKill(false);
->>>>>>> 5b8f1242
   return &MBB;
 }
 
@@ -1508,9 +1496,8 @@
 }
 
 // @LOCALMOD-BEGIN
-
 SDValue MipsTargetLowering::
-GetNaClThreadPointer(SelectionDAG &DAG, DebugLoc DL) const {
+GetNaClThreadPointer(SelectionDAG &DAG, SDLoc DL) const {
   EVT PtrVT = getPointerTy();
   SDValue ThreadPointer;
   if (llvm::TLSUseCall) {
