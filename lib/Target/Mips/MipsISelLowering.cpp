//===-- MipsISelLowering.cpp - Mips DAG Lowering Implementation -----------===//
//
//                     The LLVM Compiler Infrastructure
//
// This file is distributed under the University of Illinois Open Source
// License. See LICENSE.TXT for details.
//
//===----------------------------------------------------------------------===//
//
// This file defines the interfaces that Mips uses to lower LLVM code into a
// selection DAG.
//
//===----------------------------------------------------------------------===//

#define DEBUG_TYPE "mips-lower"
#include "MipsISelLowering.h"
#include "MipsMachineFunction.h"
#include "MipsTargetMachine.h"
#include "MipsTargetObjectFile.h"
#include "MipsSubtarget.h"
#include "InstPrinter/MipsInstPrinter.h"
#include "MCTargetDesc/MipsBaseInfo.h"
#include "llvm/DerivedTypes.h"
#include "llvm/Function.h"
#include "llvm/GlobalVariable.h"
#include "llvm/Intrinsics.h"
#include "llvm/CallingConv.h"
#include "llvm/CodeGen/CallingConvLower.h"
#include "llvm/CodeGen/MachineFrameInfo.h"
#include "llvm/CodeGen/MachineFunction.h"
#include "llvm/CodeGen/MachineInstrBuilder.h"
#include "llvm/CodeGen/MachineRegisterInfo.h"
#include "llvm/CodeGen/SelectionDAGISel.h"
#include "llvm/CodeGen/ValueTypes.h"
#include "llvm/Support/Debug.h"
#include "llvm/Support/ErrorHandling.h"
#include "llvm/Support/raw_ostream.h"

using namespace llvm;

// If I is a shifted mask, set the size (Size) and the first bit of the
// mask (Pos), and return true.
// For example, if I is 0x003ff800, (Pos, Size) = (11, 11).
static bool IsShiftedMask(uint64_t I, uint64_t &Pos, uint64_t &Size) {
  if (!isShiftedMask_64(I))
     return false;

  Size = CountPopulation_64(I);
  Pos = CountTrailingZeros_64(I);
  return true;
}

static SDValue GetGlobalReg(SelectionDAG &DAG, EVT Ty) {
  MipsFunctionInfo *FI = DAG.getMachineFunction().getInfo<MipsFunctionInfo>();
  return DAG.getRegister(FI->getGlobalBaseReg(), Ty);
}

const char *MipsTargetLowering::getTargetNodeName(unsigned Opcode) const {
  switch (Opcode) {
  case MipsISD::JmpLink:           return "MipsISD::JmpLink";
  case MipsISD::Hi:                return "MipsISD::Hi";
  case MipsISD::Lo:                return "MipsISD::Lo";
  case MipsISD::GPRel:             return "MipsISD::GPRel";
  case MipsISD::ThreadPointer:     return "MipsISD::ThreadPointer";
  case MipsISD::Ret:               return "MipsISD::Ret";
  case MipsISD::FPBrcond:          return "MipsISD::FPBrcond";
  case MipsISD::FPCmp:             return "MipsISD::FPCmp";
  case MipsISD::CMovFP_T:          return "MipsISD::CMovFP_T";
  case MipsISD::CMovFP_F:          return "MipsISD::CMovFP_F";
  case MipsISD::FPRound:           return "MipsISD::FPRound";
  case MipsISD::MAdd:              return "MipsISD::MAdd";
  case MipsISD::MAddu:             return "MipsISD::MAddu";
  case MipsISD::MSub:              return "MipsISD::MSub";
  case MipsISD::MSubu:             return "MipsISD::MSubu";
  case MipsISD::DivRem:            return "MipsISD::DivRem";
  case MipsISD::DivRemU:           return "MipsISD::DivRemU";
  case MipsISD::BuildPairF64:      return "MipsISD::BuildPairF64";
  case MipsISD::ExtractElementF64: return "MipsISD::ExtractElementF64";
  case MipsISD::Wrapper:           return "MipsISD::Wrapper";
  case MipsISD::DynAlloc:          return "MipsISD::DynAlloc";
  case MipsISD::Sync:              return "MipsISD::Sync";
  case MipsISD::Ext:               return "MipsISD::Ext";
  case MipsISD::Ins:               return "MipsISD::Ins";
  case MipsISD::LWL:               return "MipsISD::LWL";
  case MipsISD::LWR:               return "MipsISD::LWR";
  case MipsISD::SWL:               return "MipsISD::SWL";
  case MipsISD::SWR:               return "MipsISD::SWR";
  case MipsISD::LDL:               return "MipsISD::LDL";
  case MipsISD::LDR:               return "MipsISD::LDR";
  case MipsISD::SDL:               return "MipsISD::SDL";
  case MipsISD::SDR:               return "MipsISD::SDR";
  case MipsISD::EXTP:              return "MipsISD::EXTP";
  case MipsISD::EXTPDP:            return "MipsISD::EXTPDP";
  case MipsISD::EXTR_S_H:          return "MipsISD::EXTR_S_H";
  case MipsISD::EXTR_W:            return "MipsISD::EXTR_W";
  case MipsISD::EXTR_R_W:          return "MipsISD::EXTR_R_W";
  case MipsISD::EXTR_RS_W:         return "MipsISD::EXTR_RS_W";
  case MipsISD::SHILO:             return "MipsISD::SHILO";
  case MipsISD::MTHLIP:            return "MipsISD::MTHLIP";
  case MipsISD::MULT:              return "MipsISD::MULT";
  case MipsISD::MULTU:             return "MipsISD::MULTU";
  case MipsISD::MADD_DSP:          return "MipsISD::MADD_DSPDSP";
  case MipsISD::MADDU_DSP:         return "MipsISD::MADDU_DSP";
  case MipsISD::MSUB_DSP:          return "MipsISD::MSUB_DSP";
  case MipsISD::MSUBU_DSP:         return "MipsISD::MSUBU_DSP";
  default:                         return NULL;
  }
}

MipsTargetLowering::
MipsTargetLowering(MipsTargetMachine &TM)
  : TargetLowering(TM, new MipsTargetObjectFile()),
    Subtarget(&TM.getSubtarget<MipsSubtarget>()),
    HasMips64(Subtarget->hasMips64()), IsN64(Subtarget->isABI_N64()),
    IsO32(Subtarget->isABI_O32()) {

  // Mips does not have i1 type, so use i32 for
  // setcc operations results (slt, sgt, ...).
  setBooleanContents(ZeroOrOneBooleanContent);
  setBooleanVectorContents(ZeroOrOneBooleanContent); // FIXME: Is this correct?

  // Set up the register classes
  addRegisterClass(MVT::i32, &Mips::CPURegsRegClass);

  if (HasMips64)
    addRegisterClass(MVT::i64, &Mips::CPU64RegsRegClass);

  if (Subtarget->inMips16Mode()) {
    addRegisterClass(MVT::i32, &Mips::CPU16RegsRegClass);
  }

  if (Subtarget->hasDSP()) {
    MVT::SimpleValueType VecTys[2] = {MVT::v2i16, MVT::v4i8};

    for (unsigned i = 0; i < array_lengthof(VecTys); ++i) {
      addRegisterClass(VecTys[i], &Mips::DSPRegsRegClass);

      // Expand all builtin opcodes.
      for (unsigned Opc = 0; Opc < ISD::BUILTIN_OP_END; ++Opc)
        setOperationAction(Opc, VecTys[i], Expand);

      setOperationAction(ISD::LOAD, VecTys[i], Legal);
      setOperationAction(ISD::STORE, VecTys[i], Legal);
      setOperationAction(ISD::BITCAST, VecTys[i], Legal);
    }
  }

  if (!TM.Options.UseSoftFloat) {
    addRegisterClass(MVT::f32, &Mips::FGR32RegClass);

    // When dealing with single precision only, use libcalls
    if (!Subtarget->isSingleFloat()) {
      if (HasMips64)
        addRegisterClass(MVT::f64, &Mips::FGR64RegClass);
      else
        addRegisterClass(MVT::f64, &Mips::AFGR64RegClass);
    }
  }

  // Load extented operations for i1 types must be promoted
  setLoadExtAction(ISD::EXTLOAD,  MVT::i1,  Promote);
  setLoadExtAction(ISD::ZEXTLOAD, MVT::i1,  Promote);
  setLoadExtAction(ISD::SEXTLOAD, MVT::i1,  Promote);

  // MIPS doesn't have extending float->double load/store
  setLoadExtAction(ISD::EXTLOAD, MVT::f32, Expand);
  setTruncStoreAction(MVT::f64, MVT::f32, Expand);

  // Used by legalize types to correctly generate the setcc result.
  // Without this, every float setcc comes with a AND/OR with the result,
  // we don't want this, since the fpcmp result goes to a flag register,
  // which is used implicitly by brcond and select operations.
  AddPromotedToType(ISD::SETCC, MVT::i1, MVT::i32);

  // Mips Custom Operations
  setOperationAction(ISD::GlobalAddress,      MVT::i32,   Custom);
  setOperationAction(ISD::BlockAddress,       MVT::i32,   Custom);
  setOperationAction(ISD::GlobalTLSAddress,   MVT::i32,   Custom);
  setOperationAction(ISD::JumpTable,          MVT::i32,   Custom);
  setOperationAction(ISD::ConstantPool,       MVT::i32,   Custom);
  setOperationAction(ISD::SELECT,             MVT::f32,   Custom);
  setOperationAction(ISD::SELECT,             MVT::f64,   Custom);
  setOperationAction(ISD::SELECT,             MVT::i32,   Custom);
  setOperationAction(ISD::SELECT_CC,          MVT::f32,   Custom);
  setOperationAction(ISD::SELECT_CC,          MVT::f64,   Custom);
  setOperationAction(ISD::SETCC,              MVT::f32,   Custom);
  setOperationAction(ISD::SETCC,              MVT::f64,   Custom);
  setOperationAction(ISD::BRCOND,             MVT::Other, Custom);
  setOperationAction(ISD::VASTART,            MVT::Other, Custom);
  setOperationAction(ISD::FCOPYSIGN,          MVT::f32,   Custom);
  setOperationAction(ISD::FCOPYSIGN,          MVT::f64,   Custom);
  setOperationAction(ISD::MEMBARRIER,         MVT::Other, Custom);
  setOperationAction(ISD::ATOMIC_FENCE,       MVT::Other, Custom);
  if (!Subtarget->inMips16Mode()) {
    setOperationAction(ISD::LOAD,               MVT::i32, Custom);
    setOperationAction(ISD::STORE,              MVT::i32, Custom);
  }

  if (!TM.Options.NoNaNsFPMath) {
    setOperationAction(ISD::FABS,             MVT::f32,   Custom);
    setOperationAction(ISD::FABS,             MVT::f64,   Custom);
  }

  if (HasMips64) {
    setOperationAction(ISD::GlobalAddress,      MVT::i64,   Custom);
    setOperationAction(ISD::BlockAddress,       MVT::i64,   Custom);
    setOperationAction(ISD::GlobalTLSAddress,   MVT::i64,   Custom);
    setOperationAction(ISD::JumpTable,          MVT::i64,   Custom);
    setOperationAction(ISD::ConstantPool,       MVT::i64,   Custom);
    setOperationAction(ISD::SELECT,             MVT::i64,   Custom);
    setOperationAction(ISD::LOAD,               MVT::i64,   Custom);
    setOperationAction(ISD::STORE,              MVT::i64,   Custom);
  }

  if (!HasMips64) {
    setOperationAction(ISD::SHL_PARTS,          MVT::i32,   Custom);
    setOperationAction(ISD::SRA_PARTS,          MVT::i32,   Custom);
    setOperationAction(ISD::SRL_PARTS,          MVT::i32,   Custom);
  }

  setOperationAction(ISD::SDIV, MVT::i32, Expand);
  setOperationAction(ISD::SREM, MVT::i32, Expand);
  setOperationAction(ISD::UDIV, MVT::i32, Expand);
  setOperationAction(ISD::UREM, MVT::i32, Expand);
  setOperationAction(ISD::SDIV, MVT::i64, Expand);
  setOperationAction(ISD::SREM, MVT::i64, Expand);
  setOperationAction(ISD::UDIV, MVT::i64, Expand);
  setOperationAction(ISD::UREM, MVT::i64, Expand);

  // Operations not directly supported by Mips.
  setOperationAction(ISD::BR_JT,             MVT::Other, Expand);
  setOperationAction(ISD::BR_CC,             MVT::Other, Expand);
  setOperationAction(ISD::SELECT_CC,         MVT::Other, Expand);
  setOperationAction(ISD::UINT_TO_FP,        MVT::i32,   Expand);
  setOperationAction(ISD::UINT_TO_FP,        MVT::i64,   Expand);
  setOperationAction(ISD::FP_TO_UINT,        MVT::i32,   Expand);
  setOperationAction(ISD::FP_TO_UINT,        MVT::i64,   Expand);
  setOperationAction(ISD::SIGN_EXTEND_INREG, MVT::i1,    Expand);
  setOperationAction(ISD::CTPOP,             MVT::i32,   Expand);
  setOperationAction(ISD::CTPOP,             MVT::i64,   Expand);
  setOperationAction(ISD::CTTZ,              MVT::i32,   Expand);
  setOperationAction(ISD::CTTZ,              MVT::i64,   Expand);
  setOperationAction(ISD::CTTZ_ZERO_UNDEF,   MVT::i32,   Expand);
  setOperationAction(ISD::CTTZ_ZERO_UNDEF,   MVT::i64,   Expand);
  setOperationAction(ISD::CTLZ_ZERO_UNDEF,   MVT::i32,   Expand);
  setOperationAction(ISD::CTLZ_ZERO_UNDEF,   MVT::i64,   Expand);
  setOperationAction(ISD::ROTL,              MVT::i32,   Expand);
  setOperationAction(ISD::ROTL,              MVT::i64,   Expand);
  setOperationAction(ISD::DYNAMIC_STACKALLOC, MVT::i32,  Expand);
  setOperationAction(ISD::DYNAMIC_STACKALLOC, MVT::i64,  Expand);

  if (!Subtarget->hasMips32r2())
    setOperationAction(ISD::ROTR, MVT::i32,   Expand);

  if (!Subtarget->hasMips64r2())
    setOperationAction(ISD::ROTR, MVT::i64,   Expand);

  setOperationAction(ISD::FSIN,              MVT::f32,   Expand);
  setOperationAction(ISD::FSIN,              MVT::f64,   Expand);
  setOperationAction(ISD::FCOS,              MVT::f32,   Expand);
  setOperationAction(ISD::FCOS,              MVT::f64,   Expand);
  setOperationAction(ISD::FPOWI,             MVT::f32,   Expand);
  setOperationAction(ISD::FPOW,              MVT::f32,   Expand);
  setOperationAction(ISD::FPOW,              MVT::f64,   Expand);
  setOperationAction(ISD::FLOG,              MVT::f32,   Expand);
  setOperationAction(ISD::FLOG2,             MVT::f32,   Expand);
  setOperationAction(ISD::FLOG10,            MVT::f32,   Expand);
  setOperationAction(ISD::FEXP,              MVT::f32,   Expand);
  setOperationAction(ISD::FMA,               MVT::f32,   Expand);
  setOperationAction(ISD::FMA,               MVT::f64,   Expand);
  setOperationAction(ISD::FREM,              MVT::f32,   Expand);
  setOperationAction(ISD::FREM,              MVT::f64,   Expand);

  if (!TM.Options.NoNaNsFPMath) {
    setOperationAction(ISD::FNEG,             MVT::f32,   Expand);
    setOperationAction(ISD::FNEG,             MVT::f64,   Expand);
  }

  setOperationAction(ISD::EXCEPTIONADDR,     MVT::i32, Expand);
  setOperationAction(ISD::EXCEPTIONADDR,     MVT::i64, Expand);
  setOperationAction(ISD::EHSELECTION,       MVT::i32, Expand);
  setOperationAction(ISD::EHSELECTION,       MVT::i64, Expand);

  setOperationAction(ISD::VAARG,             MVT::Other, Expand);
  setOperationAction(ISD::VACOPY,            MVT::Other, Expand);
  setOperationAction(ISD::VAEND,             MVT::Other, Expand);

  setOperationAction(ISD::INTRINSIC_WO_CHAIN, MVT::i64, Custom);
  setOperationAction(ISD::INTRINSIC_W_CHAIN, MVT::i64, Custom);

  // Use the default for now
  setOperationAction(ISD::STACKSAVE,         MVT::Other, Expand);
  setOperationAction(ISD::STACKRESTORE,      MVT::Other, Expand);

  setOperationAction(ISD::ATOMIC_LOAD,       MVT::i32,    Expand);
  setOperationAction(ISD::ATOMIC_LOAD,       MVT::i64,    Expand);
  setOperationAction(ISD::ATOMIC_STORE,      MVT::i32,    Expand);
  setOperationAction(ISD::ATOMIC_STORE,      MVT::i64,    Expand);

  setInsertFencesForAtomic(true);

  if (!Subtarget->hasSEInReg()) {
    setOperationAction(ISD::SIGN_EXTEND_INREG, MVT::i8,  Expand);
    setOperationAction(ISD::SIGN_EXTEND_INREG, MVT::i16, Expand);
  }

  if (!Subtarget->hasBitCount()) {
    setOperationAction(ISD::CTLZ, MVT::i32, Expand);
    setOperationAction(ISD::CTLZ, MVT::i64, Expand);
  }

  if (!Subtarget->hasSwap()) {
    setOperationAction(ISD::BSWAP, MVT::i32, Expand);
    setOperationAction(ISD::BSWAP, MVT::i64, Expand);
  }

  if (HasMips64) {
    setLoadExtAction(ISD::SEXTLOAD, MVT::i32, Custom);
    setLoadExtAction(ISD::ZEXTLOAD, MVT::i32, Custom);
    setLoadExtAction(ISD::EXTLOAD, MVT::i32, Custom);
    setTruncStoreAction(MVT::i64, MVT::i32, Custom);
  }

  // @LOCALMOD-BEGIN
  if (Subtarget->isTargetNaCl()) {
    setOperationAction(ISD::NACL_TP_TLS_OFFSET,        MVT::i32, Custom);
    setOperationAction(ISD::NACL_TP_TDB_OFFSET,        MVT::i32, Custom);
  }
  // @LOCALMOD-END

  setTargetDAGCombine(ISD::ADDE);
  setTargetDAGCombine(ISD::SUBE);
  setTargetDAGCombine(ISD::SDIVREM);
  setTargetDAGCombine(ISD::UDIVREM);
  setTargetDAGCombine(ISD::SELECT);
  setTargetDAGCombine(ISD::AND);
  setTargetDAGCombine(ISD::OR);
  setTargetDAGCombine(ISD::ADD);

  setMinFunctionAlignment(HasMips64 ? 3 : 2);

  setStackPointerRegisterToSaveRestore(IsN64 ? Mips::SP_64 : Mips::SP);
  computeRegisterProperties();

  setExceptionPointerRegister(IsN64 ? Mips::A0_64 : Mips::A0);
  setExceptionSelectorRegister(IsN64 ? Mips::A1_64 : Mips::A1);

  maxStoresPerMemcpy = 16;
}

bool MipsTargetLowering::allowsUnalignedMemoryAccesses(EVT VT) const {
  MVT::SimpleValueType SVT = VT.getSimpleVT().SimpleTy;

  if (Subtarget->inMips16Mode())
    return false;

  switch (SVT) {
  case MVT::i64:
  case MVT::i32:
    return true;
  default:
    return false;
  }
}

EVT MipsTargetLowering::getSetCCResultType(EVT VT) const {
  return MVT::i32;
}

// SelectMadd -
// Transforms a subgraph in CurDAG if the following pattern is found:
//  (addc multLo, Lo0), (adde multHi, Hi0),
// where,
//  multHi/Lo: product of multiplication
//  Lo0: initial value of Lo register
//  Hi0: initial value of Hi register
// Return true if pattern matching was successful.
static bool SelectMadd(SDNode *ADDENode, SelectionDAG *CurDAG) {
  // ADDENode's second operand must be a flag output of an ADDC node in order
  // for the matching to be successful.
  SDNode *ADDCNode = ADDENode->getOperand(2).getNode();

  if (ADDCNode->getOpcode() != ISD::ADDC)
    return false;

  SDValue MultHi = ADDENode->getOperand(0);
  SDValue MultLo = ADDCNode->getOperand(0);
  SDNode *MultNode = MultHi.getNode();
  unsigned MultOpc = MultHi.getOpcode();

  // MultHi and MultLo must be generated by the same node,
  if (MultLo.getNode() != MultNode)
    return false;

  // and it must be a multiplication.
  if (MultOpc != ISD::SMUL_LOHI && MultOpc != ISD::UMUL_LOHI)
    return false;

  // MultLo amd MultHi must be the first and second output of MultNode
  // respectively.
  if (MultHi.getResNo() != 1 || MultLo.getResNo() != 0)
    return false;

  // Transform this to a MADD only if ADDENode and ADDCNode are the only users
  // of the values of MultNode, in which case MultNode will be removed in later
  // phases.
  // If there exist users other than ADDENode or ADDCNode, this function returns
  // here, which will result in MultNode being mapped to a single MULT
  // instruction node rather than a pair of MULT and MADD instructions being
  // produced.
  if (!MultHi.hasOneUse() || !MultLo.hasOneUse())
    return false;

  SDValue Chain = CurDAG->getEntryNode();
  DebugLoc dl = ADDENode->getDebugLoc();

  // create MipsMAdd(u) node
  MultOpc = MultOpc == ISD::UMUL_LOHI ? MipsISD::MAddu : MipsISD::MAdd;

  SDValue MAdd = CurDAG->getNode(MultOpc, dl, MVT::Glue,
                                 MultNode->getOperand(0),// Factor 0
                                 MultNode->getOperand(1),// Factor 1
                                 ADDCNode->getOperand(1),// Lo0
                                 ADDENode->getOperand(1));// Hi0

  // create CopyFromReg nodes
  SDValue CopyFromLo = CurDAG->getCopyFromReg(Chain, dl, Mips::LO, MVT::i32,
                                              MAdd);
  SDValue CopyFromHi = CurDAG->getCopyFromReg(CopyFromLo.getValue(1), dl,
                                              Mips::HI, MVT::i32,
                                              CopyFromLo.getValue(2));

  // replace uses of adde and addc here
  if (!SDValue(ADDCNode, 0).use_empty())
    CurDAG->ReplaceAllUsesOfValueWith(SDValue(ADDCNode, 0), CopyFromLo);

  if (!SDValue(ADDENode, 0).use_empty())
    CurDAG->ReplaceAllUsesOfValueWith(SDValue(ADDENode, 0), CopyFromHi);

  return true;
}

// SelectMsub -
// Transforms a subgraph in CurDAG if the following pattern is found:
//  (addc Lo0, multLo), (sube Hi0, multHi),
// where,
//  multHi/Lo: product of multiplication
//  Lo0: initial value of Lo register
//  Hi0: initial value of Hi register
// Return true if pattern matching was successful.
static bool SelectMsub(SDNode *SUBENode, SelectionDAG *CurDAG) {
  // SUBENode's second operand must be a flag output of an SUBC node in order
  // for the matching to be successful.
  SDNode *SUBCNode = SUBENode->getOperand(2).getNode();

  if (SUBCNode->getOpcode() != ISD::SUBC)
    return false;

  SDValue MultHi = SUBENode->getOperand(1);
  SDValue MultLo = SUBCNode->getOperand(1);
  SDNode *MultNode = MultHi.getNode();
  unsigned MultOpc = MultHi.getOpcode();

  // MultHi and MultLo must be generated by the same node,
  if (MultLo.getNode() != MultNode)
    return false;

  // and it must be a multiplication.
  if (MultOpc != ISD::SMUL_LOHI && MultOpc != ISD::UMUL_LOHI)
    return false;

  // MultLo amd MultHi must be the first and second output of MultNode
  // respectively.
  if (MultHi.getResNo() != 1 || MultLo.getResNo() != 0)
    return false;

  // Transform this to a MSUB only if SUBENode and SUBCNode are the only users
  // of the values of MultNode, in which case MultNode will be removed in later
  // phases.
  // If there exist users other than SUBENode or SUBCNode, this function returns
  // here, which will result in MultNode being mapped to a single MULT
  // instruction node rather than a pair of MULT and MSUB instructions being
  // produced.
  if (!MultHi.hasOneUse() || !MultLo.hasOneUse())
    return false;

  SDValue Chain = CurDAG->getEntryNode();
  DebugLoc dl = SUBENode->getDebugLoc();

  // create MipsSub(u) node
  MultOpc = MultOpc == ISD::UMUL_LOHI ? MipsISD::MSubu : MipsISD::MSub;

  SDValue MSub = CurDAG->getNode(MultOpc, dl, MVT::Glue,
                                 MultNode->getOperand(0),// Factor 0
                                 MultNode->getOperand(1),// Factor 1
                                 SUBCNode->getOperand(0),// Lo0
                                 SUBENode->getOperand(0));// Hi0

  // create CopyFromReg nodes
  SDValue CopyFromLo = CurDAG->getCopyFromReg(Chain, dl, Mips::LO, MVT::i32,
                                              MSub);
  SDValue CopyFromHi = CurDAG->getCopyFromReg(CopyFromLo.getValue(1), dl,
                                              Mips::HI, MVT::i32,
                                              CopyFromLo.getValue(2));

  // replace uses of sube and subc here
  if (!SDValue(SUBCNode, 0).use_empty())
    CurDAG->ReplaceAllUsesOfValueWith(SDValue(SUBCNode, 0), CopyFromLo);

  if (!SDValue(SUBENode, 0).use_empty())
    CurDAG->ReplaceAllUsesOfValueWith(SDValue(SUBENode, 0), CopyFromHi);

  return true;
}

static SDValue PerformADDECombine(SDNode *N, SelectionDAG &DAG,
                                  TargetLowering::DAGCombinerInfo &DCI,
                                  const MipsSubtarget *Subtarget) {
  if (DCI.isBeforeLegalize())
    return SDValue();

  if (Subtarget->hasMips32() && N->getValueType(0) == MVT::i32 &&
      SelectMadd(N, &DAG))
    return SDValue(N, 0);

  return SDValue();
}

static SDValue PerformSUBECombine(SDNode *N, SelectionDAG &DAG,
                                  TargetLowering::DAGCombinerInfo &DCI,
                                  const MipsSubtarget *Subtarget) {
  if (DCI.isBeforeLegalize())
    return SDValue();

  if (Subtarget->hasMips32() && N->getValueType(0) == MVT::i32 &&
      SelectMsub(N, &DAG))
    return SDValue(N, 0);

  return SDValue();
}

static SDValue PerformDivRemCombine(SDNode *N, SelectionDAG &DAG,
                                    TargetLowering::DAGCombinerInfo &DCI,
                                    const MipsSubtarget *Subtarget) {
  if (DCI.isBeforeLegalizeOps())
    return SDValue();

  EVT Ty = N->getValueType(0);
  unsigned LO = (Ty == MVT::i32) ? Mips::LO : Mips::LO64;
  unsigned HI = (Ty == MVT::i32) ? Mips::HI : Mips::HI64;
  unsigned opc = N->getOpcode() == ISD::SDIVREM ? MipsISD::DivRem :
                                                  MipsISD::DivRemU;
  DebugLoc dl = N->getDebugLoc();

  SDValue DivRem = DAG.getNode(opc, dl, MVT::Glue,
                               N->getOperand(0), N->getOperand(1));
  SDValue InChain = DAG.getEntryNode();
  SDValue InGlue = DivRem;

  // insert MFLO
  if (N->hasAnyUseOfValue(0)) {
    SDValue CopyFromLo = DAG.getCopyFromReg(InChain, dl, LO, Ty,
                                            InGlue);
    DAG.ReplaceAllUsesOfValueWith(SDValue(N, 0), CopyFromLo);
    InChain = CopyFromLo.getValue(1);
    InGlue = CopyFromLo.getValue(2);
  }

  // insert MFHI
  if (N->hasAnyUseOfValue(1)) {
    SDValue CopyFromHi = DAG.getCopyFromReg(InChain, dl,
                                            HI, Ty, InGlue);
    DAG.ReplaceAllUsesOfValueWith(SDValue(N, 1), CopyFromHi);
  }

  return SDValue();
}

static Mips::CondCode FPCondCCodeToFCC(ISD::CondCode CC) {
  switch (CC) {
  default: llvm_unreachable("Unknown fp condition code!");
  case ISD::SETEQ:
  case ISD::SETOEQ: return Mips::FCOND_OEQ;
  case ISD::SETUNE: return Mips::FCOND_UNE;
  case ISD::SETLT:
  case ISD::SETOLT: return Mips::FCOND_OLT;
  case ISD::SETGT:
  case ISD::SETOGT: return Mips::FCOND_OGT;
  case ISD::SETLE:
  case ISD::SETOLE: return Mips::FCOND_OLE;
  case ISD::SETGE:
  case ISD::SETOGE: return Mips::FCOND_OGE;
  case ISD::SETULT: return Mips::FCOND_ULT;
  case ISD::SETULE: return Mips::FCOND_ULE;
  case ISD::SETUGT: return Mips::FCOND_UGT;
  case ISD::SETUGE: return Mips::FCOND_UGE;
  case ISD::SETUO:  return Mips::FCOND_UN;
  case ISD::SETO:   return Mips::FCOND_OR;
  case ISD::SETNE:
  case ISD::SETONE: return Mips::FCOND_ONE;
  case ISD::SETUEQ: return Mips::FCOND_UEQ;
  }
}


// Returns true if condition code has to be inverted.
static bool InvertFPCondCode(Mips::CondCode CC) {
  if (CC >= Mips::FCOND_F && CC <= Mips::FCOND_NGT)
    return false;

  assert((CC >= Mips::FCOND_T && CC <= Mips::FCOND_GT) &&
         "Illegal Condition Code");

  return true;
}

// Creates and returns an FPCmp node from a setcc node.
// Returns Op if setcc is not a floating point comparison.
static SDValue CreateFPCmp(SelectionDAG &DAG, const SDValue &Op) {
  // must be a SETCC node
  if (Op.getOpcode() != ISD::SETCC)
    return Op;

  SDValue LHS = Op.getOperand(0);

  if (!LHS.getValueType().isFloatingPoint())
    return Op;

  SDValue RHS = Op.getOperand(1);
  DebugLoc dl = Op.getDebugLoc();

  // Assume the 3rd operand is a CondCodeSDNode. Add code to check the type of
  // node if necessary.
  ISD::CondCode CC = cast<CondCodeSDNode>(Op.getOperand(2))->get();

  return DAG.getNode(MipsISD::FPCmp, dl, MVT::Glue, LHS, RHS,
                     DAG.getConstant(FPCondCCodeToFCC(CC), MVT::i32));
}

// Creates and returns a CMovFPT/F node.
static SDValue CreateCMovFP(SelectionDAG &DAG, SDValue Cond, SDValue True,
                            SDValue False, DebugLoc DL) {
  bool invert = InvertFPCondCode((Mips::CondCode)
                                 cast<ConstantSDNode>(Cond.getOperand(2))
                                 ->getSExtValue());

  return DAG.getNode((invert ? MipsISD::CMovFP_F : MipsISD::CMovFP_T), DL,
                     True.getValueType(), True, False, Cond);
}

static SDValue PerformSELECTCombine(SDNode *N, SelectionDAG &DAG,
                                    TargetLowering::DAGCombinerInfo &DCI,
                                    const MipsSubtarget *Subtarget) {
  if (DCI.isBeforeLegalizeOps())
    return SDValue();

  SDValue SetCC = N->getOperand(0);

  if ((SetCC.getOpcode() != ISD::SETCC) ||
      !SetCC.getOperand(0).getValueType().isInteger())
    return SDValue();

  SDValue False = N->getOperand(2);
  EVT FalseTy = False.getValueType();

  if (!FalseTy.isInteger())
    return SDValue();

  ConstantSDNode *CN = dyn_cast<ConstantSDNode>(False);

  if (!CN || CN->getZExtValue())
    return SDValue();

  const DebugLoc DL = N->getDebugLoc();
  ISD::CondCode CC = cast<CondCodeSDNode>(SetCC.getOperand(2))->get();
  SDValue True = N->getOperand(1);

  SetCC = DAG.getSetCC(DL, SetCC.getValueType(), SetCC.getOperand(0),
                       SetCC.getOperand(1), ISD::getSetCCInverse(CC, true));

  return DAG.getNode(ISD::SELECT, DL, FalseTy, SetCC, False, True);
}

static SDValue PerformANDCombine(SDNode *N, SelectionDAG &DAG,
                                 TargetLowering::DAGCombinerInfo &DCI,
                                 const MipsSubtarget *Subtarget) {
  // Pattern match EXT.
  //  $dst = and ((sra or srl) $src , pos), (2**size - 1)
  //  => ext $dst, $src, size, pos
  if (DCI.isBeforeLegalizeOps() || !Subtarget->hasMips32r2())
    return SDValue();

  SDValue ShiftRight = N->getOperand(0), Mask = N->getOperand(1);
  unsigned ShiftRightOpc = ShiftRight.getOpcode();

  // Op's first operand must be a shift right.
  if (ShiftRightOpc != ISD::SRA && ShiftRightOpc != ISD::SRL)
    return SDValue();

  // The second operand of the shift must be an immediate.
  ConstantSDNode *CN;
  if (!(CN = dyn_cast<ConstantSDNode>(ShiftRight.getOperand(1))))
    return SDValue();

  uint64_t Pos = CN->getZExtValue();
  uint64_t SMPos, SMSize;

  // Op's second operand must be a shifted mask.
  if (!(CN = dyn_cast<ConstantSDNode>(Mask)) ||
      !IsShiftedMask(CN->getZExtValue(), SMPos, SMSize))
    return SDValue();

  // Return if the shifted mask does not start at bit 0 or the sum of its size
  // and Pos exceeds the word's size.
  EVT ValTy = N->getValueType(0);
  if (SMPos != 0 || Pos + SMSize > ValTy.getSizeInBits())
    return SDValue();

  return DAG.getNode(MipsISD::Ext, N->getDebugLoc(), ValTy,
                     ShiftRight.getOperand(0), DAG.getConstant(Pos, MVT::i32),
                     DAG.getConstant(SMSize, MVT::i32));
}

static SDValue PerformORCombine(SDNode *N, SelectionDAG &DAG,
                                TargetLowering::DAGCombinerInfo &DCI,
                                const MipsSubtarget *Subtarget) {
  // Pattern match INS.
  //  $dst = or (and $src1 , mask0), (and (shl $src, pos), mask1),
  //  where mask1 = (2**size - 1) << pos, mask0 = ~mask1
  //  => ins $dst, $src, size, pos, $src1
  if (DCI.isBeforeLegalizeOps() || !Subtarget->hasMips32r2())
    return SDValue();

  SDValue And0 = N->getOperand(0), And1 = N->getOperand(1);
  uint64_t SMPos0, SMSize0, SMPos1, SMSize1;
  ConstantSDNode *CN;

  // See if Op's first operand matches (and $src1 , mask0).
  if (And0.getOpcode() != ISD::AND)
    return SDValue();

  if (!(CN = dyn_cast<ConstantSDNode>(And0.getOperand(1))) ||
      !IsShiftedMask(~CN->getSExtValue(), SMPos0, SMSize0))
    return SDValue();

  // See if Op's second operand matches (and (shl $src, pos), mask1).
  if (And1.getOpcode() != ISD::AND)
    return SDValue();

  if (!(CN = dyn_cast<ConstantSDNode>(And1.getOperand(1))) ||
      !IsShiftedMask(CN->getZExtValue(), SMPos1, SMSize1))
    return SDValue();

  // The shift masks must have the same position and size.
  if (SMPos0 != SMPos1 || SMSize0 != SMSize1)
    return SDValue();

  SDValue Shl = And1.getOperand(0);
  if (Shl.getOpcode() != ISD::SHL)
    return SDValue();

  if (!(CN = dyn_cast<ConstantSDNode>(Shl.getOperand(1))))
    return SDValue();

  unsigned Shamt = CN->getZExtValue();

  // Return if the shift amount and the first bit position of mask are not the
  // same.
  EVT ValTy = N->getValueType(0);
  if ((Shamt != SMPos0) || (SMPos0 + SMSize0 > ValTy.getSizeInBits()))
    return SDValue();

  return DAG.getNode(MipsISD::Ins, N->getDebugLoc(), ValTy, Shl.getOperand(0),
                     DAG.getConstant(SMPos0, MVT::i32),
                     DAG.getConstant(SMSize0, MVT::i32), And0.getOperand(0));
}

static SDValue PerformADDCombine(SDNode *N, SelectionDAG &DAG,
                                 TargetLowering::DAGCombinerInfo &DCI,
                                 const MipsSubtarget *Subtarget) {
  // (add v0, (add v1, abs_lo(tjt))) => (add (add v0, v1), abs_lo(tjt))

  if (DCI.isBeforeLegalizeOps())
    return SDValue();

  SDValue Add = N->getOperand(1);

  if (Add.getOpcode() != ISD::ADD)
    return SDValue();

  SDValue Lo = Add.getOperand(1);

  if ((Lo.getOpcode() != MipsISD::Lo) ||
      (Lo.getOperand(0).getOpcode() != ISD::TargetJumpTable))
    return SDValue();

  EVT ValTy = N->getValueType(0);
  DebugLoc DL = N->getDebugLoc();

  SDValue Add1 = DAG.getNode(ISD::ADD, DL, ValTy, N->getOperand(0),
                             Add.getOperand(0));
  return DAG.getNode(ISD::ADD, DL, ValTy, Add1, Lo);
}

SDValue  MipsTargetLowering::PerformDAGCombine(SDNode *N, DAGCombinerInfo &DCI)
  const {
  SelectionDAG &DAG = DCI.DAG;
  unsigned opc = N->getOpcode();

  switch (opc) {
  default: break;
  case ISD::ADDE:
    return PerformADDECombine(N, DAG, DCI, Subtarget);
  case ISD::SUBE:
    return PerformSUBECombine(N, DAG, DCI, Subtarget);
  case ISD::SDIVREM:
  case ISD::UDIVREM:
    return PerformDivRemCombine(N, DAG, DCI, Subtarget);
  case ISD::SELECT:
    return PerformSELECTCombine(N, DAG, DCI, Subtarget);
  case ISD::AND:
    return PerformANDCombine(N, DAG, DCI, Subtarget);
  case ISD::OR:
    return PerformORCombine(N, DAG, DCI, Subtarget);
  case ISD::ADD:
    return PerformADDCombine(N, DAG, DCI, Subtarget);
  }

  return SDValue();
}

void
MipsTargetLowering::LowerOperationWrapper(SDNode *N,
                                          SmallVectorImpl<SDValue> &Results,
                                          SelectionDAG &DAG) const {
  SDValue Res = LowerOperation(SDValue(N, 0), DAG);

  for (unsigned I = 0, E = Res->getNumValues(); I != E; ++I)
    Results.push_back(Res.getValue(I));
}

void
MipsTargetLowering::ReplaceNodeResults(SDNode *N,
                                       SmallVectorImpl<SDValue> &Results,
                                       SelectionDAG &DAG) const {
  SDValue Res = LowerOperation(SDValue(N, 0), DAG);

  for (unsigned I = 0, E = Res->getNumValues(); I != E; ++I)
    Results.push_back(Res.getValue(I));
}

SDValue MipsTargetLowering::
LowerOperation(SDValue Op, SelectionDAG &DAG) const
{
  switch (Op.getOpcode())
  {
    case ISD::BRCOND:             return LowerBRCOND(Op, DAG);
    case ISD::ConstantPool:       return LowerConstantPool(Op, DAG);
    case ISD::GlobalAddress:      return LowerGlobalAddress(Op, DAG);
    case ISD::BlockAddress:       return LowerBlockAddress(Op, DAG);
    case ISD::GlobalTLSAddress:   return LowerGlobalTLSAddress(Op, DAG);
    case ISD::JumpTable:          return LowerJumpTable(Op, DAG);
    case ISD::SELECT:             return LowerSELECT(Op, DAG);
    case ISD::SELECT_CC:          return LowerSELECT_CC(Op, DAG);
    case ISD::SETCC:              return LowerSETCC(Op, DAG);
    case ISD::VASTART:            return LowerVASTART(Op, DAG);
    case ISD::FCOPYSIGN:          return LowerFCOPYSIGN(Op, DAG);
    case ISD::FABS:               return LowerFABS(Op, DAG);
    case ISD::FRAMEADDR:          return LowerFRAMEADDR(Op, DAG);
    case ISD::RETURNADDR:         return LowerRETURNADDR(Op, DAG);
    case ISD::MEMBARRIER:         return LowerMEMBARRIER(Op, DAG);
    case ISD::ATOMIC_FENCE:       return LowerATOMIC_FENCE(Op, DAG);
    case ISD::SHL_PARTS:          return LowerShiftLeftParts(Op, DAG);
    case ISD::SRA_PARTS:          return LowerShiftRightParts(Op, DAG, true);
    case ISD::SRL_PARTS:          return LowerShiftRightParts(Op, DAG, false);
    case ISD::LOAD:               return LowerLOAD(Op, DAG);
    case ISD::STORE:              return LowerSTORE(Op, DAG);
<<<<<<< HEAD

    // @LOCALMOD-BEGIN
    case ISD::NACL_TP_TLS_OFFSET: return LowerNaClTpTlsOffset(Op, DAG);
    case ISD::NACL_TP_TDB_OFFSET: return LowerNaClTpTdbOffset(Op, DAG);
    // @LOCALMOD-END
=======
    case ISD::INTRINSIC_WO_CHAIN: return LowerINTRINSIC_WO_CHAIN(Op, DAG);
    case ISD::INTRINSIC_W_CHAIN:  return LowerINTRINSIC_W_CHAIN(Op, DAG);
>>>>>>> 72f0976c
  }
  return SDValue();
}

//===----------------------------------------------------------------------===//
//  Lower helper functions
//===----------------------------------------------------------------------===//

// AddLiveIn - This helper function adds the specified physical register to the
// MachineFunction as a live in value.  It also creates a corresponding
// virtual register for it.
static unsigned
AddLiveIn(MachineFunction &MF, unsigned PReg, const TargetRegisterClass *RC)
{
  assert(RC->contains(PReg) && "Not the correct regclass!");
  unsigned VReg = MF.getRegInfo().createVirtualRegister(RC);
  MF.getRegInfo().addLiveIn(PReg, VReg);
  return VReg;
}

// Get fp branch code (not opcode) from condition code.
static Mips::FPBranchCode GetFPBranchCodeFromCond(Mips::CondCode CC) {
  if (CC >= Mips::FCOND_F && CC <= Mips::FCOND_NGT)
    return Mips::BRANCH_T;

  assert((CC >= Mips::FCOND_T && CC <= Mips::FCOND_GT) &&
         "Invalid CondCode.");

  return Mips::BRANCH_F;
}

/*
static MachineBasicBlock* ExpandCondMov(MachineInstr *MI, MachineBasicBlock *BB,
                                        DebugLoc dl,
                                        const MipsSubtarget *Subtarget,
                                        const TargetInstrInfo *TII,
                                        bool isFPCmp, unsigned Opc) {
  // There is no need to expand CMov instructions if target has
  // conditional moves.
  if (Subtarget->hasCondMov())
    return BB;

  // To "insert" a SELECT_CC instruction, we actually have to insert the
  // diamond control-flow pattern.  The incoming instruction knows the
  // destination vreg to set, the condition code register to branch on, the
  // true/false values to select between, and a branch opcode to use.
  const BasicBlock *LLVM_BB = BB->getBasicBlock();
  MachineFunction::iterator It = BB;
  ++It;

  //  thisMBB:
  //  ...
  //   TrueVal = ...
  //   setcc r1, r2, r3
  //   bNE   r1, r0, copy1MBB
  //   fallthrough --> copy0MBB
  MachineBasicBlock *thisMBB  = BB;
  MachineFunction *F = BB->getParent();
  MachineBasicBlock *copy0MBB = F->CreateMachineBasicBlock(LLVM_BB);
  MachineBasicBlock *sinkMBB  = F->CreateMachineBasicBlock(LLVM_BB);
  F->insert(It, copy0MBB);
  F->insert(It, sinkMBB);

  // Transfer the remainder of BB and its successor edges to sinkMBB.
  sinkMBB->splice(sinkMBB->begin(), BB,
                  llvm::next(MachineBasicBlock::iterator(MI)),
                  BB->end());
  sinkMBB->transferSuccessorsAndUpdatePHIs(BB);

  // Next, add the true and fallthrough blocks as its successors.
  BB->addSuccessor(copy0MBB);
  BB->addSuccessor(sinkMBB);

  // Emit the right instruction according to the type of the operands compared
  if (isFPCmp)
    BuildMI(BB, dl, TII->get(Opc)).addMBB(sinkMBB);
  else
    BuildMI(BB, dl, TII->get(Opc)).addReg(MI->getOperand(2).getReg())
      .addReg(Mips::ZERO).addMBB(sinkMBB);

  //  copy0MBB:
  //   %FalseValue = ...
  //   # fallthrough to sinkMBB
  BB = copy0MBB;

  // Update machine-CFG edges
  BB->addSuccessor(sinkMBB);

  //  sinkMBB:
  //   %Result = phi [ %TrueValue, thisMBB ], [ %FalseValue, copy0MBB ]
  //  ...
  BB = sinkMBB;

  if (isFPCmp)
    BuildMI(*BB, BB->begin(), dl,
            TII->get(Mips::PHI), MI->getOperand(0).getReg())
      .addReg(MI->getOperand(2).getReg()).addMBB(thisMBB)
      .addReg(MI->getOperand(1).getReg()).addMBB(copy0MBB);
  else
    BuildMI(*BB, BB->begin(), dl,
            TII->get(Mips::PHI), MI->getOperand(0).getReg())
      .addReg(MI->getOperand(3).getReg()).addMBB(thisMBB)
      .addReg(MI->getOperand(1).getReg()).addMBB(copy0MBB);

  MI->eraseFromParent();   // The pseudo instruction is gone now.
  return BB;
}
*/

MachineBasicBlock *
MipsTargetLowering::EmitBPOSGE32(MachineInstr *MI, MachineBasicBlock *BB) const{
  // $bb:
  //  bposge32_pseudo $vr0
  //  =>
  // $bb:
  //  bposge32 $tbb
  // $fbb:
  //  li $vr2, 0
  //  b $sink
  // $tbb:
  //  li $vr1, 1
  // $sink:
  //  $vr0 = phi($vr2, $fbb, $vr1, $tbb)

  MachineRegisterInfo &RegInfo = BB->getParent()->getRegInfo();
  const TargetInstrInfo *TII = getTargetMachine().getInstrInfo();
  const TargetRegisterClass *RC = &Mips::CPURegsRegClass;
  DebugLoc DL = MI->getDebugLoc();
  const BasicBlock *LLVM_BB = BB->getBasicBlock();
  MachineFunction::iterator It = llvm::next(MachineFunction::iterator(BB));
  MachineFunction *F = BB->getParent();
  MachineBasicBlock *FBB = F->CreateMachineBasicBlock(LLVM_BB);
  MachineBasicBlock *TBB = F->CreateMachineBasicBlock(LLVM_BB);
  MachineBasicBlock *Sink  = F->CreateMachineBasicBlock(LLVM_BB);
  F->insert(It, FBB);
  F->insert(It, TBB);
  F->insert(It, Sink);

  // Transfer the remainder of BB and its successor edges to Sink.
  Sink->splice(Sink->begin(), BB, llvm::next(MachineBasicBlock::iterator(MI)),
               BB->end());
  Sink->transferSuccessorsAndUpdatePHIs(BB);

  // Add successors.
  BB->addSuccessor(FBB);
  BB->addSuccessor(TBB);
  FBB->addSuccessor(Sink);
  TBB->addSuccessor(Sink);

  // Insert the real bposge32 instruction to $BB.
  BuildMI(BB, DL, TII->get(Mips::BPOSGE32)).addMBB(TBB);

  // Fill $FBB.
  unsigned VR2 = RegInfo.createVirtualRegister(RC);
  BuildMI(*FBB, FBB->end(), DL, TII->get(Mips::ADDiu), VR2)
    .addReg(Mips::ZERO).addImm(0);
  BuildMI(*FBB, FBB->end(), DL, TII->get(Mips::B)).addMBB(Sink);

  // Fill $TBB.
  unsigned VR1 = RegInfo.createVirtualRegister(RC);
  BuildMI(*TBB, TBB->end(), DL, TII->get(Mips::ADDiu), VR1)
    .addReg(Mips::ZERO).addImm(1);

  // Insert phi function to $Sink.
  BuildMI(*Sink, Sink->begin(), DL, TII->get(Mips::PHI),
          MI->getOperand(0).getReg())
    .addReg(VR2).addMBB(FBB).addReg(VR1).addMBB(TBB);

  MI->eraseFromParent();   // The pseudo instruction is gone now.
  return Sink;
}

MachineBasicBlock *
MipsTargetLowering::EmitInstrWithCustomInserter(MachineInstr *MI,
                                                MachineBasicBlock *BB) const {
  switch (MI->getOpcode()) {
  default: llvm_unreachable("Unexpected instr type to insert");
  case Mips::ATOMIC_LOAD_ADD_I8:
  case Mips::ATOMIC_LOAD_ADD_I8_P8:
    return EmitAtomicBinaryPartword(MI, BB, 1, Mips::ADDu);
  case Mips::ATOMIC_LOAD_ADD_I16:
  case Mips::ATOMIC_LOAD_ADD_I16_P8:
    return EmitAtomicBinaryPartword(MI, BB, 2, Mips::ADDu);
  case Mips::ATOMIC_LOAD_ADD_I32:
  case Mips::ATOMIC_LOAD_ADD_I32_P8:
    return EmitAtomicBinary(MI, BB, 4, Mips::ADDu);
  case Mips::ATOMIC_LOAD_ADD_I64:
  case Mips::ATOMIC_LOAD_ADD_I64_P8:
    return EmitAtomicBinary(MI, BB, 8, Mips::DADDu);

  case Mips::ATOMIC_LOAD_AND_I8:
  case Mips::ATOMIC_LOAD_AND_I8_P8:
    return EmitAtomicBinaryPartword(MI, BB, 1, Mips::AND);
  case Mips::ATOMIC_LOAD_AND_I16:
  case Mips::ATOMIC_LOAD_AND_I16_P8:
    return EmitAtomicBinaryPartword(MI, BB, 2, Mips::AND);
  case Mips::ATOMIC_LOAD_AND_I32:
  case Mips::ATOMIC_LOAD_AND_I32_P8:
    return EmitAtomicBinary(MI, BB, 4, Mips::AND);
  case Mips::ATOMIC_LOAD_AND_I64:
  case Mips::ATOMIC_LOAD_AND_I64_P8:
    return EmitAtomicBinary(MI, BB, 8, Mips::AND64);

  case Mips::ATOMIC_LOAD_OR_I8:
  case Mips::ATOMIC_LOAD_OR_I8_P8:
    return EmitAtomicBinaryPartword(MI, BB, 1, Mips::OR);
  case Mips::ATOMIC_LOAD_OR_I16:
  case Mips::ATOMIC_LOAD_OR_I16_P8:
    return EmitAtomicBinaryPartword(MI, BB, 2, Mips::OR);
  case Mips::ATOMIC_LOAD_OR_I32:
  case Mips::ATOMIC_LOAD_OR_I32_P8:
    return EmitAtomicBinary(MI, BB, 4, Mips::OR);
  case Mips::ATOMIC_LOAD_OR_I64:
  case Mips::ATOMIC_LOAD_OR_I64_P8:
    return EmitAtomicBinary(MI, BB, 8, Mips::OR64);

  case Mips::ATOMIC_LOAD_XOR_I8:
  case Mips::ATOMIC_LOAD_XOR_I8_P8:
    return EmitAtomicBinaryPartword(MI, BB, 1, Mips::XOR);
  case Mips::ATOMIC_LOAD_XOR_I16:
  case Mips::ATOMIC_LOAD_XOR_I16_P8:
    return EmitAtomicBinaryPartword(MI, BB, 2, Mips::XOR);
  case Mips::ATOMIC_LOAD_XOR_I32:
  case Mips::ATOMIC_LOAD_XOR_I32_P8:
    return EmitAtomicBinary(MI, BB, 4, Mips::XOR);
  case Mips::ATOMIC_LOAD_XOR_I64:
  case Mips::ATOMIC_LOAD_XOR_I64_P8:
    return EmitAtomicBinary(MI, BB, 8, Mips::XOR64);

  case Mips::ATOMIC_LOAD_NAND_I8:
  case Mips::ATOMIC_LOAD_NAND_I8_P8:
    return EmitAtomicBinaryPartword(MI, BB, 1, 0, true);
  case Mips::ATOMIC_LOAD_NAND_I16:
  case Mips::ATOMIC_LOAD_NAND_I16_P8:
    return EmitAtomicBinaryPartword(MI, BB, 2, 0, true);
  case Mips::ATOMIC_LOAD_NAND_I32:
  case Mips::ATOMIC_LOAD_NAND_I32_P8:
    return EmitAtomicBinary(MI, BB, 4, 0, true);
  case Mips::ATOMIC_LOAD_NAND_I64:
  case Mips::ATOMIC_LOAD_NAND_I64_P8:
    return EmitAtomicBinary(MI, BB, 8, 0, true);

  case Mips::ATOMIC_LOAD_SUB_I8:
  case Mips::ATOMIC_LOAD_SUB_I8_P8:
    return EmitAtomicBinaryPartword(MI, BB, 1, Mips::SUBu);
  case Mips::ATOMIC_LOAD_SUB_I16:
  case Mips::ATOMIC_LOAD_SUB_I16_P8:
    return EmitAtomicBinaryPartword(MI, BB, 2, Mips::SUBu);
  case Mips::ATOMIC_LOAD_SUB_I32:
  case Mips::ATOMIC_LOAD_SUB_I32_P8:
    return EmitAtomicBinary(MI, BB, 4, Mips::SUBu);
  case Mips::ATOMIC_LOAD_SUB_I64:
  case Mips::ATOMIC_LOAD_SUB_I64_P8:
    return EmitAtomicBinary(MI, BB, 8, Mips::DSUBu);

  case Mips::ATOMIC_SWAP_I8:
  case Mips::ATOMIC_SWAP_I8_P8:
    return EmitAtomicBinaryPartword(MI, BB, 1, 0);
  case Mips::ATOMIC_SWAP_I16:
  case Mips::ATOMIC_SWAP_I16_P8:
    return EmitAtomicBinaryPartword(MI, BB, 2, 0);
  case Mips::ATOMIC_SWAP_I32:
  case Mips::ATOMIC_SWAP_I32_P8:
    return EmitAtomicBinary(MI, BB, 4, 0);
  case Mips::ATOMIC_SWAP_I64:
  case Mips::ATOMIC_SWAP_I64_P8:
    return EmitAtomicBinary(MI, BB, 8, 0);

  case Mips::ATOMIC_CMP_SWAP_I8:
  case Mips::ATOMIC_CMP_SWAP_I8_P8:
    return EmitAtomicCmpSwapPartword(MI, BB, 1);
  case Mips::ATOMIC_CMP_SWAP_I16:
  case Mips::ATOMIC_CMP_SWAP_I16_P8:
    return EmitAtomicCmpSwapPartword(MI, BB, 2);
  case Mips::ATOMIC_CMP_SWAP_I32:
  case Mips::ATOMIC_CMP_SWAP_I32_P8:
    return EmitAtomicCmpSwap(MI, BB, 4);
  case Mips::ATOMIC_CMP_SWAP_I64:
  case Mips::ATOMIC_CMP_SWAP_I64_P8:
    return EmitAtomicCmpSwap(MI, BB, 8);
  case Mips::BPOSGE32_PSEUDO:
    return EmitBPOSGE32(MI, BB);
  }
}

// This function also handles Mips::ATOMIC_SWAP_I32 (when BinOpcode == 0), and
// Mips::ATOMIC_LOAD_NAND_I32 (when Nand == true)
MachineBasicBlock *
MipsTargetLowering::EmitAtomicBinary(MachineInstr *MI, MachineBasicBlock *BB,
                                     unsigned Size, unsigned BinOpcode,
                                     bool Nand) const {
  assert((Size == 4 || Size == 8) && "Unsupported size for EmitAtomicBinary.");

  MachineFunction *MF = BB->getParent();
  MachineRegisterInfo &RegInfo = MF->getRegInfo();
  const TargetRegisterClass *RC = getRegClassFor(MVT::getIntegerVT(Size * 8));
  const TargetInstrInfo *TII = getTargetMachine().getInstrInfo();
  DebugLoc dl = MI->getDebugLoc();
  unsigned LL, SC, AND, NOR, ZERO, BEQ;

  if (Size == 4) {
    LL = IsN64 ? Mips::LL_P8 : Mips::LL;
    SC = IsN64 ? Mips::SC_P8 : Mips::SC;
    AND = Mips::AND;
    NOR = Mips::NOR;
    ZERO = Mips::ZERO;
    BEQ = Mips::BEQ;
  }
  else {
    LL = IsN64 ? Mips::LLD_P8 : Mips::LLD;
    SC = IsN64 ? Mips::SCD_P8 : Mips::SCD;
    AND = Mips::AND64;
    NOR = Mips::NOR64;
    ZERO = Mips::ZERO_64;
    BEQ = Mips::BEQ64;
  }

  unsigned OldVal = MI->getOperand(0).getReg();
  unsigned Ptr = MI->getOperand(1).getReg();
  unsigned Incr = MI->getOperand(2).getReg();

  unsigned StoreVal = RegInfo.createVirtualRegister(RC);
  unsigned AndRes = RegInfo.createVirtualRegister(RC);
  unsigned Success = RegInfo.createVirtualRegister(RC);

  // insert new blocks after the current block
  const BasicBlock *LLVM_BB = BB->getBasicBlock();
  MachineBasicBlock *loopMBB = MF->CreateMachineBasicBlock(LLVM_BB);
  MachineBasicBlock *exitMBB = MF->CreateMachineBasicBlock(LLVM_BB);
  MachineFunction::iterator It = BB;
  ++It;
  MF->insert(It, loopMBB);
  MF->insert(It, exitMBB);

  // Transfer the remainder of BB and its successor edges to exitMBB.
  exitMBB->splice(exitMBB->begin(), BB,
                  llvm::next(MachineBasicBlock::iterator(MI)),
                  BB->end());
  exitMBB->transferSuccessorsAndUpdatePHIs(BB);

  //  thisMBB:
  //    ...
  //    fallthrough --> loopMBB
  BB->addSuccessor(loopMBB);
  loopMBB->addSuccessor(loopMBB);
  loopMBB->addSuccessor(exitMBB);

  //  loopMBB:
  //    ll oldval, 0(ptr)
  //    <binop> storeval, oldval, incr
  //    sc success, storeval, 0(ptr)
  //    beq success, $0, loopMBB
  BB = loopMBB;
  BuildMI(BB, dl, TII->get(LL), OldVal).addReg(Ptr).addImm(0);
  if (Nand) {
    //  and andres, oldval, incr
    //  nor storeval, $0, andres
    BuildMI(BB, dl, TII->get(AND), AndRes).addReg(OldVal).addReg(Incr);
    BuildMI(BB, dl, TII->get(NOR), StoreVal).addReg(ZERO).addReg(AndRes);
  } else if (BinOpcode) {
    //  <binop> storeval, oldval, incr
    BuildMI(BB, dl, TII->get(BinOpcode), StoreVal).addReg(OldVal).addReg(Incr);
  } else {
    StoreVal = Incr;
  }
  BuildMI(BB, dl, TII->get(SC), Success).addReg(StoreVal).addReg(Ptr).addImm(0);
  BuildMI(BB, dl, TII->get(BEQ)).addReg(Success).addReg(ZERO).addMBB(loopMBB);

  MI->eraseFromParent();   // The instruction is gone now.

  return exitMBB;
}

MachineBasicBlock *
MipsTargetLowering::EmitAtomicBinaryPartword(MachineInstr *MI,
                                             MachineBasicBlock *BB,
                                             unsigned Size, unsigned BinOpcode,
                                             bool Nand) const {
  assert((Size == 1 || Size == 2) &&
      "Unsupported size for EmitAtomicBinaryPartial.");

  MachineFunction *MF = BB->getParent();
  MachineRegisterInfo &RegInfo = MF->getRegInfo();
  const TargetRegisterClass *RC = getRegClassFor(MVT::i32);
  const TargetInstrInfo *TII = getTargetMachine().getInstrInfo();
  DebugLoc dl = MI->getDebugLoc();
  unsigned LL = IsN64 ? Mips::LL_P8 : Mips::LL;
  unsigned SC = IsN64 ? Mips::SC_P8 : Mips::SC;

  unsigned Dest = MI->getOperand(0).getReg();
  unsigned Ptr = MI->getOperand(1).getReg();
  unsigned Incr = MI->getOperand(2).getReg();

  unsigned AlignedAddr = RegInfo.createVirtualRegister(RC);
  unsigned ShiftAmt = RegInfo.createVirtualRegister(RC);
  unsigned Mask = RegInfo.createVirtualRegister(RC);
  unsigned Mask2 = RegInfo.createVirtualRegister(RC);
  unsigned NewVal = RegInfo.createVirtualRegister(RC);
  unsigned OldVal = RegInfo.createVirtualRegister(RC);
  unsigned Incr2 = RegInfo.createVirtualRegister(RC);
  unsigned MaskLSB2 = RegInfo.createVirtualRegister(RC);
  unsigned PtrLSB2 = RegInfo.createVirtualRegister(RC);
  unsigned MaskUpper = RegInfo.createVirtualRegister(RC);
  unsigned AndRes = RegInfo.createVirtualRegister(RC);
  unsigned BinOpRes = RegInfo.createVirtualRegister(RC);
  unsigned MaskedOldVal0 = RegInfo.createVirtualRegister(RC);
  unsigned StoreVal = RegInfo.createVirtualRegister(RC);
  unsigned MaskedOldVal1 = RegInfo.createVirtualRegister(RC);
  unsigned SrlRes = RegInfo.createVirtualRegister(RC);
  unsigned SllRes = RegInfo.createVirtualRegister(RC);
  unsigned Success = RegInfo.createVirtualRegister(RC);

  // insert new blocks after the current block
  const BasicBlock *LLVM_BB = BB->getBasicBlock();
  MachineBasicBlock *loopMBB = MF->CreateMachineBasicBlock(LLVM_BB);
  MachineBasicBlock *sinkMBB = MF->CreateMachineBasicBlock(LLVM_BB);
  MachineBasicBlock *exitMBB = MF->CreateMachineBasicBlock(LLVM_BB);
  MachineFunction::iterator It = BB;
  ++It;
  MF->insert(It, loopMBB);
  MF->insert(It, sinkMBB);
  MF->insert(It, exitMBB);

  // Transfer the remainder of BB and its successor edges to exitMBB.
  exitMBB->splice(exitMBB->begin(), BB,
                  llvm::next(MachineBasicBlock::iterator(MI)), BB->end());
  exitMBB->transferSuccessorsAndUpdatePHIs(BB);

  BB->addSuccessor(loopMBB);
  loopMBB->addSuccessor(loopMBB);
  loopMBB->addSuccessor(sinkMBB);
  sinkMBB->addSuccessor(exitMBB);

  //  thisMBB:
  //    addiu   masklsb2,$0,-4                # 0xfffffffc
  //    and     alignedaddr,ptr,masklsb2
  //    andi    ptrlsb2,ptr,3
  //    sll     shiftamt,ptrlsb2,3
  //    ori     maskupper,$0,255               # 0xff
  //    sll     mask,maskupper,shiftamt
  //    nor     mask2,$0,mask
  //    sll     incr2,incr,shiftamt

  int64_t MaskImm = (Size == 1) ? 255 : 65535;
  BuildMI(BB, dl, TII->get(Mips::ADDiu), MaskLSB2)
    .addReg(Mips::ZERO).addImm(-4);
  BuildMI(BB, dl, TII->get(Mips::AND), AlignedAddr)
    .addReg(Ptr).addReg(MaskLSB2);
  BuildMI(BB, dl, TII->get(Mips::ANDi), PtrLSB2).addReg(Ptr).addImm(3);
  BuildMI(BB, dl, TII->get(Mips::SLL), ShiftAmt).addReg(PtrLSB2).addImm(3);
  BuildMI(BB, dl, TII->get(Mips::ORi), MaskUpper)
    .addReg(Mips::ZERO).addImm(MaskImm);
  BuildMI(BB, dl, TII->get(Mips::SLLV), Mask)
    .addReg(ShiftAmt).addReg(MaskUpper);
  BuildMI(BB, dl, TII->get(Mips::NOR), Mask2).addReg(Mips::ZERO).addReg(Mask);
  BuildMI(BB, dl, TII->get(Mips::SLLV), Incr2).addReg(ShiftAmt).addReg(Incr);

  // atomic.load.binop
  // loopMBB:
  //   ll      oldval,0(alignedaddr)
  //   binop   binopres,oldval,incr2
  //   and     newval,binopres,mask
  //   and     maskedoldval0,oldval,mask2
  //   or      storeval,maskedoldval0,newval
  //   sc      success,storeval,0(alignedaddr)
  //   beq     success,$0,loopMBB

  // atomic.swap
  // loopMBB:
  //   ll      oldval,0(alignedaddr)
  //   and     newval,incr2,mask
  //   and     maskedoldval0,oldval,mask2
  //   or      storeval,maskedoldval0,newval
  //   sc      success,storeval,0(alignedaddr)
  //   beq     success,$0,loopMBB

  BB = loopMBB;
  BuildMI(BB, dl, TII->get(LL), OldVal).addReg(AlignedAddr).addImm(0);
  if (Nand) {
    //  and andres, oldval, incr2
    //  nor binopres, $0, andres
    //  and newval, binopres, mask
    BuildMI(BB, dl, TII->get(Mips::AND), AndRes).addReg(OldVal).addReg(Incr2);
    BuildMI(BB, dl, TII->get(Mips::NOR), BinOpRes)
      .addReg(Mips::ZERO).addReg(AndRes);
    BuildMI(BB, dl, TII->get(Mips::AND), NewVal).addReg(BinOpRes).addReg(Mask);
  } else if (BinOpcode) {
    //  <binop> binopres, oldval, incr2
    //  and newval, binopres, mask
    BuildMI(BB, dl, TII->get(BinOpcode), BinOpRes).addReg(OldVal).addReg(Incr2);
    BuildMI(BB, dl, TII->get(Mips::AND), NewVal).addReg(BinOpRes).addReg(Mask);
  } else {// atomic.swap
    //  and newval, incr2, mask
    BuildMI(BB, dl, TII->get(Mips::AND), NewVal).addReg(Incr2).addReg(Mask);
  }

  BuildMI(BB, dl, TII->get(Mips::AND), MaskedOldVal0)
    .addReg(OldVal).addReg(Mask2);
  BuildMI(BB, dl, TII->get(Mips::OR), StoreVal)
    .addReg(MaskedOldVal0).addReg(NewVal);
  BuildMI(BB, dl, TII->get(SC), Success)
    .addReg(StoreVal).addReg(AlignedAddr).addImm(0);
  BuildMI(BB, dl, TII->get(Mips::BEQ))
    .addReg(Success).addReg(Mips::ZERO).addMBB(loopMBB);

  //  sinkMBB:
  //    and     maskedoldval1,oldval,mask
  //    srl     srlres,maskedoldval1,shiftamt
  //    sll     sllres,srlres,24
  //    sra     dest,sllres,24
  BB = sinkMBB;
  int64_t ShiftImm = (Size == 1) ? 24 : 16;

  BuildMI(BB, dl, TII->get(Mips::AND), MaskedOldVal1)
    .addReg(OldVal).addReg(Mask);
  BuildMI(BB, dl, TII->get(Mips::SRLV), SrlRes)
      .addReg(ShiftAmt).addReg(MaskedOldVal1);
  BuildMI(BB, dl, TII->get(Mips::SLL), SllRes)
      .addReg(SrlRes).addImm(ShiftImm);
  BuildMI(BB, dl, TII->get(Mips::SRA), Dest)
      .addReg(SllRes).addImm(ShiftImm);

  MI->eraseFromParent();   // The instruction is gone now.

  return exitMBB;
}

MachineBasicBlock *
MipsTargetLowering::EmitAtomicCmpSwap(MachineInstr *MI,
                                      MachineBasicBlock *BB,
                                      unsigned Size) const {
  assert((Size == 4 || Size == 8) && "Unsupported size for EmitAtomicCmpSwap.");

  MachineFunction *MF = BB->getParent();
  MachineRegisterInfo &RegInfo = MF->getRegInfo();
  const TargetRegisterClass *RC = getRegClassFor(MVT::getIntegerVT(Size * 8));
  const TargetInstrInfo *TII = getTargetMachine().getInstrInfo();
  DebugLoc dl = MI->getDebugLoc();
  unsigned LL, SC, ZERO, BNE, BEQ;

  if (Size == 4) {
    LL = IsN64 ? Mips::LL_P8 : Mips::LL;
    SC = IsN64 ? Mips::SC_P8 : Mips::SC;
    ZERO = Mips::ZERO;
    BNE = Mips::BNE;
    BEQ = Mips::BEQ;
  }
  else {
    LL = IsN64 ? Mips::LLD_P8 : Mips::LLD;
    SC = IsN64 ? Mips::SCD_P8 : Mips::SCD;
    ZERO = Mips::ZERO_64;
    BNE = Mips::BNE64;
    BEQ = Mips::BEQ64;
  }

  unsigned Dest    = MI->getOperand(0).getReg();
  unsigned Ptr     = MI->getOperand(1).getReg();
  unsigned OldVal  = MI->getOperand(2).getReg();
  unsigned NewVal  = MI->getOperand(3).getReg();

  unsigned Success = RegInfo.createVirtualRegister(RC);

  // insert new blocks after the current block
  const BasicBlock *LLVM_BB = BB->getBasicBlock();
  MachineBasicBlock *loop1MBB = MF->CreateMachineBasicBlock(LLVM_BB);
  MachineBasicBlock *loop2MBB = MF->CreateMachineBasicBlock(LLVM_BB);
  MachineBasicBlock *exitMBB = MF->CreateMachineBasicBlock(LLVM_BB);
  MachineFunction::iterator It = BB;
  ++It;
  MF->insert(It, loop1MBB);
  MF->insert(It, loop2MBB);
  MF->insert(It, exitMBB);

  // Transfer the remainder of BB and its successor edges to exitMBB.
  exitMBB->splice(exitMBB->begin(), BB,
                  llvm::next(MachineBasicBlock::iterator(MI)), BB->end());
  exitMBB->transferSuccessorsAndUpdatePHIs(BB);

  //  thisMBB:
  //    ...
  //    fallthrough --> loop1MBB
  BB->addSuccessor(loop1MBB);
  loop1MBB->addSuccessor(exitMBB);
  loop1MBB->addSuccessor(loop2MBB);
  loop2MBB->addSuccessor(loop1MBB);
  loop2MBB->addSuccessor(exitMBB);

  // loop1MBB:
  //   ll dest, 0(ptr)
  //   bne dest, oldval, exitMBB
  BB = loop1MBB;
  BuildMI(BB, dl, TII->get(LL), Dest).addReg(Ptr).addImm(0);
  BuildMI(BB, dl, TII->get(BNE))
    .addReg(Dest).addReg(OldVal).addMBB(exitMBB);

  // loop2MBB:
  //   sc success, newval, 0(ptr)
  //   beq success, $0, loop1MBB
  BB = loop2MBB;
  BuildMI(BB, dl, TII->get(SC), Success)
    .addReg(NewVal).addReg(Ptr).addImm(0);
  BuildMI(BB, dl, TII->get(BEQ))
    .addReg(Success).addReg(ZERO).addMBB(loop1MBB);

  MI->eraseFromParent();   // The instruction is gone now.

  return exitMBB;
}

MachineBasicBlock *
MipsTargetLowering::EmitAtomicCmpSwapPartword(MachineInstr *MI,
                                              MachineBasicBlock *BB,
                                              unsigned Size) const {
  assert((Size == 1 || Size == 2) &&
      "Unsupported size for EmitAtomicCmpSwapPartial.");

  MachineFunction *MF = BB->getParent();
  MachineRegisterInfo &RegInfo = MF->getRegInfo();
  const TargetRegisterClass *RC = getRegClassFor(MVT::i32);
  const TargetInstrInfo *TII = getTargetMachine().getInstrInfo();
  DebugLoc dl = MI->getDebugLoc();
  unsigned LL = IsN64 ? Mips::LL_P8 : Mips::LL;
  unsigned SC = IsN64 ? Mips::SC_P8 : Mips::SC;

  unsigned Dest    = MI->getOperand(0).getReg();
  unsigned Ptr     = MI->getOperand(1).getReg();
  unsigned CmpVal  = MI->getOperand(2).getReg();
  unsigned NewVal  = MI->getOperand(3).getReg();

  unsigned AlignedAddr = RegInfo.createVirtualRegister(RC);
  unsigned ShiftAmt = RegInfo.createVirtualRegister(RC);
  unsigned Mask = RegInfo.createVirtualRegister(RC);
  unsigned Mask2 = RegInfo.createVirtualRegister(RC);
  unsigned ShiftedCmpVal = RegInfo.createVirtualRegister(RC);
  unsigned OldVal = RegInfo.createVirtualRegister(RC);
  unsigned MaskedOldVal0 = RegInfo.createVirtualRegister(RC);
  unsigned ShiftedNewVal = RegInfo.createVirtualRegister(RC);
  unsigned MaskLSB2 = RegInfo.createVirtualRegister(RC);
  unsigned PtrLSB2 = RegInfo.createVirtualRegister(RC);
  unsigned MaskUpper = RegInfo.createVirtualRegister(RC);
  unsigned MaskedCmpVal = RegInfo.createVirtualRegister(RC);
  unsigned MaskedNewVal = RegInfo.createVirtualRegister(RC);
  unsigned MaskedOldVal1 = RegInfo.createVirtualRegister(RC);
  unsigned StoreVal = RegInfo.createVirtualRegister(RC);
  unsigned SrlRes = RegInfo.createVirtualRegister(RC);
  unsigned SllRes = RegInfo.createVirtualRegister(RC);
  unsigned Success = RegInfo.createVirtualRegister(RC);

  // insert new blocks after the current block
  const BasicBlock *LLVM_BB = BB->getBasicBlock();
  MachineBasicBlock *loop1MBB = MF->CreateMachineBasicBlock(LLVM_BB);
  MachineBasicBlock *loop2MBB = MF->CreateMachineBasicBlock(LLVM_BB);
  MachineBasicBlock *sinkMBB = MF->CreateMachineBasicBlock(LLVM_BB);
  MachineBasicBlock *exitMBB = MF->CreateMachineBasicBlock(LLVM_BB);
  MachineFunction::iterator It = BB;
  ++It;
  MF->insert(It, loop1MBB);
  MF->insert(It, loop2MBB);
  MF->insert(It, sinkMBB);
  MF->insert(It, exitMBB);

  // Transfer the remainder of BB and its successor edges to exitMBB.
  exitMBB->splice(exitMBB->begin(), BB,
                  llvm::next(MachineBasicBlock::iterator(MI)), BB->end());
  exitMBB->transferSuccessorsAndUpdatePHIs(BB);

  BB->addSuccessor(loop1MBB);
  loop1MBB->addSuccessor(sinkMBB);
  loop1MBB->addSuccessor(loop2MBB);
  loop2MBB->addSuccessor(loop1MBB);
  loop2MBB->addSuccessor(sinkMBB);
  sinkMBB->addSuccessor(exitMBB);

  // FIXME: computation of newval2 can be moved to loop2MBB.
  //  thisMBB:
  //    addiu   masklsb2,$0,-4                # 0xfffffffc
  //    and     alignedaddr,ptr,masklsb2
  //    andi    ptrlsb2,ptr,3
  //    sll     shiftamt,ptrlsb2,3
  //    ori     maskupper,$0,255               # 0xff
  //    sll     mask,maskupper,shiftamt
  //    nor     mask2,$0,mask
  //    andi    maskedcmpval,cmpval,255
  //    sll     shiftedcmpval,maskedcmpval,shiftamt
  //    andi    maskednewval,newval,255
  //    sll     shiftednewval,maskednewval,shiftamt
  int64_t MaskImm = (Size == 1) ? 255 : 65535;
  BuildMI(BB, dl, TII->get(Mips::ADDiu), MaskLSB2)
    .addReg(Mips::ZERO).addImm(-4);
  BuildMI(BB, dl, TII->get(Mips::AND), AlignedAddr)
    .addReg(Ptr).addReg(MaskLSB2);
  BuildMI(BB, dl, TII->get(Mips::ANDi), PtrLSB2).addReg(Ptr).addImm(3);
  BuildMI(BB, dl, TII->get(Mips::SLL), ShiftAmt).addReg(PtrLSB2).addImm(3);
  BuildMI(BB, dl, TII->get(Mips::ORi), MaskUpper)
    .addReg(Mips::ZERO).addImm(MaskImm);
  BuildMI(BB, dl, TII->get(Mips::SLLV), Mask)
    .addReg(ShiftAmt).addReg(MaskUpper);
  BuildMI(BB, dl, TII->get(Mips::NOR), Mask2).addReg(Mips::ZERO).addReg(Mask);
  BuildMI(BB, dl, TII->get(Mips::ANDi), MaskedCmpVal)
    .addReg(CmpVal).addImm(MaskImm);
  BuildMI(BB, dl, TII->get(Mips::SLLV), ShiftedCmpVal)
    .addReg(ShiftAmt).addReg(MaskedCmpVal);
  BuildMI(BB, dl, TII->get(Mips::ANDi), MaskedNewVal)
    .addReg(NewVal).addImm(MaskImm);
  BuildMI(BB, dl, TII->get(Mips::SLLV), ShiftedNewVal)
    .addReg(ShiftAmt).addReg(MaskedNewVal);

  //  loop1MBB:
  //    ll      oldval,0(alginedaddr)
  //    and     maskedoldval0,oldval,mask
  //    bne     maskedoldval0,shiftedcmpval,sinkMBB
  BB = loop1MBB;
  BuildMI(BB, dl, TII->get(LL), OldVal).addReg(AlignedAddr).addImm(0);
  BuildMI(BB, dl, TII->get(Mips::AND), MaskedOldVal0)
    .addReg(OldVal).addReg(Mask);
  BuildMI(BB, dl, TII->get(Mips::BNE))
    .addReg(MaskedOldVal0).addReg(ShiftedCmpVal).addMBB(sinkMBB);

  //  loop2MBB:
  //    and     maskedoldval1,oldval,mask2
  //    or      storeval,maskedoldval1,shiftednewval
  //    sc      success,storeval,0(alignedaddr)
  //    beq     success,$0,loop1MBB
  BB = loop2MBB;
  BuildMI(BB, dl, TII->get(Mips::AND), MaskedOldVal1)
    .addReg(OldVal).addReg(Mask2);
  BuildMI(BB, dl, TII->get(Mips::OR), StoreVal)
    .addReg(MaskedOldVal1).addReg(ShiftedNewVal);
  BuildMI(BB, dl, TII->get(SC), Success)
      .addReg(StoreVal).addReg(AlignedAddr).addImm(0);
  BuildMI(BB, dl, TII->get(Mips::BEQ))
      .addReg(Success).addReg(Mips::ZERO).addMBB(loop1MBB);

  //  sinkMBB:
  //    srl     srlres,maskedoldval0,shiftamt
  //    sll     sllres,srlres,24
  //    sra     dest,sllres,24
  BB = sinkMBB;
  int64_t ShiftImm = (Size == 1) ? 24 : 16;

  BuildMI(BB, dl, TII->get(Mips::SRLV), SrlRes)
      .addReg(ShiftAmt).addReg(MaskedOldVal0);
  BuildMI(BB, dl, TII->get(Mips::SLL), SllRes)
      .addReg(SrlRes).addImm(ShiftImm);
  BuildMI(BB, dl, TII->get(Mips::SRA), Dest)
      .addReg(SllRes).addImm(ShiftImm);

  MI->eraseFromParent();   // The instruction is gone now.

  return exitMBB;
}

//===----------------------------------------------------------------------===//
//  Misc Lower Operation implementation
//===----------------------------------------------------------------------===//
SDValue MipsTargetLowering::
LowerBRCOND(SDValue Op, SelectionDAG &DAG) const
{
  // The first operand is the chain, the second is the condition, the third is
  // the block to branch to if the condition is true.
  SDValue Chain = Op.getOperand(0);
  SDValue Dest = Op.getOperand(2);
  DebugLoc dl = Op.getDebugLoc();

  SDValue CondRes = CreateFPCmp(DAG, Op.getOperand(1));

  // Return if flag is not set by a floating point comparison.
  if (CondRes.getOpcode() != MipsISD::FPCmp)
    return Op;

  SDValue CCNode  = CondRes.getOperand(2);
  Mips::CondCode CC =
    (Mips::CondCode)cast<ConstantSDNode>(CCNode)->getZExtValue();
  SDValue BrCode = DAG.getConstant(GetFPBranchCodeFromCond(CC), MVT::i32);

  return DAG.getNode(MipsISD::FPBrcond, dl, Op.getValueType(), Chain, BrCode,
                     Dest, CondRes);
}

SDValue MipsTargetLowering::
LowerSELECT(SDValue Op, SelectionDAG &DAG) const
{
  SDValue Cond = CreateFPCmp(DAG, Op.getOperand(0));

  // Return if flag is not set by a floating point comparison.
  if (Cond.getOpcode() != MipsISD::FPCmp)
    return Op;

  return CreateCMovFP(DAG, Cond, Op.getOperand(1), Op.getOperand(2),
                      Op.getDebugLoc());
}

SDValue MipsTargetLowering::
LowerSELECT_CC(SDValue Op, SelectionDAG &DAG) const
{
  DebugLoc DL = Op.getDebugLoc();
  EVT Ty = Op.getOperand(0).getValueType();
  SDValue Cond = DAG.getNode(ISD::SETCC, DL, getSetCCResultType(Ty),
                             Op.getOperand(0), Op.getOperand(1),
                             Op.getOperand(4));

  return DAG.getNode(ISD::SELECT, DL, Op.getValueType(), Cond, Op.getOperand(2),
                     Op.getOperand(3));
}

SDValue MipsTargetLowering::LowerSETCC(SDValue Op, SelectionDAG &DAG) const {
  SDValue Cond = CreateFPCmp(DAG, Op);

  assert(Cond.getOpcode() == MipsISD::FPCmp &&
         "Floating point operand expected.");

  SDValue True  = DAG.getConstant(1, MVT::i32);
  SDValue False = DAG.getConstant(0, MVT::i32);

  return CreateCMovFP(DAG, Cond, True, False, Op.getDebugLoc());
}

SDValue MipsTargetLowering::LowerGlobalAddress(SDValue Op,
                                               SelectionDAG &DAG) const {
  // FIXME there isn't actually debug info here
  DebugLoc dl = Op.getDebugLoc();
  const GlobalValue *GV = cast<GlobalAddressSDNode>(Op)->getGlobal();

  if (getTargetMachine().getRelocationModel() != Reloc::PIC_ && !IsN64) {
    SDVTList VTs = DAG.getVTList(MVT::i32);

    const MipsTargetObjectFile &TLOF =
      (const MipsTargetObjectFile&)getObjFileLowering();

    // %gp_rel relocation
    if (TLOF.IsGlobalInSmallSection(GV, getTargetMachine())) {
      SDValue GA = DAG.getTargetGlobalAddress(GV, dl, MVT::i32, 0,
                                              MipsII::MO_GPREL);
      SDValue GPRelNode = DAG.getNode(MipsISD::GPRel, dl, VTs, &GA, 1);
      SDValue GPReg = DAG.getRegister(Mips::GP, MVT::i32);
      return DAG.getNode(ISD::ADD, dl, MVT::i32, GPReg, GPRelNode);
    }
    // %hi/%lo relocation
    SDValue GAHi = DAG.getTargetGlobalAddress(GV, dl, MVT::i32, 0,
                                              MipsII::MO_ABS_HI);
    SDValue GALo = DAG.getTargetGlobalAddress(GV, dl, MVT::i32, 0,
                                              MipsII::MO_ABS_LO);
    SDValue HiPart = DAG.getNode(MipsISD::Hi, dl, VTs, &GAHi, 1);
    SDValue Lo = DAG.getNode(MipsISD::Lo, dl, MVT::i32, GALo);
    return DAG.getNode(ISD::ADD, dl, MVT::i32, HiPart, Lo);
  }

  EVT ValTy = Op.getValueType();
  bool HasGotOfst = (GV->hasInternalLinkage() ||
                     (GV->hasLocalLinkage() && !isa<Function>(GV)));
  unsigned GotFlag = HasMips64 ?
                     (HasGotOfst ? MipsII::MO_GOT_PAGE : MipsII::MO_GOT_DISP) :
                     (HasGotOfst ? MipsII::MO_GOT : MipsII::MO_GOT16);
  SDValue GA = DAG.getTargetGlobalAddress(GV, dl, ValTy, 0, GotFlag);
  GA = DAG.getNode(MipsISD::Wrapper, dl, ValTy, GetGlobalReg(DAG, ValTy), GA);
  SDValue ResNode = DAG.getLoad(ValTy, dl, DAG.getEntryNode(), GA,
                                MachinePointerInfo(), false, false, false, 0);
  // On functions and global targets not internal linked only
  // a load from got/GP is necessary for PIC to work.
  if (!HasGotOfst)
    return ResNode;
  SDValue GALo = DAG.getTargetGlobalAddress(GV, dl, ValTy, 0,
                                            HasMips64 ? MipsII::MO_GOT_OFST :
                                                        MipsII::MO_ABS_LO);
  SDValue Lo = DAG.getNode(MipsISD::Lo, dl, ValTy, GALo);
  return DAG.getNode(ISD::ADD, dl, ValTy, ResNode, Lo);
}

SDValue MipsTargetLowering::LowerBlockAddress(SDValue Op,
                                              SelectionDAG &DAG) const {
  const BlockAddress *BA = cast<BlockAddressSDNode>(Op)->getBlockAddress();
  // FIXME there isn't actually debug info here
  DebugLoc dl = Op.getDebugLoc();

  if (getTargetMachine().getRelocationModel() != Reloc::PIC_ && !IsN64) {
    // %hi/%lo relocation
    SDValue BAHi = DAG.getTargetBlockAddress(BA, MVT::i32, 0, MipsII::MO_ABS_HI);
    SDValue BALo = DAG.getTargetBlockAddress(BA, MVT::i32, 0, MipsII::MO_ABS_LO);
    SDValue Hi = DAG.getNode(MipsISD::Hi, dl, MVT::i32, BAHi);
    SDValue Lo = DAG.getNode(MipsISD::Lo, dl, MVT::i32, BALo);
    return DAG.getNode(ISD::ADD, dl, MVT::i32, Hi, Lo);
  }

  EVT ValTy = Op.getValueType();
  unsigned GOTFlag = HasMips64 ? MipsII::MO_GOT_PAGE : MipsII::MO_GOT;
  unsigned OFSTFlag = HasMips64 ? MipsII::MO_GOT_OFST : MipsII::MO_ABS_LO;
  SDValue BAGOTOffset = DAG.getTargetBlockAddress(BA, ValTy, 0, GOTFlag);
  BAGOTOffset = DAG.getNode(MipsISD::Wrapper, dl, ValTy,
                            GetGlobalReg(DAG, ValTy), BAGOTOffset);
  SDValue BALOOffset = DAG.getTargetBlockAddress(BA, ValTy, 0, OFSTFlag);
  SDValue Load = DAG.getLoad(ValTy, dl, DAG.getEntryNode(), BAGOTOffset,
                             MachinePointerInfo(), false, false, false, 0);
  SDValue Lo = DAG.getNode(MipsISD::Lo, dl, ValTy, BALOOffset);
  return DAG.getNode(ISD::ADD, dl, ValTy, Load, Lo);
}

// @LOCALMOD-BEGIN

// NaCl TLS setup / layout intrinsics.
// See: native_client/src/untrusted/nacl/tls_params.h
SDValue MipsTargetLowering::LowerNaClTpTlsOffset(SDValue Op,
                                                 SelectionDAG &DAG) const {
  return DAG.getConstant(0, Op.getValueType().getSimpleVT());
}

SDValue MipsTargetLowering::LowerNaClTpTdbOffset(SDValue Op,
                                                 SelectionDAG &DAG) const {
  DebugLoc dl = Op.getDebugLoc();
  return DAG.getNode(ISD::SUB, dl, Op.getValueType().getSimpleVT(),
                     DAG.getConstant(0, Op.getValueType().getSimpleVT()),
		     Op.getOperand(0));
}
// @LOCALMOD-END

SDValue MipsTargetLowering::
LowerGlobalTLSAddress(SDValue Op, SelectionDAG &DAG) const
{
  // If the relocation model is PIC, use the General Dynamic TLS Model or
  // Local Dynamic TLS model, otherwise use the Initial Exec or
  // Local Exec TLS Model.

  GlobalAddressSDNode *GA = cast<GlobalAddressSDNode>(Op);
  DebugLoc dl = GA->getDebugLoc();
  const GlobalValue *GV = GA->getGlobal();
  EVT PtrVT = getPointerTy();

  TLSModel::Model model = getTargetMachine().getTLSModel(GV);

  // @LOCALMOD-BEGIN
  if (getTargetMachine().getSubtarget<MipsSubtarget>().isTargetNaCl()) {
    SDVTList VTs = DAG.getVTList(MVT::i32);
    SDValue TGAHi = DAG.getTargetGlobalAddress(GV, dl, MVT::i32, 0,
                                                 MipsII::MO_TPREL_HI);
    SDValue TGALo = DAG.getTargetGlobalAddress(GV, dl, MVT::i32, 0,
                                                 MipsII::MO_TPREL_LO);
    SDValue Hi = DAG.getNode(MipsISD::Hi, dl, VTs, &TGAHi, 1);
    SDValue Lo = DAG.getNode(MipsISD::Lo, dl, MVT::i32, TGALo);
    SDValue Offset = DAG.getNode(ISD::ADD, dl, MVT::i32, Hi, Lo);

    unsigned PtrSize = PtrVT.getSizeInBits();
    IntegerType *PtrTy = Type::getIntNTy(*DAG.getContext(), PtrSize);

    SDValue TlsGetAddr = DAG.getExternalSymbol("__tls_get_addr", PtrVT);

    ArgListTy Args;
    std::pair<SDValue, SDValue> CallResult =
        LowerCallTo(DAG.getEntryNode(),
                   (Type *) Type::getInt32Ty(*DAG.getContext()),
                   false, false, false, false, 0, CallingConv::C, false,
                   false, true, TlsGetAddr, Args, DAG, dl);

    SDValue ThreadPointer = CallResult.first;
    return DAG.getNode(ISD::ADD, dl, PtrVT, ThreadPointer, Offset);
  }
  // @LOCALMOD-END

  if (model == TLSModel::GeneralDynamic || model == TLSModel::LocalDynamic) {
    // General Dynamic and Local Dynamic TLS Model.
    unsigned Flag = (model == TLSModel::LocalDynamic) ? MipsII::MO_TLSLDM
                                                      : MipsII::MO_TLSGD;

    SDValue TGA = DAG.getTargetGlobalAddress(GV, dl, PtrVT, 0, Flag);
    SDValue Argument = DAG.getNode(MipsISD::Wrapper, dl, PtrVT,
                                   GetGlobalReg(DAG, PtrVT), TGA);
    unsigned PtrSize = PtrVT.getSizeInBits();
    IntegerType *PtrTy = Type::getIntNTy(*DAG.getContext(), PtrSize);

    SDValue TlsGetAddr = DAG.getExternalSymbol("__tls_get_addr", PtrVT);

    ArgListTy Args;
    ArgListEntry Entry;
    Entry.Node = Argument;
    Entry.Ty = PtrTy;
    Args.push_back(Entry);

    TargetLowering::CallLoweringInfo CLI(DAG.getEntryNode(), PtrTy,
                  false, false, false, false, 0, CallingConv::C,
                  /*isTailCall=*/false, /*doesNotRet=*/false,
                  /*isReturnValueUsed=*/true,
                  TlsGetAddr, Args, DAG, dl);
    std::pair<SDValue, SDValue> CallResult = LowerCallTo(CLI);

    SDValue Ret = CallResult.first;

    if (model != TLSModel::LocalDynamic)
      return Ret;

    SDValue TGAHi = DAG.getTargetGlobalAddress(GV, dl, PtrVT, 0,
                                               MipsII::MO_DTPREL_HI);
    SDValue Hi = DAG.getNode(MipsISD::Hi, dl, PtrVT, TGAHi);
    SDValue TGALo = DAG.getTargetGlobalAddress(GV, dl, PtrVT, 0,
                                               MipsII::MO_DTPREL_LO);
    SDValue Lo = DAG.getNode(MipsISD::Lo, dl, PtrVT, TGALo);
    SDValue Add = DAG.getNode(ISD::ADD, dl, PtrVT, Hi, Ret);
    return DAG.getNode(ISD::ADD, dl, PtrVT, Add, Lo);
  }

  SDValue Offset;
  if (model == TLSModel::InitialExec) {
    // Initial Exec TLS Model
    SDValue TGA = DAG.getTargetGlobalAddress(GV, dl, PtrVT, 0,
                                             MipsII::MO_GOTTPREL);
    TGA = DAG.getNode(MipsISD::Wrapper, dl, PtrVT, GetGlobalReg(DAG, PtrVT),
                      TGA);
    Offset = DAG.getLoad(PtrVT, dl,
                         DAG.getEntryNode(), TGA, MachinePointerInfo(),
                         false, false, false, 0);
  } else {
    // Local Exec TLS Model
    assert(model == TLSModel::LocalExec);
    SDValue TGAHi = DAG.getTargetGlobalAddress(GV, dl, PtrVT, 0,
                                               MipsII::MO_TPREL_HI);
    SDValue TGALo = DAG.getTargetGlobalAddress(GV, dl, PtrVT, 0,
                                               MipsII::MO_TPREL_LO);
    SDValue Hi = DAG.getNode(MipsISD::Hi, dl, PtrVT, TGAHi);
    SDValue Lo = DAG.getNode(MipsISD::Lo, dl, PtrVT, TGALo);
    Offset = DAG.getNode(ISD::ADD, dl, PtrVT, Hi, Lo);
  }

  SDValue ThreadPointer = DAG.getNode(MipsISD::ThreadPointer, dl, PtrVT);
  return DAG.getNode(ISD::ADD, dl, PtrVT, ThreadPointer, Offset);
}

SDValue MipsTargetLowering::
LowerJumpTable(SDValue Op, SelectionDAG &DAG) const
{
  SDValue HiPart, JTI, JTILo;
  // FIXME there isn't actually debug info here
  DebugLoc dl = Op.getDebugLoc();
  bool IsPIC = getTargetMachine().getRelocationModel() == Reloc::PIC_;
  EVT PtrVT = Op.getValueType();
  JumpTableSDNode *JT = cast<JumpTableSDNode>(Op);

  if (!IsPIC && !IsN64) {
    JTI = DAG.getTargetJumpTable(JT->getIndex(), PtrVT, MipsII::MO_ABS_HI);
    HiPart = DAG.getNode(MipsISD::Hi, dl, PtrVT, JTI);
    JTILo = DAG.getTargetJumpTable(JT->getIndex(), PtrVT, MipsII::MO_ABS_LO);
  } else {// Emit Load from Global Pointer
    unsigned GOTFlag = HasMips64 ? MipsII::MO_GOT_PAGE : MipsII::MO_GOT;
    unsigned OfstFlag = HasMips64 ? MipsII::MO_GOT_OFST : MipsII::MO_ABS_LO;
    JTI = DAG.getTargetJumpTable(JT->getIndex(), PtrVT, GOTFlag);
    JTI = DAG.getNode(MipsISD::Wrapper, dl, PtrVT, GetGlobalReg(DAG, PtrVT),
                      JTI);
    HiPart = DAG.getLoad(PtrVT, dl, DAG.getEntryNode(), JTI,
                         MachinePointerInfo(), false, false, false, 0);
    JTILo = DAG.getTargetJumpTable(JT->getIndex(), PtrVT, OfstFlag);
  }

  SDValue Lo = DAG.getNode(MipsISD::Lo, dl, PtrVT, JTILo);
  return DAG.getNode(ISD::ADD, dl, PtrVT, HiPart, Lo);
}

SDValue MipsTargetLowering::
LowerConstantPool(SDValue Op, SelectionDAG &DAG) const
{
  SDValue ResNode;
  ConstantPoolSDNode *N = cast<ConstantPoolSDNode>(Op);
  const Constant *C = N->getConstVal();
  // FIXME there isn't actually debug info here
  DebugLoc dl = Op.getDebugLoc();

  // gp_rel relocation
  // FIXME: we should reference the constant pool using small data sections,
  // but the asm printer currently doesn't support this feature without
  // hacking it. This feature should come soon so we can uncomment the
  // stuff below.
  //if (IsInSmallSection(C->getType())) {
  //  SDValue GPRelNode = DAG.getNode(MipsISD::GPRel, MVT::i32, CP);
  //  SDValue GOT = DAG.getGLOBAL_OFFSET_TABLE(MVT::i32);
  //  ResNode = DAG.getNode(ISD::ADD, MVT::i32, GOT, GPRelNode);

  if (getTargetMachine().getRelocationModel() != Reloc::PIC_ && !IsN64) {
    SDValue CPHi = DAG.getTargetConstantPool(C, MVT::i32, N->getAlignment(),
                                             N->getOffset(), MipsII::MO_ABS_HI);
    SDValue CPLo = DAG.getTargetConstantPool(C, MVT::i32, N->getAlignment(),
                                             N->getOffset(), MipsII::MO_ABS_LO);
    SDValue HiPart = DAG.getNode(MipsISD::Hi, dl, MVT::i32, CPHi);
    SDValue Lo = DAG.getNode(MipsISD::Lo, dl, MVT::i32, CPLo);
    ResNode = DAG.getNode(ISD::ADD, dl, MVT::i32, HiPart, Lo);
  } else {
    EVT ValTy = Op.getValueType();
    unsigned GOTFlag = HasMips64 ? MipsII::MO_GOT_PAGE : MipsII::MO_GOT;
    unsigned OFSTFlag = HasMips64 ? MipsII::MO_GOT_OFST : MipsII::MO_ABS_LO;
    SDValue CP = DAG.getTargetConstantPool(C, ValTy, N->getAlignment(),
                                           N->getOffset(), GOTFlag);
    CP = DAG.getNode(MipsISD::Wrapper, dl, ValTy, GetGlobalReg(DAG, ValTy), CP);
    SDValue Load = DAG.getLoad(ValTy, dl, DAG.getEntryNode(), CP,
                               MachinePointerInfo::getConstantPool(), false,
                               false, false, 0);
    SDValue CPLo = DAG.getTargetConstantPool(C, ValTy, N->getAlignment(),
                                             N->getOffset(), OFSTFlag);
    SDValue Lo = DAG.getNode(MipsISD::Lo, dl, ValTy, CPLo);
    ResNode = DAG.getNode(ISD::ADD, dl, ValTy, Load, Lo);
  }

  return ResNode;
}

SDValue MipsTargetLowering::LowerVASTART(SDValue Op, SelectionDAG &DAG) const {
  MachineFunction &MF = DAG.getMachineFunction();
  MipsFunctionInfo *FuncInfo = MF.getInfo<MipsFunctionInfo>();

  DebugLoc dl = Op.getDebugLoc();
  SDValue FI = DAG.getFrameIndex(FuncInfo->getVarArgsFrameIndex(),
                                 getPointerTy());

  // vastart just stores the address of the VarArgsFrameIndex slot into the
  // memory location argument.
  const Value *SV = cast<SrcValueSDNode>(Op.getOperand(2))->getValue();
  return DAG.getStore(Op.getOperand(0), dl, FI, Op.getOperand(1),
                      MachinePointerInfo(SV), false, false, 0);
}

static SDValue LowerFCOPYSIGN32(SDValue Op, SelectionDAG &DAG, bool HasR2) {
  EVT TyX = Op.getOperand(0).getValueType();
  EVT TyY = Op.getOperand(1).getValueType();
  SDValue Const1 = DAG.getConstant(1, MVT::i32);
  SDValue Const31 = DAG.getConstant(31, MVT::i32);
  DebugLoc DL = Op.getDebugLoc();
  SDValue Res;

  // If operand is of type f64, extract the upper 32-bit. Otherwise, bitcast it
  // to i32.
  SDValue X = (TyX == MVT::f32) ?
    DAG.getNode(ISD::BITCAST, DL, MVT::i32, Op.getOperand(0)) :
    DAG.getNode(MipsISD::ExtractElementF64, DL, MVT::i32, Op.getOperand(0),
                Const1);
  SDValue Y = (TyY == MVT::f32) ?
    DAG.getNode(ISD::BITCAST, DL, MVT::i32, Op.getOperand(1)) :
    DAG.getNode(MipsISD::ExtractElementF64, DL, MVT::i32, Op.getOperand(1),
                Const1);

  if (HasR2) {
    // ext  E, Y, 31, 1  ; extract bit31 of Y
    // ins  X, E, 31, 1  ; insert extracted bit at bit31 of X
    SDValue E = DAG.getNode(MipsISD::Ext, DL, MVT::i32, Y, Const31, Const1);
    Res = DAG.getNode(MipsISD::Ins, DL, MVT::i32, E, Const31, Const1, X);
  } else {
    // sll SllX, X, 1
    // srl SrlX, SllX, 1
    // srl SrlY, Y, 31
    // sll SllY, SrlX, 31
    // or  Or, SrlX, SllY
    SDValue SllX = DAG.getNode(ISD::SHL, DL, MVT::i32, X, Const1);
    SDValue SrlX = DAG.getNode(ISD::SRL, DL, MVT::i32, SllX, Const1);
    SDValue SrlY = DAG.getNode(ISD::SRL, DL, MVT::i32, Y, Const31);
    SDValue SllY = DAG.getNode(ISD::SHL, DL, MVT::i32, SrlY, Const31);
    Res = DAG.getNode(ISD::OR, DL, MVT::i32, SrlX, SllY);
  }

  if (TyX == MVT::f32)
    return DAG.getNode(ISD::BITCAST, DL, Op.getOperand(0).getValueType(), Res);

  SDValue LowX = DAG.getNode(MipsISD::ExtractElementF64, DL, MVT::i32,
                             Op.getOperand(0), DAG.getConstant(0, MVT::i32));
  return DAG.getNode(MipsISD::BuildPairF64, DL, MVT::f64, LowX, Res);
}

static SDValue LowerFCOPYSIGN64(SDValue Op, SelectionDAG &DAG, bool HasR2) {
  unsigned WidthX = Op.getOperand(0).getValueSizeInBits();
  unsigned WidthY = Op.getOperand(1).getValueSizeInBits();
  EVT TyX = MVT::getIntegerVT(WidthX), TyY = MVT::getIntegerVT(WidthY);
  SDValue Const1 = DAG.getConstant(1, MVT::i32);
  DebugLoc DL = Op.getDebugLoc();

  // Bitcast to integer nodes.
  SDValue X = DAG.getNode(ISD::BITCAST, DL, TyX, Op.getOperand(0));
  SDValue Y = DAG.getNode(ISD::BITCAST, DL, TyY, Op.getOperand(1));

  if (HasR2) {
    // ext  E, Y, width(Y) - 1, 1  ; extract bit width(Y)-1 of Y
    // ins  X, E, width(X) - 1, 1  ; insert extracted bit at bit width(X)-1 of X
    SDValue E = DAG.getNode(MipsISD::Ext, DL, TyY, Y,
                            DAG.getConstant(WidthY - 1, MVT::i32), Const1);

    if (WidthX > WidthY)
      E = DAG.getNode(ISD::ZERO_EXTEND, DL, TyX, E);
    else if (WidthY > WidthX)
      E = DAG.getNode(ISD::TRUNCATE, DL, TyX, E);

    SDValue I = DAG.getNode(MipsISD::Ins, DL, TyX, E,
                            DAG.getConstant(WidthX - 1, MVT::i32), Const1, X);
    return DAG.getNode(ISD::BITCAST, DL, Op.getOperand(0).getValueType(), I);
  }

  // (d)sll SllX, X, 1
  // (d)srl SrlX, SllX, 1
  // (d)srl SrlY, Y, width(Y)-1
  // (d)sll SllY, SrlX, width(Y)-1
  // or     Or, SrlX, SllY
  SDValue SllX = DAG.getNode(ISD::SHL, DL, TyX, X, Const1);
  SDValue SrlX = DAG.getNode(ISD::SRL, DL, TyX, SllX, Const1);
  SDValue SrlY = DAG.getNode(ISD::SRL, DL, TyY, Y,
                             DAG.getConstant(WidthY - 1, MVT::i32));

  if (WidthX > WidthY)
    SrlY = DAG.getNode(ISD::ZERO_EXTEND, DL, TyX, SrlY);
  else if (WidthY > WidthX)
    SrlY = DAG.getNode(ISD::TRUNCATE, DL, TyX, SrlY);

  SDValue SllY = DAG.getNode(ISD::SHL, DL, TyX, SrlY,
                             DAG.getConstant(WidthX - 1, MVT::i32));
  SDValue Or = DAG.getNode(ISD::OR, DL, TyX, SrlX, SllY);
  return DAG.getNode(ISD::BITCAST, DL, Op.getOperand(0).getValueType(), Or);
}

SDValue
MipsTargetLowering::LowerFCOPYSIGN(SDValue Op, SelectionDAG &DAG) const {
  if (Subtarget->hasMips64())
    return LowerFCOPYSIGN64(Op, DAG, Subtarget->hasMips32r2());

  return LowerFCOPYSIGN32(Op, DAG, Subtarget->hasMips32r2());
}

static SDValue LowerFABS32(SDValue Op, SelectionDAG &DAG, bool HasR2) {
  SDValue Res, Const1 = DAG.getConstant(1, MVT::i32);
  DebugLoc DL = Op.getDebugLoc();

  // If operand is of type f64, extract the upper 32-bit. Otherwise, bitcast it
  // to i32.
  SDValue X = (Op.getValueType() == MVT::f32) ?
    DAG.getNode(ISD::BITCAST, DL, MVT::i32, Op.getOperand(0)) :
    DAG.getNode(MipsISD::ExtractElementF64, DL, MVT::i32, Op.getOperand(0),
                Const1);

  // Clear MSB.
  if (HasR2)
    Res = DAG.getNode(MipsISD::Ins, DL, MVT::i32,
                      DAG.getRegister(Mips::ZERO, MVT::i32),
                      DAG.getConstant(31, MVT::i32), Const1, X);
  else {
    SDValue SllX = DAG.getNode(ISD::SHL, DL, MVT::i32, X, Const1);
    Res = DAG.getNode(ISD::SRL, DL, MVT::i32, SllX, Const1);
  }

  if (Op.getValueType() == MVT::f32)
    return DAG.getNode(ISD::BITCAST, DL, MVT::f32, Res);

  SDValue LowX = DAG.getNode(MipsISD::ExtractElementF64, DL, MVT::i32,
                             Op.getOperand(0), DAG.getConstant(0, MVT::i32));
  return DAG.getNode(MipsISD::BuildPairF64, DL, MVT::f64, LowX, Res);
}

static SDValue LowerFABS64(SDValue Op, SelectionDAG &DAG, bool HasR2) {
  SDValue Res, Const1 = DAG.getConstant(1, MVT::i32);
  DebugLoc DL = Op.getDebugLoc();

  // Bitcast to integer node.
  SDValue X = DAG.getNode(ISD::BITCAST, DL, MVT::i64, Op.getOperand(0));

  // Clear MSB.
  if (HasR2)
    Res = DAG.getNode(MipsISD::Ins, DL, MVT::i64,
                      DAG.getRegister(Mips::ZERO_64, MVT::i64),
                      DAG.getConstant(63, MVT::i32), Const1, X);
  else {
    SDValue SllX = DAG.getNode(ISD::SHL, DL, MVT::i64, X, Const1);
    Res = DAG.getNode(ISD::SRL, DL, MVT::i64, SllX, Const1);
  }

  return DAG.getNode(ISD::BITCAST, DL, MVT::f64, Res);
}

SDValue
MipsTargetLowering::LowerFABS(SDValue Op, SelectionDAG &DAG) const {
  if (Subtarget->hasMips64() && (Op.getValueType() == MVT::f64))
    return LowerFABS64(Op, DAG, Subtarget->hasMips32r2());

  return LowerFABS32(Op, DAG, Subtarget->hasMips32r2());
}

SDValue MipsTargetLowering::
LowerFRAMEADDR(SDValue Op, SelectionDAG &DAG) const {
  // check the depth
  assert((cast<ConstantSDNode>(Op.getOperand(0))->getZExtValue() == 0) &&
         "Frame address can only be determined for current frame.");

  MachineFrameInfo *MFI = DAG.getMachineFunction().getFrameInfo();
  MFI->setFrameAddressIsTaken(true);
  EVT VT = Op.getValueType();
  DebugLoc dl = Op.getDebugLoc();
  SDValue FrameAddr = DAG.getCopyFromReg(DAG.getEntryNode(), dl,
                                         IsN64 ? Mips::FP_64 : Mips::FP, VT);
  return FrameAddr;
}

SDValue MipsTargetLowering::LowerRETURNADDR(SDValue Op,
                                            SelectionDAG &DAG) const {
  // check the depth
  assert((cast<ConstantSDNode>(Op.getOperand(0))->getZExtValue() == 0) &&
         "Return address can be determined only for current frame.");

  MachineFunction &MF = DAG.getMachineFunction();
  MachineFrameInfo *MFI = MF.getFrameInfo();
  EVT VT = Op.getValueType();
  unsigned RA = IsN64 ? Mips::RA_64 : Mips::RA;
  MFI->setReturnAddressIsTaken(true);

  // Return RA, which contains the return address. Mark it an implicit live-in.
  unsigned Reg = MF.addLiveIn(RA, getRegClassFor(VT));
  return DAG.getCopyFromReg(DAG.getEntryNode(), Op.getDebugLoc(), Reg, VT);
}

// TODO: set SType according to the desired memory barrier behavior.
SDValue
MipsTargetLowering::LowerMEMBARRIER(SDValue Op, SelectionDAG &DAG) const {
  unsigned SType = 0;
  DebugLoc dl = Op.getDebugLoc();
  return DAG.getNode(MipsISD::Sync, dl, MVT::Other, Op.getOperand(0),
                     DAG.getConstant(SType, MVT::i32));
}

SDValue MipsTargetLowering::LowerATOMIC_FENCE(SDValue Op,
                                              SelectionDAG &DAG) const {
  // FIXME: Need pseudo-fence for 'singlethread' fences
  // FIXME: Set SType for weaker fences where supported/appropriate.
  unsigned SType = 0;
  DebugLoc dl = Op.getDebugLoc();
  return DAG.getNode(MipsISD::Sync, dl, MVT::Other, Op.getOperand(0),
                     DAG.getConstant(SType, MVT::i32));
}

SDValue MipsTargetLowering::LowerShiftLeftParts(SDValue Op,
                                                SelectionDAG &DAG) const {
  DebugLoc DL = Op.getDebugLoc();
  SDValue Lo = Op.getOperand(0), Hi = Op.getOperand(1);
  SDValue Shamt = Op.getOperand(2);

  // if shamt < 32:
  //  lo = (shl lo, shamt)
  //  hi = (or (shl hi, shamt) (srl (srl lo, 1), ~shamt))
  // else:
  //  lo = 0
  //  hi = (shl lo, shamt[4:0])
  SDValue Not = DAG.getNode(ISD::XOR, DL, MVT::i32, Shamt,
                            DAG.getConstant(-1, MVT::i32));
  SDValue ShiftRight1Lo = DAG.getNode(ISD::SRL, DL, MVT::i32, Lo,
                                      DAG.getConstant(1, MVT::i32));
  SDValue ShiftRightLo = DAG.getNode(ISD::SRL, DL, MVT::i32, ShiftRight1Lo,
                                     Not);
  SDValue ShiftLeftHi = DAG.getNode(ISD::SHL, DL, MVT::i32, Hi, Shamt);
  SDValue Or = DAG.getNode(ISD::OR, DL, MVT::i32, ShiftLeftHi, ShiftRightLo);
  SDValue ShiftLeftLo = DAG.getNode(ISD::SHL, DL, MVT::i32, Lo, Shamt);
  SDValue Cond = DAG.getNode(ISD::AND, DL, MVT::i32, Shamt,
                             DAG.getConstant(0x20, MVT::i32));
  Lo = DAG.getNode(ISD::SELECT, DL, MVT::i32, Cond,
                   DAG.getConstant(0, MVT::i32), ShiftLeftLo);
  Hi = DAG.getNode(ISD::SELECT, DL, MVT::i32, Cond, ShiftLeftLo, Or);

  SDValue Ops[2] = {Lo, Hi};
  return DAG.getMergeValues(Ops, 2, DL);
}

SDValue MipsTargetLowering::LowerShiftRightParts(SDValue Op, SelectionDAG &DAG,
                                                 bool IsSRA) const {
  DebugLoc DL = Op.getDebugLoc();
  SDValue Lo = Op.getOperand(0), Hi = Op.getOperand(1);
  SDValue Shamt = Op.getOperand(2);

  // if shamt < 32:
  //  lo = (or (shl (shl hi, 1), ~shamt) (srl lo, shamt))
  //  if isSRA:
  //    hi = (sra hi, shamt)
  //  else:
  //    hi = (srl hi, shamt)
  // else:
  //  if isSRA:
  //   lo = (sra hi, shamt[4:0])
  //   hi = (sra hi, 31)
  //  else:
  //   lo = (srl hi, shamt[4:0])
  //   hi = 0
  SDValue Not = DAG.getNode(ISD::XOR, DL, MVT::i32, Shamt,
                            DAG.getConstant(-1, MVT::i32));
  SDValue ShiftLeft1Hi = DAG.getNode(ISD::SHL, DL, MVT::i32, Hi,
                                     DAG.getConstant(1, MVT::i32));
  SDValue ShiftLeftHi = DAG.getNode(ISD::SHL, DL, MVT::i32, ShiftLeft1Hi, Not);
  SDValue ShiftRightLo = DAG.getNode(ISD::SRL, DL, MVT::i32, Lo, Shamt);
  SDValue Or = DAG.getNode(ISD::OR, DL, MVT::i32, ShiftLeftHi, ShiftRightLo);
  SDValue ShiftRightHi = DAG.getNode(IsSRA ? ISD::SRA : ISD::SRL, DL, MVT::i32,
                                     Hi, Shamt);
  SDValue Cond = DAG.getNode(ISD::AND, DL, MVT::i32, Shamt,
                             DAG.getConstant(0x20, MVT::i32));
  SDValue Shift31 = DAG.getNode(ISD::SRA, DL, MVT::i32, Hi,
                                DAG.getConstant(31, MVT::i32));
  Lo = DAG.getNode(ISD::SELECT, DL, MVT::i32, Cond, ShiftRightHi, Or);
  Hi = DAG.getNode(ISD::SELECT, DL, MVT::i32, Cond,
                   IsSRA ? Shift31 : DAG.getConstant(0, MVT::i32),
                   ShiftRightHi);

  SDValue Ops[2] = {Lo, Hi};
  return DAG.getMergeValues(Ops, 2, DL);
}

static SDValue CreateLoadLR(unsigned Opc, SelectionDAG &DAG, LoadSDNode *LD,
                            SDValue Chain, SDValue Src, unsigned Offset) {
  SDValue Ptr = LD->getBasePtr();
  EVT VT = LD->getValueType(0), MemVT = LD->getMemoryVT();
  EVT BasePtrVT = Ptr.getValueType();
  DebugLoc DL = LD->getDebugLoc();
  SDVTList VTList = DAG.getVTList(VT, MVT::Other);

  if (Offset)
    Ptr = DAG.getNode(ISD::ADD, DL, BasePtrVT, Ptr,
                      DAG.getConstant(Offset, BasePtrVT));

  SDValue Ops[] = { Chain, Ptr, Src };
  return DAG.getMemIntrinsicNode(Opc, DL, VTList, Ops, 3, MemVT,
                                 LD->getMemOperand());
}

// Expand an unaligned 32 or 64-bit integer load node.
SDValue MipsTargetLowering::LowerLOAD(SDValue Op, SelectionDAG &DAG) const {
  LoadSDNode *LD = cast<LoadSDNode>(Op);
  EVT MemVT = LD->getMemoryVT();

  // Return if load is aligned or if MemVT is neither i32 nor i64.
  if ((LD->getAlignment() >= MemVT.getSizeInBits() / 8) ||
      ((MemVT != MVT::i32) && (MemVT != MVT::i64)))
    return SDValue();

  bool IsLittle = Subtarget->isLittle();
  EVT VT = Op.getValueType();
  ISD::LoadExtType ExtType = LD->getExtensionType();
  SDValue Chain = LD->getChain(), Undef = DAG.getUNDEF(VT);

  assert((VT == MVT::i32) || (VT == MVT::i64));

  // Expand
  //  (set dst, (i64 (load baseptr)))
  // to
  //  (set tmp, (ldl (add baseptr, 7), undef))
  //  (set dst, (ldr baseptr, tmp))
  if ((VT == MVT::i64) && (ExtType == ISD::NON_EXTLOAD)) {
    SDValue LDL = CreateLoadLR(MipsISD::LDL, DAG, LD, Chain, Undef,
                               IsLittle ? 7 : 0);
    return CreateLoadLR(MipsISD::LDR, DAG, LD, LDL.getValue(1), LDL,
                        IsLittle ? 0 : 7);
  }

  SDValue LWL = CreateLoadLR(MipsISD::LWL, DAG, LD, Chain, Undef,
                             IsLittle ? 3 : 0);
  SDValue LWR = CreateLoadLR(MipsISD::LWR, DAG, LD, LWL.getValue(1), LWL,
                             IsLittle ? 0 : 3);

  // Expand
  //  (set dst, (i32 (load baseptr))) or
  //  (set dst, (i64 (sextload baseptr))) or
  //  (set dst, (i64 (extload baseptr)))
  // to
  //  (set tmp, (lwl (add baseptr, 3), undef))
  //  (set dst, (lwr baseptr, tmp))
  if ((VT == MVT::i32) || (ExtType == ISD::SEXTLOAD) ||
      (ExtType == ISD::EXTLOAD))
    return LWR;

  assert((VT == MVT::i64) && (ExtType == ISD::ZEXTLOAD));

  // Expand
  //  (set dst, (i64 (zextload baseptr)))
  // to
  //  (set tmp0, (lwl (add baseptr, 3), undef))
  //  (set tmp1, (lwr baseptr, tmp0))
  //  (set tmp2, (shl tmp1, 32))
  //  (set dst, (srl tmp2, 32))
  DebugLoc DL = LD->getDebugLoc();
  SDValue Const32 = DAG.getConstant(32, MVT::i32);
  SDValue SLL = DAG.getNode(ISD::SHL, DL, MVT::i64, LWR, Const32);
  SDValue SRL = DAG.getNode(ISD::SRL, DL, MVT::i64, SLL, Const32);
  SDValue Ops[] = { SRL, LWR.getValue(1) };
  return DAG.getMergeValues(Ops, 2, DL);
}

static SDValue CreateStoreLR(unsigned Opc, SelectionDAG &DAG, StoreSDNode *SD,
                             SDValue Chain, unsigned Offset) {
  SDValue Ptr = SD->getBasePtr(), Value = SD->getValue();
  EVT MemVT = SD->getMemoryVT(), BasePtrVT = Ptr.getValueType();
  DebugLoc DL = SD->getDebugLoc();
  SDVTList VTList = DAG.getVTList(MVT::Other);

  if (Offset)
    Ptr = DAG.getNode(ISD::ADD, DL, BasePtrVT, Ptr,
                      DAG.getConstant(Offset, BasePtrVT));

  SDValue Ops[] = { Chain, Value, Ptr };
  return DAG.getMemIntrinsicNode(Opc, DL, VTList, Ops, 3, MemVT,
                                 SD->getMemOperand());
}

// Expand an unaligned 32 or 64-bit integer store node.
SDValue MipsTargetLowering::LowerSTORE(SDValue Op, SelectionDAG &DAG) const {
  StoreSDNode *SD = cast<StoreSDNode>(Op);
  EVT MemVT = SD->getMemoryVT();

  // Return if store is aligned or if MemVT is neither i32 nor i64.
  if ((SD->getAlignment() >= MemVT.getSizeInBits() / 8) ||
      ((MemVT != MVT::i32) && (MemVT != MVT::i64)))
    return SDValue();

  bool IsLittle = Subtarget->isLittle();
  SDValue Value = SD->getValue(), Chain = SD->getChain();
  EVT VT = Value.getValueType();

  // Expand
  //  (store val, baseptr) or
  //  (truncstore val, baseptr)
  // to
  //  (swl val, (add baseptr, 3))
  //  (swr val, baseptr)
  if ((VT == MVT::i32) || SD->isTruncatingStore()) {
    SDValue SWL = CreateStoreLR(MipsISD::SWL, DAG, SD, Chain,
                                IsLittle ? 3 : 0);
    return CreateStoreLR(MipsISD::SWR, DAG, SD, SWL, IsLittle ? 0 : 3);
  }

  assert(VT == MVT::i64);

  // Expand
  //  (store val, baseptr)
  // to
  //  (sdl val, (add baseptr, 7))
  //  (sdr val, baseptr)
  SDValue SDL = CreateStoreLR(MipsISD::SDL, DAG, SD, Chain, IsLittle ? 7 : 0);
  return CreateStoreLR(MipsISD::SDR, DAG, SD, SDL, IsLittle ? 0 : 7);
}

// This function expands mips intrinsic nodes which have 64-bit input operands
// or output values.
//
// out64 = intrinsic-node in64
// =>
// lo = copy (extract-element (in64, 0))
// hi = copy (extract-element (in64, 1))
// mips-specific-node
// v0 = copy lo
// v1 = copy hi
// out64 = merge-values (v0, v1)
//
static SDValue LowerDSPIntr(SDValue Op, SelectionDAG &DAG,
                            unsigned Opc, bool HasI64In, bool HasI64Out) {
  DebugLoc DL = Op.getDebugLoc();
  bool HasChainIn = Op->getOperand(0).getValueType() == MVT::Other;
  SDValue Chain = HasChainIn ? Op->getOperand(0) : DAG.getEntryNode();
  SmallVector<SDValue, 3> Ops;

  if (HasI64In) {
    SDValue InLo = DAG.getNode(ISD::EXTRACT_ELEMENT, DL, MVT::i32,
                               Op->getOperand(1 + HasChainIn),
                               DAG.getConstant(0, MVT::i32));
    SDValue InHi = DAG.getNode(ISD::EXTRACT_ELEMENT, DL, MVT::i32,
                               Op->getOperand(1 + HasChainIn),
                               DAG.getConstant(1, MVT::i32));

    Chain = DAG.getCopyToReg(Chain, DL, Mips::LO, InLo, SDValue());
    Chain = DAG.getCopyToReg(Chain, DL, Mips::HI, InHi, Chain.getValue(1));

    Ops.push_back(Chain);
    Ops.append(Op->op_begin() + HasChainIn + 2, Op->op_end());
    Ops.push_back(Chain.getValue(1));
  } else {
    Ops.push_back(Chain);
    Ops.append(Op->op_begin() + HasChainIn + 1, Op->op_end());
  }

  if (!HasI64Out)
    return DAG.getNode(Opc, DL, Op->value_begin(), Op->getNumValues(),
                       Ops.begin(), Ops.size());

  SDValue Intr = DAG.getNode(Opc, DL, DAG.getVTList(MVT::Other, MVT::Glue),
                             Ops.begin(), Ops.size());
  SDValue OutLo = DAG.getCopyFromReg(Intr.getValue(0), DL, Mips::LO, MVT::i32,
                                     Intr.getValue(1));
  SDValue OutHi = DAG.getCopyFromReg(OutLo.getValue(1), DL, Mips::HI, MVT::i32,
                                     OutLo.getValue(2));
  SDValue Out = DAG.getNode(ISD::BUILD_PAIR, DL, MVT::i64, OutLo, OutHi);

  if (!HasChainIn)
    return Out;

  SDValue Vals[] = { Out, OutHi.getValue(1) };
  return DAG.getMergeValues(Vals, 2, DL);
}

SDValue MipsTargetLowering::LowerINTRINSIC_WO_CHAIN(SDValue Op,
                                                    SelectionDAG &DAG) const {
  switch (cast<ConstantSDNode>(Op->getOperand(0))->getZExtValue()) {
  default:
    return SDValue();
  case Intrinsic::mips_shilo:
    return LowerDSPIntr(Op, DAG, MipsISD::SHILO, true, true);
  case Intrinsic::mips_dpau_h_qbl:
    return LowerDSPIntr(Op, DAG, MipsISD::DPAU_H_QBL, true, true);
  case Intrinsic::mips_dpau_h_qbr:
    return LowerDSPIntr(Op, DAG, MipsISD::DPAU_H_QBR, true, true);
  case Intrinsic::mips_dpsu_h_qbl:
    return LowerDSPIntr(Op, DAG, MipsISD::DPSU_H_QBL, true, true);
  case Intrinsic::mips_dpsu_h_qbr:
    return LowerDSPIntr(Op, DAG, MipsISD::DPSU_H_QBR, true, true);
  case Intrinsic::mips_dpa_w_ph:
    return LowerDSPIntr(Op, DAG, MipsISD::DPA_W_PH, true, true);
  case Intrinsic::mips_dps_w_ph:
    return LowerDSPIntr(Op, DAG, MipsISD::DPS_W_PH, true, true);
  case Intrinsic::mips_dpax_w_ph:
    return LowerDSPIntr(Op, DAG, MipsISD::DPAX_W_PH, true, true);
  case Intrinsic::mips_dpsx_w_ph:
    return LowerDSPIntr(Op, DAG, MipsISD::DPSX_W_PH, true, true);
  case Intrinsic::mips_mulsa_w_ph:
    return LowerDSPIntr(Op, DAG, MipsISD::MULSA_W_PH, true, true);
  case Intrinsic::mips_mult:
    return LowerDSPIntr(Op, DAG, MipsISD::MULT, false, true);
  case Intrinsic::mips_multu:
    return LowerDSPIntr(Op, DAG, MipsISD::MULTU, false, true);
  case Intrinsic::mips_madd:
    return LowerDSPIntr(Op, DAG, MipsISD::MADD_DSP, true, true);
  case Intrinsic::mips_maddu:
    return LowerDSPIntr(Op, DAG, MipsISD::MADDU_DSP, true, true);
  case Intrinsic::mips_msub:
    return LowerDSPIntr(Op, DAG, MipsISD::MSUB_DSP, true, true);
  case Intrinsic::mips_msubu:
    return LowerDSPIntr(Op, DAG, MipsISD::MSUBU_DSP, true, true);
  }
}

SDValue MipsTargetLowering::LowerINTRINSIC_W_CHAIN(SDValue Op,
                                                   SelectionDAG &DAG) const {
  switch (cast<ConstantSDNode>(Op->getOperand(1))->getZExtValue()) {
  default:
    return SDValue();
  case Intrinsic::mips_extp:
    return LowerDSPIntr(Op, DAG, MipsISD::EXTP, true, false);
  case Intrinsic::mips_extpdp:
    return LowerDSPIntr(Op, DAG, MipsISD::EXTPDP, true, false);
  case Intrinsic::mips_extr_w:
    return LowerDSPIntr(Op, DAG, MipsISD::EXTR_W, true, false);
  case Intrinsic::mips_extr_r_w:
    return LowerDSPIntr(Op, DAG, MipsISD::EXTR_R_W, true, false);
  case Intrinsic::mips_extr_rs_w:
    return LowerDSPIntr(Op, DAG, MipsISD::EXTR_RS_W, true, false);
  case Intrinsic::mips_extr_s_h:
    return LowerDSPIntr(Op, DAG, MipsISD::EXTR_S_H, true, false);
  case Intrinsic::mips_mthlip:
    return LowerDSPIntr(Op, DAG, MipsISD::MTHLIP, true, true);
  case Intrinsic::mips_mulsaq_s_w_ph:
    return LowerDSPIntr(Op, DAG, MipsISD::MULSAQ_S_W_PH, true, true);
  case Intrinsic::mips_maq_s_w_phl:
    return LowerDSPIntr(Op, DAG, MipsISD::MAQ_S_W_PHL, true, true);
  case Intrinsic::mips_maq_s_w_phr:
    return LowerDSPIntr(Op, DAG, MipsISD::MAQ_S_W_PHR, true, true);
  case Intrinsic::mips_maq_sa_w_phl:
    return LowerDSPIntr(Op, DAG, MipsISD::MAQ_SA_W_PHL, true, true);
  case Intrinsic::mips_maq_sa_w_phr:
    return LowerDSPIntr(Op, DAG, MipsISD::MAQ_SA_W_PHR, true, true);
  case Intrinsic::mips_dpaq_s_w_ph:
    return LowerDSPIntr(Op, DAG, MipsISD::DPAQ_S_W_PH, true, true);
  case Intrinsic::mips_dpsq_s_w_ph:
    return LowerDSPIntr(Op, DAG, MipsISD::DPSQ_S_W_PH, true, true);
  case Intrinsic::mips_dpaq_sa_l_w:
    return LowerDSPIntr(Op, DAG, MipsISD::DPAQ_SA_L_W, true, true);
  case Intrinsic::mips_dpsq_sa_l_w:
    return LowerDSPIntr(Op, DAG, MipsISD::DPSQ_SA_L_W, true, true);
  case Intrinsic::mips_dpaqx_s_w_ph:
    return LowerDSPIntr(Op, DAG, MipsISD::DPAQX_S_W_PH, true, true);
  case Intrinsic::mips_dpaqx_sa_w_ph:
    return LowerDSPIntr(Op, DAG, MipsISD::DPAQX_SA_W_PH, true, true);
  case Intrinsic::mips_dpsqx_s_w_ph:
    return LowerDSPIntr(Op, DAG, MipsISD::DPSQX_S_W_PH, true, true);
  case Intrinsic::mips_dpsqx_sa_w_ph:
    return LowerDSPIntr(Op, DAG, MipsISD::DPSQX_SA_W_PH, true, true);
  }
}

//===----------------------------------------------------------------------===//
//                      Calling Convention Implementation
//===----------------------------------------------------------------------===//

//===----------------------------------------------------------------------===//
// TODO: Implement a generic logic using tblgen that can support this.
// Mips O32 ABI rules:
// ---
// i32 - Passed in A0, A1, A2, A3 and stack
// f32 - Only passed in f32 registers if no int reg has been used yet to hold
//       an argument. Otherwise, passed in A1, A2, A3 and stack.
// f64 - Only passed in two aliased f32 registers if no int reg has been used
//       yet to hold an argument. Otherwise, use A2, A3 and stack. If A1 is
//       not used, it must be shadowed. If only A3 is avaiable, shadow it and
//       go to stack.
//
//  For vararg functions, all arguments are passed in A0, A1, A2, A3 and stack.
//===----------------------------------------------------------------------===//

static bool CC_MipsO32(unsigned ValNo, MVT ValVT,
                       MVT LocVT, CCValAssign::LocInfo LocInfo,
                       ISD::ArgFlagsTy ArgFlags, CCState &State) {

  static const unsigned IntRegsSize=4, FloatRegsSize=2;

  static const uint16_t IntRegs[] = {
      Mips::A0, Mips::A1, Mips::A2, Mips::A3
  };
  static const uint16_t F32Regs[] = {
      Mips::F12, Mips::F14
  };
  static const uint16_t F64Regs[] = {
      Mips::D6, Mips::D7
  };

  // ByVal Args
  if (ArgFlags.isByVal()) {
    State.HandleByVal(ValNo, ValVT, LocVT, LocInfo,
                      1 /*MinSize*/, 4 /*MinAlign*/, ArgFlags);
    unsigned NextReg = (State.getNextStackOffset() + 3) / 4;
    for (unsigned r = State.getFirstUnallocated(IntRegs, IntRegsSize);
         r < std::min(IntRegsSize, NextReg); ++r)
      State.AllocateReg(IntRegs[r]);
    return false;
  }

  // Promote i8 and i16
  if (LocVT == MVT::i8 || LocVT == MVT::i16) {
    LocVT = MVT::i32;
    if (ArgFlags.isSExt())
      LocInfo = CCValAssign::SExt;
    else if (ArgFlags.isZExt())
      LocInfo = CCValAssign::ZExt;
    else
      LocInfo = CCValAssign::AExt;
  }

  unsigned Reg;

  // f32 and f64 are allocated in A0, A1, A2, A3 when either of the following
  // is true: function is vararg, argument is 3rd or higher, there is previous
  // argument which is not f32 or f64.
  bool AllocateFloatsInIntReg = State.isVarArg() || ValNo > 1
      || State.getFirstUnallocated(F32Regs, FloatRegsSize) != ValNo;
  unsigned OrigAlign = ArgFlags.getOrigAlign();
  bool isI64 = (ValVT == MVT::i32 && OrigAlign == 8);

  if (ValVT == MVT::i32 || (ValVT == MVT::f32 && AllocateFloatsInIntReg)) {
    Reg = State.AllocateReg(IntRegs, IntRegsSize);
    // If this is the first part of an i64 arg,
    // the allocated register must be either A0 or A2.
    if (isI64 && (Reg == Mips::A1 || Reg == Mips::A3))
      Reg = State.AllocateReg(IntRegs, IntRegsSize);
    LocVT = MVT::i32;
  } else if (ValVT == MVT::f64 && AllocateFloatsInIntReg) {
    // Allocate int register and shadow next int register. If first
    // available register is Mips::A1 or Mips::A3, shadow it too.
    Reg = State.AllocateReg(IntRegs, IntRegsSize);
    if (Reg == Mips::A1 || Reg == Mips::A3)
      Reg = State.AllocateReg(IntRegs, IntRegsSize);
    State.AllocateReg(IntRegs, IntRegsSize);
    LocVT = MVT::i32;
  } else if (ValVT.isFloatingPoint() && !AllocateFloatsInIntReg) {
    // we are guaranteed to find an available float register
    if (ValVT == MVT::f32) {
      Reg = State.AllocateReg(F32Regs, FloatRegsSize);
      // Shadow int register
      State.AllocateReg(IntRegs, IntRegsSize);
    } else {
      Reg = State.AllocateReg(F64Regs, FloatRegsSize);
      // Shadow int registers
      unsigned Reg2 = State.AllocateReg(IntRegs, IntRegsSize);
      if (Reg2 == Mips::A1 || Reg2 == Mips::A3)
        State.AllocateReg(IntRegs, IntRegsSize);
      State.AllocateReg(IntRegs, IntRegsSize);
    }
  } else
    llvm_unreachable("Cannot handle this ValVT.");

  unsigned SizeInBytes = ValVT.getSizeInBits() >> 3;
  unsigned Offset = State.AllocateStack(SizeInBytes, OrigAlign);

  if (!Reg)
    State.addLoc(CCValAssign::getMem(ValNo, ValVT, Offset, LocVT, LocInfo));
  else
    State.addLoc(CCValAssign::getReg(ValNo, ValVT, Reg, LocVT, LocInfo));

  return false; // CC must always match
}

static const uint16_t Mips64IntRegs[8] =
  {Mips::A0_64, Mips::A1_64, Mips::A2_64, Mips::A3_64,
   Mips::T0_64, Mips::T1_64, Mips::T2_64, Mips::T3_64};
static const uint16_t Mips64DPRegs[8] =
  {Mips::D12_64, Mips::D13_64, Mips::D14_64, Mips::D15_64,
   Mips::D16_64, Mips::D17_64, Mips::D18_64, Mips::D19_64};

static bool CC_Mips64Byval(unsigned ValNo, MVT ValVT, MVT LocVT,
                           CCValAssign::LocInfo LocInfo,
                           ISD::ArgFlagsTy ArgFlags, CCState &State) {
  unsigned Align = std::max(ArgFlags.getByValAlign(), (unsigned)8);
  unsigned Size  = (ArgFlags.getByValSize() + 7) / 8 * 8;
  unsigned FirstIdx = State.getFirstUnallocated(Mips64IntRegs, 8);

  assert(Align <= 16 && "Cannot handle alignments larger than 16.");

  // If byval is 16-byte aligned, the first arg register must be even.
  if ((Align == 16) && (FirstIdx % 2)) {
    State.AllocateReg(Mips64IntRegs[FirstIdx], Mips64DPRegs[FirstIdx]);
    ++FirstIdx;
  }

  // Mark the registers allocated.
  for (unsigned I = FirstIdx; Size && (I < 8); Size -= 8, ++I)
    State.AllocateReg(Mips64IntRegs[I], Mips64DPRegs[I]);

  // Allocate space on caller's stack.
  unsigned Offset = State.AllocateStack(Size, Align);

  if (FirstIdx < 8)
    State.addLoc(CCValAssign::getReg(ValNo, ValVT, Mips64IntRegs[FirstIdx],
                                     LocVT, LocInfo));
  else
    State.addLoc(CCValAssign::getMem(ValNo, ValVT, Offset, LocVT, LocInfo));

  return true;
}

#include "MipsGenCallingConv.inc"

static void
AnalyzeMips64CallOperands(CCState &CCInfo,
                          const SmallVectorImpl<ISD::OutputArg> &Outs) {
  unsigned NumOps = Outs.size();
  for (unsigned i = 0; i != NumOps; ++i) {
    MVT ArgVT = Outs[i].VT;
    ISD::ArgFlagsTy ArgFlags = Outs[i].Flags;
    bool R;

    if (Outs[i].IsFixed)
      R = CC_MipsN(i, ArgVT, ArgVT, CCValAssign::Full, ArgFlags, CCInfo);
    else
      R = CC_MipsN_VarArg(i, ArgVT, ArgVT, CCValAssign::Full, ArgFlags, CCInfo);

    if (R) {
#ifndef NDEBUG
      dbgs() << "Call operand #" << i << " has unhandled type "
             << EVT(ArgVT).getEVTString();
#endif
      llvm_unreachable(0);
    }
  }
}

//===----------------------------------------------------------------------===//
//                  Call Calling Convention Implementation
//===----------------------------------------------------------------------===//

static const unsigned O32IntRegsSize = 4;

static const uint16_t O32IntRegs[] = {
  Mips::A0, Mips::A1, Mips::A2, Mips::A3
};

// Return next O32 integer argument register.
static unsigned getNextIntArgReg(unsigned Reg) {
  assert((Reg == Mips::A0) || (Reg == Mips::A2));
  return (Reg == Mips::A0) ? Mips::A1 : Mips::A3;
}

// Write ByVal Arg to arg registers and stack.
static void
WriteByValArg(SDValue Chain, DebugLoc dl,
              SmallVector<std::pair<unsigned, SDValue>, 16> &RegsToPass,
              SmallVector<SDValue, 8> &MemOpChains, SDValue StackPtr,
              MachineFrameInfo *MFI, SelectionDAG &DAG, SDValue Arg,
              const CCValAssign &VA, const ISD::ArgFlagsTy &Flags,
              MVT PtrType, bool isLittle) {
  unsigned LocMemOffset = VA.getLocMemOffset();
  unsigned Offset = 0;
  uint32_t RemainingSize = Flags.getByValSize();
  unsigned ByValAlign = Flags.getByValAlign();

  // Copy the first 4 words of byval arg to registers A0 - A3.
  // FIXME: Use a stricter alignment if it enables better optimization in passes
  //        run later.
  for (; RemainingSize >= 4 && LocMemOffset < 4 * 4;
       Offset += 4, RemainingSize -= 4, LocMemOffset += 4) {
    SDValue LoadPtr = DAG.getNode(ISD::ADD, dl, MVT::i32, Arg,
                                  DAG.getConstant(Offset, MVT::i32));
    SDValue LoadVal = DAG.getLoad(MVT::i32, dl, Chain, LoadPtr,
                                  MachinePointerInfo(), false, false, false,
                                  std::min(ByValAlign, (unsigned )4));
    MemOpChains.push_back(LoadVal.getValue(1));
    unsigned DstReg = O32IntRegs[LocMemOffset / 4];
    RegsToPass.push_back(std::make_pair(DstReg, LoadVal));
  }

  if (RemainingSize == 0)
    return;

  // If there still is a register available for argument passing, write the
  // remaining part of the structure to it using subword loads and shifts.
  if (LocMemOffset < 4 * 4) {
    assert(RemainingSize <= 3 && RemainingSize >= 1 &&
           "There must be one to three bytes remaining.");
    unsigned LoadSize = (RemainingSize == 3 ? 2 : RemainingSize);
    SDValue LoadPtr = DAG.getNode(ISD::ADD, dl, MVT::i32, Arg,
                                  DAG.getConstant(Offset, MVT::i32));
    unsigned Alignment = std::min(ByValAlign, (unsigned )4);
    SDValue LoadVal = DAG.getExtLoad(ISD::ZEXTLOAD, dl, MVT::i32, Chain,
                                     LoadPtr, MachinePointerInfo(),
                                     MVT::getIntegerVT(LoadSize * 8), false,
                                     false, Alignment);
    MemOpChains.push_back(LoadVal.getValue(1));

    // If target is big endian, shift it to the most significant half-word or
    // byte.
    if (!isLittle)
      LoadVal = DAG.getNode(ISD::SHL, dl, MVT::i32, LoadVal,
                            DAG.getConstant(32 - LoadSize * 8, MVT::i32));

    Offset += LoadSize;
    RemainingSize -= LoadSize;

    // Read second subword if necessary.
    if (RemainingSize != 0)  {
      assert(RemainingSize == 1 && "There must be one byte remaining.");
      LoadPtr = DAG.getNode(ISD::ADD, dl, MVT::i32, Arg,
                            DAG.getConstant(Offset, MVT::i32));
      unsigned Alignment = std::min(ByValAlign, (unsigned )2);
      SDValue Subword = DAG.getExtLoad(ISD::ZEXTLOAD, dl, MVT::i32, Chain,
                                       LoadPtr, MachinePointerInfo(),
                                       MVT::i8, false, false, Alignment);
      MemOpChains.push_back(Subword.getValue(1));
      // Insert the loaded byte to LoadVal.
      // FIXME: Use INS if supported by target.
      unsigned ShiftAmt = isLittle ? 16 : 8;
      SDValue Shift = DAG.getNode(ISD::SHL, dl, MVT::i32, Subword,
                                  DAG.getConstant(ShiftAmt, MVT::i32));
      LoadVal = DAG.getNode(ISD::OR, dl, MVT::i32, LoadVal, Shift);
    }

    unsigned DstReg = O32IntRegs[LocMemOffset / 4];
    RegsToPass.push_back(std::make_pair(DstReg, LoadVal));
    return;
  }

  // Copy remaining part of byval arg using memcpy.
  SDValue Src = DAG.getNode(ISD::ADD, dl, MVT::i32, Arg,
                            DAG.getConstant(Offset, MVT::i32));
  SDValue Dst = DAG.getNode(ISD::ADD, dl, MVT::i32, StackPtr,
                            DAG.getIntPtrConstant(LocMemOffset));
  Chain = DAG.getMemcpy(Chain, dl, Dst, Src,
                        DAG.getConstant(RemainingSize, MVT::i32),
                        std::min(ByValAlign, (unsigned)4),
                        /*isVolatile=*/false, /*AlwaysInline=*/false,
                        MachinePointerInfo(0), MachinePointerInfo(0));
  MemOpChains.push_back(Chain);
}

// Copy Mips64 byVal arg to registers and stack.
void static
PassByValArg64(SDValue Chain, DebugLoc dl,
               SmallVector<std::pair<unsigned, SDValue>, 16> &RegsToPass,
               SmallVector<SDValue, 8> &MemOpChains, SDValue StackPtr,
               MachineFrameInfo *MFI, SelectionDAG &DAG, SDValue Arg,
               const CCValAssign &VA, const ISD::ArgFlagsTy &Flags,
               EVT PtrTy, bool isLittle) {
  unsigned ByValSize = Flags.getByValSize();
  unsigned Alignment = std::min(Flags.getByValAlign(), (unsigned)8);
  bool IsRegLoc = VA.isRegLoc();
  unsigned Offset = 0; // Offset in # of bytes from the beginning of struct.
  unsigned LocMemOffset = 0;
  unsigned MemCpySize = ByValSize;

  if (!IsRegLoc)
    LocMemOffset = VA.getLocMemOffset();
  else {
    const uint16_t *Reg = std::find(Mips64IntRegs, Mips64IntRegs + 8,
                                    VA.getLocReg());
    const uint16_t *RegEnd = Mips64IntRegs + 8;

    // Copy double words to registers.
    for (; (Reg != RegEnd) && (ByValSize >= Offset + 8); ++Reg, Offset += 8) {
      SDValue LoadPtr = DAG.getNode(ISD::ADD, dl, PtrTy, Arg,
                                    DAG.getConstant(Offset, PtrTy));
      SDValue LoadVal = DAG.getLoad(MVT::i64, dl, Chain, LoadPtr,
                                    MachinePointerInfo(), false, false, false,
                                    Alignment);
      MemOpChains.push_back(LoadVal.getValue(1));
      RegsToPass.push_back(std::make_pair(*Reg, LoadVal));
    }

    // Return if the struct has been fully copied.
    if (!(MemCpySize = ByValSize - Offset))
      return;

    // If there is an argument register available, copy the remainder of the
    // byval argument with sub-doubleword loads and shifts.
    if (Reg != RegEnd) {
      assert((ByValSize < Offset + 8) &&
             "Size of the remainder should be smaller than 8-byte.");
      SDValue Val;
      for (unsigned LoadSize = 4; Offset < ByValSize; LoadSize /= 2) {
        unsigned RemSize = ByValSize - Offset;

        if (RemSize < LoadSize)
          continue;

        SDValue LoadPtr = DAG.getNode(ISD::ADD, dl, PtrTy, Arg,
                                      DAG.getConstant(Offset, PtrTy));
        SDValue LoadVal =
          DAG.getExtLoad(ISD::ZEXTLOAD, dl, MVT::i64, Chain, LoadPtr,
                         MachinePointerInfo(), MVT::getIntegerVT(LoadSize * 8),
                         false, false, Alignment);
        MemOpChains.push_back(LoadVal.getValue(1));

        // Offset in number of bits from double word boundary.
        unsigned OffsetDW = (Offset % 8) * 8;
        unsigned Shamt = isLittle ? OffsetDW : 64 - (OffsetDW + LoadSize * 8);
        SDValue Shift = DAG.getNode(ISD::SHL, dl, MVT::i64, LoadVal,
                                    DAG.getConstant(Shamt, MVT::i32));

        Val = Val.getNode() ? DAG.getNode(ISD::OR, dl, MVT::i64, Val, Shift) :
                              Shift;
        Offset += LoadSize;
        Alignment = std::min(Alignment, LoadSize);
      }

      RegsToPass.push_back(std::make_pair(*Reg, Val));
      return;
    }
  }

  assert(MemCpySize && "MemCpySize must not be zero.");

  // Copy remainder of byval arg to it with memcpy.
  SDValue Src = DAG.getNode(ISD::ADD, dl, PtrTy, Arg,
                            DAG.getConstant(Offset, PtrTy));
  SDValue Dst = DAG.getNode(ISD::ADD, dl, MVT::i64, StackPtr,
                            DAG.getIntPtrConstant(LocMemOffset));
  Chain = DAG.getMemcpy(Chain, dl, Dst, Src,
                        DAG.getConstant(MemCpySize, PtrTy), Alignment,
                        /*isVolatile=*/false, /*AlwaysInline=*/false,
                        MachinePointerInfo(0), MachinePointerInfo(0));
  MemOpChains.push_back(Chain);
}

/// LowerCall - functions arguments are copied from virtual regs to
/// (physical regs)/(stack frame), CALLSEQ_START and CALLSEQ_END are emitted.
/// TODO: isTailCall.
SDValue
MipsTargetLowering::LowerCall(TargetLowering::CallLoweringInfo &CLI,
                              SmallVectorImpl<SDValue> &InVals) const {
  SelectionDAG &DAG                     = CLI.DAG;
  DebugLoc &dl                          = CLI.DL;
  SmallVector<ISD::OutputArg, 32> &Outs = CLI.Outs;
  SmallVector<SDValue, 32> &OutVals     = CLI.OutVals;
  SmallVector<ISD::InputArg, 32> &Ins   = CLI.Ins;
  SDValue Chain                         = CLI.Chain;
  SDValue Callee                        = CLI.Callee;
  bool &isTailCall                      = CLI.IsTailCall;
  CallingConv::ID CallConv              = CLI.CallConv;
  bool isVarArg                         = CLI.IsVarArg;

  // MIPs target does not yet support tail call optimization.
  isTailCall = false;

  MachineFunction &MF = DAG.getMachineFunction();
  MachineFrameInfo *MFI = MF.getFrameInfo();
  const TargetFrameLowering *TFL = MF.getTarget().getFrameLowering();
  bool IsPIC = getTargetMachine().getRelocationModel() == Reloc::PIC_;
  MipsFunctionInfo *MipsFI = MF.getInfo<MipsFunctionInfo>();

  // Analyze operands of the call, assigning locations to each operand.
  SmallVector<CCValAssign, 16> ArgLocs;
  CCState CCInfo(CallConv, isVarArg, DAG.getMachineFunction(),
                 getTargetMachine(), ArgLocs, *DAG.getContext());

  if (CallConv == CallingConv::Fast)
    CCInfo.AnalyzeCallOperands(Outs, CC_Mips_FastCC);
  else if (IsO32)
    CCInfo.AnalyzeCallOperands(Outs, CC_MipsO32);
  else if (HasMips64)
    AnalyzeMips64CallOperands(CCInfo, Outs);
  else
    CCInfo.AnalyzeCallOperands(Outs, CC_Mips);

  // Get a count of how many bytes are to be pushed on the stack.
  unsigned NextStackOffset = CCInfo.getNextStackOffset();
  unsigned StackAlignment = TFL->getStackAlignment();
  NextStackOffset = RoundUpToAlignment(NextStackOffset, StackAlignment);

  // Update size of the maximum argument space.
  // For O32, a minimum of four words (16 bytes) of argument space is
  // allocated.
  if (IsO32 && (CallConv != CallingConv::Fast))
    NextStackOffset = std::max(NextStackOffset, (unsigned)16);

  // Chain is the output chain of the last Load/Store or CopyToReg node.
  // ByValChain is the output chain of the last Memcpy node created for copying
  // byval arguments to the stack.
  SDValue NextStackOffsetVal = DAG.getIntPtrConstant(NextStackOffset, true);
  Chain = DAG.getCALLSEQ_START(Chain, NextStackOffsetVal);

  SDValue StackPtr = DAG.getCopyFromReg(Chain, dl,
                                        IsN64 ? Mips::SP_64 : Mips::SP,
                                        getPointerTy());

  if (MipsFI->getMaxCallFrameSize() < NextStackOffset)
    MipsFI->setMaxCallFrameSize(NextStackOffset);

  // With EABI is it possible to have 16 args on registers.
  SmallVector<std::pair<unsigned, SDValue>, 16> RegsToPass;
  SmallVector<SDValue, 8> MemOpChains;

  // Walk the register/memloc assignments, inserting copies/loads.
  for (unsigned i = 0, e = ArgLocs.size(); i != e; ++i) {
    SDValue Arg = OutVals[i];
    CCValAssign &VA = ArgLocs[i];
    MVT ValVT = VA.getValVT(), LocVT = VA.getLocVT();
    ISD::ArgFlagsTy Flags = Outs[i].Flags;

    // ByVal Arg.
    if (Flags.isByVal()) {
      assert(Flags.getByValSize() &&
             "ByVal args of size 0 should have been ignored by front-end.");
      if (IsO32)
        WriteByValArg(Chain, dl, RegsToPass, MemOpChains, StackPtr,
                      MFI, DAG, Arg, VA, Flags, getPointerTy(),
                      Subtarget->isLittle());
      else
        PassByValArg64(Chain, dl, RegsToPass, MemOpChains, StackPtr,
                       MFI, DAG, Arg, VA, Flags, getPointerTy(),
                       Subtarget->isLittle());
      continue;
    }

    // Promote the value if needed.
    switch (VA.getLocInfo()) {
    default: llvm_unreachable("Unknown loc info!");
    case CCValAssign::Full:
      if (VA.isRegLoc()) {
        if ((ValVT == MVT::f32 && LocVT == MVT::i32) ||
            (ValVT == MVT::f64 && LocVT == MVT::i64))
          Arg = DAG.getNode(ISD::BITCAST, dl, LocVT, Arg);
        else if (ValVT == MVT::f64 && LocVT == MVT::i32) {
          SDValue Lo = DAG.getNode(MipsISD::ExtractElementF64, dl, MVT::i32,
                                   Arg, DAG.getConstant(0, MVT::i32));
          SDValue Hi = DAG.getNode(MipsISD::ExtractElementF64, dl, MVT::i32,
                                   Arg, DAG.getConstant(1, MVT::i32));
          if (!Subtarget->isLittle())
            std::swap(Lo, Hi);
          unsigned LocRegLo = VA.getLocReg();
          unsigned LocRegHigh = getNextIntArgReg(LocRegLo);
          RegsToPass.push_back(std::make_pair(LocRegLo, Lo));
          RegsToPass.push_back(std::make_pair(LocRegHigh, Hi));
          continue;
        }
      }
      break;
    case CCValAssign::SExt:
      Arg = DAG.getNode(ISD::SIGN_EXTEND, dl, LocVT, Arg);
      break;
    case CCValAssign::ZExt:
      Arg = DAG.getNode(ISD::ZERO_EXTEND, dl, LocVT, Arg);
      break;
    case CCValAssign::AExt:
      Arg = DAG.getNode(ISD::ANY_EXTEND, dl, LocVT, Arg);
      break;
    }

    // Arguments that can be passed on register must be kept at
    // RegsToPass vector
    if (VA.isRegLoc()) {
      RegsToPass.push_back(std::make_pair(VA.getLocReg(), Arg));
      continue;
    }

    // Register can't get to this point...
    assert(VA.isMemLoc());

    // emit ISD::STORE whichs stores the
    // parameter value to a stack Location
    SDValue PtrOff = DAG.getNode(ISD::ADD, dl, getPointerTy(), StackPtr,
                                 DAG.getIntPtrConstant(VA.getLocMemOffset()));
    MemOpChains.push_back(DAG.getStore(Chain, dl, Arg, PtrOff,
                                       MachinePointerInfo(), false, false, 0));
  }

  // Transform all store nodes into one single node because all store
  // nodes are independent of each other.
  if (!MemOpChains.empty())
    Chain = DAG.getNode(ISD::TokenFactor, dl, MVT::Other,
                        &MemOpChains[0], MemOpChains.size());

  // If the callee is a GlobalAddress/ExternalSymbol node (quite common, every
  // direct call is) turn it into a TargetGlobalAddress/TargetExternalSymbol
  // node so that legalize doesn't hack it.
  unsigned char OpFlag;
  bool IsPICCall = (IsN64 || IsPIC); // true if calls are translated to jalr $25
  bool GlobalOrExternal = false;
  SDValue CalleeLo;

  if (GlobalAddressSDNode *G = dyn_cast<GlobalAddressSDNode>(Callee)) {
    if (IsPICCall && G->getGlobal()->hasInternalLinkage()) {
      OpFlag = IsO32 ? MipsII::MO_GOT : MipsII::MO_GOT_PAGE;
      unsigned char LoFlag = IsO32 ? MipsII::MO_ABS_LO : MipsII::MO_GOT_OFST;
      Callee = DAG.getTargetGlobalAddress(G->getGlobal(), dl, getPointerTy(), 0,
                                          OpFlag);
      CalleeLo = DAG.getTargetGlobalAddress(G->getGlobal(), dl, getPointerTy(),
                                            0, LoFlag);
    } else {
      OpFlag = IsPICCall ? MipsII::MO_GOT_CALL : MipsII::MO_NO_FLAG;
      Callee = DAG.getTargetGlobalAddress(G->getGlobal(), dl,
                                          getPointerTy(), 0, OpFlag);
    }

    GlobalOrExternal = true;
  }
  else if (ExternalSymbolSDNode *S = dyn_cast<ExternalSymbolSDNode>(Callee)) {
    if (IsN64 || (!IsO32 && IsPIC))
      OpFlag = MipsII::MO_GOT_DISP;
    else if (!IsPIC) // !N64 && static
      OpFlag = MipsII::MO_NO_FLAG;
    else // O32 & PIC
      OpFlag = MipsII::MO_GOT_CALL;
    Callee = DAG.getTargetExternalSymbol(S->getSymbol(), getPointerTy(),
                                         OpFlag);
    GlobalOrExternal = true;
  }

  SDValue InFlag;

  // Create nodes that load address of callee and copy it to T9
  if (IsPICCall) {
    if (GlobalOrExternal) {
      // Load callee address
      Callee = DAG.getNode(MipsISD::Wrapper, dl, getPointerTy(),
                           GetGlobalReg(DAG, getPointerTy()), Callee);
      SDValue LoadValue = DAG.getLoad(getPointerTy(), dl, DAG.getEntryNode(),
                                      Callee, MachinePointerInfo::getGOT(),
                                      false, false, false, 0);

      // Use GOT+LO if callee has internal linkage.
      if (CalleeLo.getNode()) {
        SDValue Lo = DAG.getNode(MipsISD::Lo, dl, getPointerTy(), CalleeLo);
        Callee = DAG.getNode(ISD::ADD, dl, getPointerTy(), LoadValue, Lo);
      } else
        Callee = LoadValue;
    }
  }

  // T9 register operand.
  SDValue T9;

  // T9 should contain the address of the callee function if
  // -reloction-model=pic or it is an indirect call.
  if (IsPICCall || !GlobalOrExternal) {
    // copy to T9
    unsigned T9Reg = IsN64 ? Mips::T9_64 : Mips::T9;
    Chain = DAG.getCopyToReg(Chain, dl, T9Reg, Callee, SDValue(0, 0));
    InFlag = Chain.getValue(1);

    if (Subtarget->inMips16Mode())
      T9 = DAG.getRegister(T9Reg, getPointerTy());
    else
      Callee = DAG.getRegister(T9Reg, getPointerTy());
  }

  // Insert node "GP copy globalreg" before call to function.
  // Lazy-binding stubs require GP to point to the GOT.
  if (IsPICCall) {
    unsigned GPReg = IsN64 ? Mips::GP_64 : Mips::GP;
    EVT Ty = IsN64 ? MVT::i64 : MVT::i32;
    RegsToPass.push_back(std::make_pair(GPReg, GetGlobalReg(DAG, Ty)));
  }

  // Build a sequence of copy-to-reg nodes chained together with token
  // chain and flag operands which copy the outgoing args into registers.
  // The InFlag in necessary since all emitted instructions must be
  // stuck together.
  for (unsigned i = 0, e = RegsToPass.size(); i != e; ++i) {
    Chain = DAG.getCopyToReg(Chain, dl, RegsToPass[i].first,
                             RegsToPass[i].second, InFlag);
    InFlag = Chain.getValue(1);
  }

  // MipsJmpLink = #chain, #target_address, #opt_in_flags...
  //             = Chain, Callee, Reg#1, Reg#2, ...
  //
  // Returns a chain & a flag for retval copy to use.
  SDVTList NodeTys = DAG.getVTList(MVT::Other, MVT::Glue);
  SmallVector<SDValue, 8> Ops;
  Ops.push_back(Chain);
  Ops.push_back(Callee);

  // Add argument registers to the end of the list so that they are
  // known live into the call.
  for (unsigned i = 0, e = RegsToPass.size(); i != e; ++i)
    Ops.push_back(DAG.getRegister(RegsToPass[i].first,
                                  RegsToPass[i].second.getValueType()));

  // Add T9 register operand.
  if (T9.getNode())
    Ops.push_back(T9);

  // Add a register mask operand representing the call-preserved registers.
  const TargetRegisterInfo *TRI = getTargetMachine().getRegisterInfo();
  const uint32_t *Mask = TRI->getCallPreservedMask(CallConv);
  assert(Mask && "Missing call preserved mask for calling convention");
  Ops.push_back(DAG.getRegisterMask(Mask));

  if (InFlag.getNode())
    Ops.push_back(InFlag);

  Chain  = DAG.getNode(MipsISD::JmpLink, dl, NodeTys, &Ops[0], Ops.size());
  InFlag = Chain.getValue(1);

  // Create the CALLSEQ_END node.
  Chain = DAG.getCALLSEQ_END(Chain, NextStackOffsetVal,
                             DAG.getIntPtrConstant(0, true), InFlag);
  InFlag = Chain.getValue(1);

  // Handle result values, copying them out of physregs into vregs that we
  // return.
  return LowerCallResult(Chain, InFlag, CallConv, isVarArg,
                         Ins, dl, DAG, InVals);
}

/// LowerCallResult - Lower the result values of a call into the
/// appropriate copies out of appropriate physical registers.
SDValue
MipsTargetLowering::LowerCallResult(SDValue Chain, SDValue InFlag,
                                    CallingConv::ID CallConv, bool isVarArg,
                                    const SmallVectorImpl<ISD::InputArg> &Ins,
                                    DebugLoc dl, SelectionDAG &DAG,
                                    SmallVectorImpl<SDValue> &InVals) const {
  // Assign locations to each value returned by this call.
  SmallVector<CCValAssign, 16> RVLocs;
  CCState CCInfo(CallConv, isVarArg, DAG.getMachineFunction(),
                 getTargetMachine(), RVLocs, *DAG.getContext());

  CCInfo.AnalyzeCallResult(Ins, RetCC_Mips);

  // Copy all of the result registers out of their specified physreg.
  for (unsigned i = 0; i != RVLocs.size(); ++i) {
    Chain = DAG.getCopyFromReg(Chain, dl, RVLocs[i].getLocReg(),
                               RVLocs[i].getValVT(), InFlag).getValue(1);
    InFlag = Chain.getValue(2);
    InVals.push_back(Chain.getValue(0));
  }

  return Chain;
}

//===----------------------------------------------------------------------===//
//             Formal Arguments Calling Convention Implementation
//===----------------------------------------------------------------------===//
static void ReadByValArg(MachineFunction &MF, SDValue Chain, DebugLoc dl,
                         std::vector<SDValue> &OutChains,
                         SelectionDAG &DAG, unsigned NumWords, SDValue FIN,
                         const CCValAssign &VA, const ISD::ArgFlagsTy &Flags,
                         const Argument *FuncArg) {
  unsigned LocMem = VA.getLocMemOffset();
  unsigned FirstWord = LocMem / 4;

  // copy register A0 - A3 to frame object
  for (unsigned i = 0; i < NumWords; ++i) {
    unsigned CurWord = FirstWord + i;
    if (CurWord >= O32IntRegsSize)
      break;

    unsigned SrcReg = O32IntRegs[CurWord];
    unsigned Reg = AddLiveIn(MF, SrcReg, &Mips::CPURegsRegClass);
    SDValue StorePtr = DAG.getNode(ISD::ADD, dl, MVT::i32, FIN,
                                   DAG.getConstant(i * 4, MVT::i32));
    SDValue Store = DAG.getStore(Chain, dl, DAG.getRegister(Reg, MVT::i32),
                                 StorePtr, MachinePointerInfo(FuncArg, i * 4),
                                 false, false, 0);
    OutChains.push_back(Store);
  }
}

// Create frame object on stack and copy registers used for byval passing to it.
static unsigned
CopyMips64ByValRegs(MachineFunction &MF, SDValue Chain, DebugLoc dl,
                    std::vector<SDValue> &OutChains, SelectionDAG &DAG,
                    const CCValAssign &VA, const ISD::ArgFlagsTy &Flags,
                    MachineFrameInfo *MFI, bool IsRegLoc,
                    SmallVectorImpl<SDValue> &InVals, MipsFunctionInfo *MipsFI,
                    EVT PtrTy, const Argument *FuncArg) {
  const uint16_t *Reg = Mips64IntRegs + 8;
  int FOOffset; // Frame object offset from virtual frame pointer.

  if (IsRegLoc) {
    Reg = std::find(Mips64IntRegs, Mips64IntRegs + 8, VA.getLocReg());
    FOOffset = (Reg - Mips64IntRegs) * 8 - 8 * 8;
  }
  else
    FOOffset = VA.getLocMemOffset();

  // Create frame object.
  unsigned NumRegs = (Flags.getByValSize() + 7) / 8;
  unsigned LastFI = MFI->CreateFixedObject(NumRegs * 8, FOOffset, true);
  SDValue FIN = DAG.getFrameIndex(LastFI, PtrTy);
  InVals.push_back(FIN);

  // Copy arg registers.
  for (unsigned I = 0; (Reg != Mips64IntRegs + 8) && (I < NumRegs);
       ++Reg, ++I) {
    unsigned VReg = AddLiveIn(MF, *Reg, &Mips::CPU64RegsRegClass);
    SDValue StorePtr = DAG.getNode(ISD::ADD, dl, PtrTy, FIN,
                                   DAG.getConstant(I * 8, PtrTy));
    SDValue Store = DAG.getStore(Chain, dl, DAG.getRegister(VReg, MVT::i64),
                                 StorePtr, MachinePointerInfo(FuncArg, I * 8),
                                 false, false, 0);
    OutChains.push_back(Store);
  }

  return LastFI;
}

/// LowerFormalArguments - transform physical registers into virtual registers
/// and generate load operations for arguments places on the stack.
SDValue
MipsTargetLowering::LowerFormalArguments(SDValue Chain,
                                         CallingConv::ID CallConv,
                                         bool isVarArg,
                                      const SmallVectorImpl<ISD::InputArg> &Ins,
                                         DebugLoc dl, SelectionDAG &DAG,
                                         SmallVectorImpl<SDValue> &InVals)
                                          const {
  MachineFunction &MF = DAG.getMachineFunction();
  MachineFrameInfo *MFI = MF.getFrameInfo();
  MipsFunctionInfo *MipsFI = MF.getInfo<MipsFunctionInfo>();

  MipsFI->setVarArgsFrameIndex(0);

  // Used with vargs to acumulate store chains.
  std::vector<SDValue> OutChains;

  // Assign locations to all of the incoming arguments.
  SmallVector<CCValAssign, 16> ArgLocs;
  CCState CCInfo(CallConv, isVarArg, DAG.getMachineFunction(),
                 getTargetMachine(), ArgLocs, *DAG.getContext());

  if (CallConv == CallingConv::Fast)
    CCInfo.AnalyzeFormalArguments(Ins, CC_Mips_FastCC);
  else if (IsO32)
    CCInfo.AnalyzeFormalArguments(Ins, CC_MipsO32);
  else
    CCInfo.AnalyzeFormalArguments(Ins, CC_Mips);

  Function::const_arg_iterator FuncArg =
    DAG.getMachineFunction().getFunction()->arg_begin();
  int LastFI = 0;// MipsFI->LastInArgFI is 0 at the entry of this function.

  for (unsigned i = 0, e = ArgLocs.size(); i != e; ++i, ++FuncArg) {
    CCValAssign &VA = ArgLocs[i];
    EVT ValVT = VA.getValVT();
    ISD::ArgFlagsTy Flags = Ins[i].Flags;
    bool IsRegLoc = VA.isRegLoc();

    if (Flags.isByVal()) {
      assert(Flags.getByValSize() &&
             "ByVal args of size 0 should have been ignored by front-end.");
      if (IsO32) {
        unsigned NumWords = (Flags.getByValSize() + 3) / 4;
        LastFI = MFI->CreateFixedObject(NumWords * 4, VA.getLocMemOffset(),
                                        true);
        SDValue FIN = DAG.getFrameIndex(LastFI, getPointerTy());
        InVals.push_back(FIN);
        ReadByValArg(MF, Chain, dl, OutChains, DAG, NumWords, FIN, VA, Flags,
                     &*FuncArg);
      } else // N32/64
        LastFI = CopyMips64ByValRegs(MF, Chain, dl, OutChains, DAG, VA, Flags,
                                     MFI, IsRegLoc, InVals, MipsFI,
                                     getPointerTy(), &*FuncArg);
      continue;
    }

    // Arguments stored on registers
    if (IsRegLoc) {
      EVT RegVT = VA.getLocVT();
      unsigned ArgReg = VA.getLocReg();
      const TargetRegisterClass *RC;

      if (RegVT == MVT::i32)
        RC = &Mips::CPURegsRegClass;
      else if (RegVT == MVT::i64)
        RC = &Mips::CPU64RegsRegClass;
      else if (RegVT == MVT::f32)
        RC = &Mips::FGR32RegClass;
      else if (RegVT == MVT::f64)
        RC = HasMips64 ? &Mips::FGR64RegClass : &Mips::AFGR64RegClass;
      else
        llvm_unreachable("RegVT not supported by FormalArguments Lowering");

      // Transform the arguments stored on
      // physical registers into virtual ones
      unsigned Reg = AddLiveIn(DAG.getMachineFunction(), ArgReg, RC);
      SDValue ArgValue = DAG.getCopyFromReg(Chain, dl, Reg, RegVT);

      // If this is an 8 or 16-bit value, it has been passed promoted
      // to 32 bits.  Insert an assert[sz]ext to capture this, then
      // truncate to the right size.
      if (VA.getLocInfo() != CCValAssign::Full) {
        unsigned Opcode = 0;
        if (VA.getLocInfo() == CCValAssign::SExt)
          Opcode = ISD::AssertSext;
        else if (VA.getLocInfo() == CCValAssign::ZExt)
          Opcode = ISD::AssertZext;
        if (Opcode)
          ArgValue = DAG.getNode(Opcode, dl, RegVT, ArgValue,
                                 DAG.getValueType(ValVT));
        ArgValue = DAG.getNode(ISD::TRUNCATE, dl, ValVT, ArgValue);
      }

      // Handle floating point arguments passed in integer registers.
      if ((RegVT == MVT::i32 && ValVT == MVT::f32) ||
          (RegVT == MVT::i64 && ValVT == MVT::f64))
        ArgValue = DAG.getNode(ISD::BITCAST, dl, ValVT, ArgValue);
      else if (IsO32 && RegVT == MVT::i32 && ValVT == MVT::f64) {
        unsigned Reg2 = AddLiveIn(DAG.getMachineFunction(),
                                  getNextIntArgReg(ArgReg), RC);
        SDValue ArgValue2 = DAG.getCopyFromReg(Chain, dl, Reg2, RegVT);
        if (!Subtarget->isLittle())
          std::swap(ArgValue, ArgValue2);
        ArgValue = DAG.getNode(MipsISD::BuildPairF64, dl, MVT::f64,
                               ArgValue, ArgValue2);
      }

      InVals.push_back(ArgValue);
    } else { // VA.isRegLoc()

      // sanity check
      assert(VA.isMemLoc());

      // The stack pointer offset is relative to the caller stack frame.
      LastFI = MFI->CreateFixedObject(ValVT.getSizeInBits()/8,
                                      VA.getLocMemOffset(), true);

      // Create load nodes to retrieve arguments from the stack
      SDValue FIN = DAG.getFrameIndex(LastFI, getPointerTy());
      InVals.push_back(DAG.getLoad(ValVT, dl, Chain, FIN,
                                   MachinePointerInfo::getFixedStack(LastFI),
                                   false, false, false, 0));
    }
  }

  // The mips ABIs for returning structs by value requires that we copy
  // the sret argument into $v0 for the return. Save the argument into
  // a virtual register so that we can access it from the return points.
  if (DAG.getMachineFunction().getFunction()->hasStructRetAttr()) {
    unsigned Reg = MipsFI->getSRetReturnReg();
    if (!Reg) {
      Reg = MF.getRegInfo().createVirtualRegister(getRegClassFor(MVT::i32));
      MipsFI->setSRetReturnReg(Reg);
    }
    SDValue Copy = DAG.getCopyToReg(DAG.getEntryNode(), dl, Reg, InVals[0]);
    Chain = DAG.getNode(ISD::TokenFactor, dl, MVT::Other, Copy, Chain);
  }

  if (isVarArg) {
    unsigned NumOfRegs = IsO32 ? 4 : 8;
    const uint16_t *ArgRegs = IsO32 ? O32IntRegs : Mips64IntRegs;
    unsigned Idx = CCInfo.getFirstUnallocated(ArgRegs, NumOfRegs);
    int FirstRegSlotOffset = IsO32 ? 0 : -64 ; // offset of $a0's slot.
    const TargetRegisterClass *RC = IsO32 ?
      (const TargetRegisterClass*)&Mips::CPURegsRegClass :
      (const TargetRegisterClass*)&Mips::CPU64RegsRegClass;
    unsigned RegSize = RC->getSize();
    int RegSlotOffset = FirstRegSlotOffset + Idx * RegSize;

    // Offset of the first variable argument from stack pointer.
    int FirstVaArgOffset;

    if (IsO32 || (Idx == NumOfRegs)) {
      FirstVaArgOffset =
        (CCInfo.getNextStackOffset() + RegSize - 1) / RegSize * RegSize;
    } else
      FirstVaArgOffset = RegSlotOffset;

    // Record the frame index of the first variable argument
    // which is a value necessary to VASTART.
    LastFI = MFI->CreateFixedObject(RegSize, FirstVaArgOffset, true);
    MipsFI->setVarArgsFrameIndex(LastFI);

    // Copy the integer registers that have not been used for argument passing
    // to the argument register save area. For O32, the save area is allocated
    // in the caller's stack frame, while for N32/64, it is allocated in the
    // callee's stack frame.
    for (int StackOffset = RegSlotOffset;
         Idx < NumOfRegs; ++Idx, StackOffset += RegSize) {
      unsigned Reg = AddLiveIn(DAG.getMachineFunction(), ArgRegs[Idx], RC);
      SDValue ArgValue = DAG.getCopyFromReg(Chain, dl, Reg,
                                            MVT::getIntegerVT(RegSize * 8));
      LastFI = MFI->CreateFixedObject(RegSize, StackOffset, true);
      SDValue PtrOff = DAG.getFrameIndex(LastFI, getPointerTy());
      OutChains.push_back(DAG.getStore(Chain, dl, ArgValue, PtrOff,
                                       MachinePointerInfo(), false, false, 0));
    }
  }

  MipsFI->setLastInArgFI(LastFI);

  // All stores are grouped in one node to allow the matching between
  // the size of Ins and InVals. This only happens when on varg functions
  if (!OutChains.empty()) {
    OutChains.push_back(Chain);
    Chain = DAG.getNode(ISD::TokenFactor, dl, MVT::Other,
                        &OutChains[0], OutChains.size());
  }

  return Chain;
}

//===----------------------------------------------------------------------===//
//               Return Value Calling Convention Implementation
//===----------------------------------------------------------------------===//

SDValue
MipsTargetLowering::LowerReturn(SDValue Chain,
                                CallingConv::ID CallConv, bool isVarArg,
                                const SmallVectorImpl<ISD::OutputArg> &Outs,
                                const SmallVectorImpl<SDValue> &OutVals,
                                DebugLoc dl, SelectionDAG &DAG) const {

  // CCValAssign - represent the assignment of
  // the return value to a location
  SmallVector<CCValAssign, 16> RVLocs;

  // CCState - Info about the registers and stack slot.
  CCState CCInfo(CallConv, isVarArg, DAG.getMachineFunction(),
                 getTargetMachine(), RVLocs, *DAG.getContext());

  // Analize return values.
  CCInfo.AnalyzeReturn(Outs, RetCC_Mips);

  // If this is the first return lowered for this function, add
  // the regs to the liveout set for the function.
  if (DAG.getMachineFunction().getRegInfo().liveout_empty()) {
    for (unsigned i = 0; i != RVLocs.size(); ++i)
      if (RVLocs[i].isRegLoc())
        DAG.getMachineFunction().getRegInfo().addLiveOut(RVLocs[i].getLocReg());
  }

  SDValue Flag;

  // Copy the result values into the output registers.
  for (unsigned i = 0; i != RVLocs.size(); ++i) {
    CCValAssign &VA = RVLocs[i];
    assert(VA.isRegLoc() && "Can only return in registers!");

    Chain = DAG.getCopyToReg(Chain, dl, VA.getLocReg(), OutVals[i], Flag);

    // guarantee that all emitted copies are
    // stuck together, avoiding something bad
    Flag = Chain.getValue(1);
  }

  // The mips ABIs for returning structs by value requires that we copy
  // the sret argument into $v0 for the return. We saved the argument into
  // a virtual register in the entry block, so now we copy the value out
  // and into $v0.
  if (DAG.getMachineFunction().getFunction()->hasStructRetAttr()) {
    MachineFunction &MF      = DAG.getMachineFunction();
    MipsFunctionInfo *MipsFI = MF.getInfo<MipsFunctionInfo>();
    unsigned Reg = MipsFI->getSRetReturnReg();

    if (!Reg)
      llvm_unreachable("sret virtual register not created in the entry block");
    SDValue Val = DAG.getCopyFromReg(Chain, dl, Reg, getPointerTy());

    Chain = DAG.getCopyToReg(Chain, dl, Mips::V0, Val, Flag);
    Flag = Chain.getValue(1);
  }

  // Return on Mips is always a "jr $ra"
  if (Flag.getNode())
    return DAG.getNode(MipsISD::Ret, dl, MVT::Other, Chain, Flag);

  // Return Void
  return DAG.getNode(MipsISD::Ret, dl, MVT::Other, Chain);
}

//===----------------------------------------------------------------------===//
//                           Mips Inline Assembly Support
//===----------------------------------------------------------------------===//

/// getConstraintType - Given a constraint letter, return the type of
/// constraint it is for this target.
MipsTargetLowering::ConstraintType MipsTargetLowering::
getConstraintType(const std::string &Constraint) const
{
  // Mips specific constrainy
  // GCC config/mips/constraints.md
  //
  // 'd' : An address register. Equivalent to r
  //       unless generating MIPS16 code.
  // 'y' : Equivalent to r; retained for
  //       backwards compatibility.
  // 'c' : A register suitable for use in an indirect
  //       jump. This will always be $25 for -mabicalls.
  // 'l' : The lo register. 1 word storage.
  // 'x' : The hilo register pair. Double word storage.
  if (Constraint.size() == 1) {
    switch (Constraint[0]) {
      default : break;
      case 'd':
      case 'y':
      case 'f':
      case 'c':
      case 'l':
      case 'x':
        return C_RegisterClass;
    }
  }
  return TargetLowering::getConstraintType(Constraint);
}

/// Examine constraint type and operand type and determine a weight value.
/// This object must already have been set up with the operand type
/// and the current alternative constraint selected.
TargetLowering::ConstraintWeight
MipsTargetLowering::getSingleConstraintMatchWeight(
    AsmOperandInfo &info, const char *constraint) const {
  ConstraintWeight weight = CW_Invalid;
  Value *CallOperandVal = info.CallOperandVal;
    // If we don't have a value, we can't do a match,
    // but allow it at the lowest weight.
  if (CallOperandVal == NULL)
    return CW_Default;
  Type *type = CallOperandVal->getType();
  // Look at the constraint type.
  switch (*constraint) {
  default:
    weight = TargetLowering::getSingleConstraintMatchWeight(info, constraint);
    break;
  case 'd':
  case 'y':
    if (type->isIntegerTy())
      weight = CW_Register;
    break;
  case 'f':
    if (type->isFloatTy())
      weight = CW_Register;
    break;
  case 'c': // $25 for indirect jumps
  case 'l': // lo register
  case 'x': // hilo register pair
      if (type->isIntegerTy())
      weight = CW_SpecificReg;
      break;
  case 'I': // signed 16 bit immediate
  case 'J': // integer zero
  case 'K': // unsigned 16 bit immediate
  case 'L': // signed 32 bit immediate where lower 16 bits are 0
  case 'N': // immediate in the range of -65535 to -1 (inclusive)
  case 'O': // signed 15 bit immediate (+- 16383)
  case 'P': // immediate in the range of 65535 to 1 (inclusive)
    if (isa<ConstantInt>(CallOperandVal))
      weight = CW_Constant;
    break;
  }
  return weight;
}

/// Given a register class constraint, like 'r', if this corresponds directly
/// to an LLVM register class, return a register of 0 and the register class
/// pointer.
std::pair<unsigned, const TargetRegisterClass*> MipsTargetLowering::
getRegForInlineAsmConstraint(const std::string &Constraint, EVT VT) const
{
  if (Constraint.size() == 1) {
    switch (Constraint[0]) {
    case 'd': // Address register. Same as 'r' unless generating MIPS16 code.
    case 'y': // Same as 'r'. Exists for compatibility.
    case 'r':
      if (VT == MVT::i32 || VT == MVT::i16 || VT == MVT::i8) {
        if (Subtarget->inMips16Mode())
          return std::make_pair(0U, &Mips::CPU16RegsRegClass);
        return std::make_pair(0U, &Mips::CPURegsRegClass);
      }
      if (VT == MVT::i64 && !HasMips64)
        return std::make_pair(0U, &Mips::CPURegsRegClass);
      if (VT == MVT::i64 && HasMips64)
        return std::make_pair(0U, &Mips::CPU64RegsRegClass);
      // This will generate an error message
      return std::make_pair(0u, static_cast<const TargetRegisterClass*>(0));
    case 'f':
      if (VT == MVT::f32)
        return std::make_pair(0U, &Mips::FGR32RegClass);
      if ((VT == MVT::f64) && (!Subtarget->isSingleFloat())) {
        if (Subtarget->isFP64bit())
          return std::make_pair(0U, &Mips::FGR64RegClass);
        return std::make_pair(0U, &Mips::AFGR64RegClass);
      }
      break;
    case 'c': // register suitable for indirect jump
      if (VT == MVT::i32)
        return std::make_pair((unsigned)Mips::T9, &Mips::CPURegsRegClass);
      assert(VT == MVT::i64 && "Unexpected type.");
      return std::make_pair((unsigned)Mips::T9_64, &Mips::CPU64RegsRegClass);
    case 'l': // register suitable for indirect jump
      if (VT == MVT::i32)
        return std::make_pair((unsigned)Mips::LO, &Mips::HILORegClass);
      return std::make_pair((unsigned)Mips::LO64, &Mips::HILO64RegClass);
    case 'x': // register suitable for indirect jump
      // Fixme: Not triggering the use of both hi and low
      // This will generate an error message
      return std::make_pair(0u, static_cast<const TargetRegisterClass*>(0));
    }
  }
  return TargetLowering::getRegForInlineAsmConstraint(Constraint, VT);
}

/// LowerAsmOperandForConstraint - Lower the specified operand into the Ops
/// vector.  If it is invalid, don't add anything to Ops.
void MipsTargetLowering::LowerAsmOperandForConstraint(SDValue Op,
                                                     std::string &Constraint,
                                                     std::vector<SDValue>&Ops,
                                                     SelectionDAG &DAG) const {
  SDValue Result(0, 0);

  // Only support length 1 constraints for now.
  if (Constraint.length() > 1) return;

  char ConstraintLetter = Constraint[0];
  switch (ConstraintLetter) {
  default: break; // This will fall through to the generic implementation
  case 'I': // Signed 16 bit constant
    // If this fails, the parent routine will give an error
    if (ConstantSDNode *C = dyn_cast<ConstantSDNode>(Op)) {
      EVT Type = Op.getValueType();
      int64_t Val = C->getSExtValue();
      if (isInt<16>(Val)) {
        Result = DAG.getTargetConstant(Val, Type);
        break;
      }
    }
    return;
  case 'J': // integer zero
    if (ConstantSDNode *C = dyn_cast<ConstantSDNode>(Op)) {
      EVT Type = Op.getValueType();
      int64_t Val = C->getZExtValue();
      if (Val == 0) {
        Result = DAG.getTargetConstant(0, Type);
        break;
      }
    }
    return;
  case 'K': // unsigned 16 bit immediate
    if (ConstantSDNode *C = dyn_cast<ConstantSDNode>(Op)) {
      EVT Type = Op.getValueType();
      uint64_t Val = (uint64_t)C->getZExtValue();
      if (isUInt<16>(Val)) {
        Result = DAG.getTargetConstant(Val, Type);
        break;
      }
    }
    return;
  case 'L': // signed 32 bit immediate where lower 16 bits are 0
    if (ConstantSDNode *C = dyn_cast<ConstantSDNode>(Op)) {
      EVT Type = Op.getValueType();
      int64_t Val = C->getSExtValue();
      if ((isInt<32>(Val)) && ((Val & 0xffff) == 0)){
        Result = DAG.getTargetConstant(Val, Type);
        break;
      }
    }
    return;
  case 'N': // immediate in the range of -65535 to -1 (inclusive)
    if (ConstantSDNode *C = dyn_cast<ConstantSDNode>(Op)) {
      EVT Type = Op.getValueType();
      int64_t Val = C->getSExtValue();
      if ((Val >= -65535) && (Val <= -1)) {
        Result = DAG.getTargetConstant(Val, Type);
        break;
      }
    }
    return;
  case 'O': // signed 15 bit immediate
    if (ConstantSDNode *C = dyn_cast<ConstantSDNode>(Op)) {
      EVT Type = Op.getValueType();
      int64_t Val = C->getSExtValue();
      if ((isInt<15>(Val))) {
        Result = DAG.getTargetConstant(Val, Type);
        break;
      }
    }
    return;
  case 'P': // immediate in the range of 1 to 65535 (inclusive)
    if (ConstantSDNode *C = dyn_cast<ConstantSDNode>(Op)) {
      EVT Type = Op.getValueType();
      int64_t Val = C->getSExtValue();
      if ((Val <= 65535) && (Val >= 1)) {
        Result = DAG.getTargetConstant(Val, Type);
        break;
      }
    }
    return;
  }

  if (Result.getNode()) {
    Ops.push_back(Result);
    return;
  }

  TargetLowering::LowerAsmOperandForConstraint(Op, Constraint, Ops, DAG);
}

bool
MipsTargetLowering::isOffsetFoldingLegal(const GlobalAddressSDNode *GA) const {
  // The Mips target isn't yet aware of offsets.
  return false;
}

EVT MipsTargetLowering::getOptimalMemOpType(uint64_t Size, unsigned DstAlign,
                                            unsigned SrcAlign, bool IsZeroVal,
                                            bool MemcpyStrSrc,
                                            MachineFunction &MF) const {
  if (Subtarget->hasMips64())
    return MVT::i64;

  return MVT::i32;
}

bool MipsTargetLowering::isFPImmLegal(const APFloat &Imm, EVT VT) const {
  if (VT != MVT::f32 && VT != MVT::f64)
    return false;
  if (Imm.isNegZero())
    return false;
  return Imm.isZero();
}

unsigned MipsTargetLowering::getJumpTableEncoding() const {
  if (IsN64)
    return MachineJumpTableInfo::EK_GPRel64BlockAddress;

  return TargetLowering::getJumpTableEncoding();
}<|MERGE_RESOLUTION|>--- conflicted
+++ resolved
@@ -875,16 +875,13 @@
     case ISD::SRL_PARTS:          return LowerShiftRightParts(Op, DAG, false);
     case ISD::LOAD:               return LowerLOAD(Op, DAG);
     case ISD::STORE:              return LowerSTORE(Op, DAG);
-<<<<<<< HEAD
+    case ISD::INTRINSIC_WO_CHAIN: return LowerINTRINSIC_WO_CHAIN(Op, DAG);
+    case ISD::INTRINSIC_W_CHAIN:  return LowerINTRINSIC_W_CHAIN(Op, DAG);
 
     // @LOCALMOD-BEGIN
     case ISD::NACL_TP_TLS_OFFSET: return LowerNaClTpTlsOffset(Op, DAG);
     case ISD::NACL_TP_TDB_OFFSET: return LowerNaClTpTdbOffset(Op, DAG);
     // @LOCALMOD-END
-=======
-    case ISD::INTRINSIC_WO_CHAIN: return LowerINTRINSIC_WO_CHAIN(Op, DAG);
-    case ISD::INTRINSIC_W_CHAIN:  return LowerINTRINSIC_W_CHAIN(Op, DAG);
->>>>>>> 72f0976c
   }
   return SDValue();
 }
