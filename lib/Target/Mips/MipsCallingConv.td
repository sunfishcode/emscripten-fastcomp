//===-- MipsCallingConv.td - Calling Conventions for Mips --*- tablegen -*-===//
//
//                     The LLVM Compiler Infrastructure
//
// This file is distributed under the University of Illinois Open Source
// License. See LICENSE.TXT for details.
//
//===----------------------------------------------------------------------===//
// This describes the calling conventions for Mips architecture.
//===----------------------------------------------------------------------===//

/// CCIfSubtarget - Match if the current subtarget has a feature F.
class CCIfSubtarget<string F, CCAction A>:
  CCIf<!strconcat("State.getTarget().getSubtarget<MipsSubtarget>().", F), A>;

//===----------------------------------------------------------------------===//
// Mips O32 Calling Convention
//===----------------------------------------------------------------------===//

// Only the return rules are defined here for O32. The rules for argument
// passing are defined in MipsISelLowering.cpp.
def RetCC_MipsO32 : CallingConv<[
  // i32 are returned in registers V0, V1, A0, A1
  CCIfType<[i32], CCAssignToReg<[V0, V1, A0, A1]>>,

  // f32 are returned in registers F0, F2
  CCIfType<[f32], CCAssignToReg<[F0, F2]>>,

  // f64 arguments are returned in D0_64 and D2_64 in FP64bit mode or
  // in D0 and D1 in FP32bit mode.
  CCIfType<[f64], CCIfSubtarget<"isFP64bit()", CCAssignToReg<[D0_64, D2_64]>>>,
  CCIfType<[f64], CCIfSubtarget<"isNotFP64bit()", CCAssignToReg<[D0, D1]>>>
]>;

//===----------------------------------------------------------------------===//
// Mips N32/64 Calling Convention
//===----------------------------------------------------------------------===//

def CC_MipsN : CallingConv<[
  // Promote i8/i16 arguments to i32.
  CCIfType<[i8, i16], CCPromoteToType<i32>>,

  // Integer arguments are passed in integer registers.
  CCIfType<[i32], CCAssignToRegWithShadow<[A0, A1, A2, A3,
                                           T0, T1, T2, T3],
                                          [F12, F13, F14, F15,
                                           F16, F17, F18, F19]>>,

  CCIfType<[i64], CCAssignToRegWithShadow<[A0_64, A1_64, A2_64, A3_64,
                                           T0_64, T1_64, T2_64, T3_64],
                                          [D12_64, D13_64, D14_64, D15_64,
                                           D16_64, D17_64, D18_64, D19_64]>>,

  // f32 arguments are passed in single precision FP registers.
  CCIfType<[f32], CCAssignToRegWithShadow<[F12, F13, F14, F15,
                                           F16, F17, F18, F19],
                                          [A0_64, A1_64, A2_64, A3_64,
                                           T0_64, T1_64, T2_64, T3_64]>>,

  // f64 arguments are passed in double precision FP registers.
  CCIfType<[f64], CCAssignToRegWithShadow<[D12_64, D13_64, D14_64, D15_64,
                                           D16_64, D17_64, D18_64, D19_64],
                                          [A0_64, A1_64, A2_64, A3_64,
                                           T0_64, T1_64, T2_64, T3_64]>>,

  // All stack parameter slots become 64-bit doublewords and are 8-byte aligned.
  CCIfType<[i32, f32], CCAssignToStack<4, 8>>,
  CCIfType<[i64, f64], CCAssignToStack<8, 8>>
]>;

// N32/64 variable arguments.
// All arguments are passed in integer registers.
def CC_MipsN_VarArg : CallingConv<[
  // Promote i8/i16 arguments to i32.
  CCIfType<[i8, i16], CCPromoteToType<i32>>,

  CCIfType<[i32, f32], CCAssignToReg<[A0, A1, A2, A3, T0, T1, T2, T3]>>,

  CCIfType<[i64, f64], CCAssignToReg<[A0_64, A1_64, A2_64, A3_64,
                                      T0_64, T1_64, T2_64, T3_64]>>,

  // All stack parameter slots become 64-bit doublewords and are 8-byte aligned.
  CCIfType<[i32, f32], CCAssignToStack<4, 8>>,
  CCIfType<[i64, f64], CCAssignToStack<8, 8>>
]>;

def RetCC_MipsN : CallingConv<[
  // i32 are returned in registers V0, V1
  CCIfType<[i32], CCAssignToReg<[V0, V1]>>,

  // i64 are returned in registers V0_64, V1_64
  CCIfType<[i64], CCAssignToReg<[V0_64, V1_64]>>,

  // f32 are returned in registers F0, F2
  CCIfType<[f32], CCAssignToReg<[F0, F2]>>,

  // f64 are returned in registers D0, D2
  CCIfType<[f64], CCAssignToReg<[D0_64, D2_64]>>
]>;

// In soft-mode, register A0_64, instead of V1_64, is used to return a long
// double value.
def RetCC_F128Soft : CallingConv<[
  CCIfType<[i64], CCAssignToReg<[V0_64, A0_64]>>
]>;

//===----------------------------------------------------------------------===//
// Mips EABI Calling Convention
//===----------------------------------------------------------------------===//

def CC_MipsEABI : CallingConv<[
  // Promote i8/i16 arguments to i32.
  CCIfType<[i8, i16], CCPromoteToType<i32>>,

  // Integer arguments are passed in integer registers.
  CCIfType<[i32], CCAssignToReg<[A0, A1, A2, A3, T0, T1, T2, T3]>>,

  // Single fp arguments are passed in pairs within 32-bit mode
  CCIfType<[f32], CCIfSubtarget<"isSingleFloat()",
                  CCAssignToReg<[F12, F13, F14, F15, F16, F17, F18, F19]>>>,

  CCIfType<[f32], CCIfSubtarget<"isNotSingleFloat()",
                  CCAssignToReg<[F12, F14, F16, F18]>>>,

  // The first 4 double fp arguments are passed in single fp registers.
  CCIfType<[f64], CCIfSubtarget<"isNotSingleFloat()",
                  CCAssignToReg<[D6, D7, D8, D9]>>>,

  // Integer values get stored in stack slots that are 4 bytes in
  // size and 4-byte aligned.
  CCIfType<[i32, f32], CCAssignToStack<4, 4>>,

  // Integer values get stored in stack slots that are 8 bytes in
  // size and 8-byte aligned.
  CCIfType<[f64], CCIfSubtarget<"isNotSingleFloat()", CCAssignToStack<8, 8>>>
]>;

def RetCC_MipsEABI : CallingConv<[
  // i32 are returned in registers V0, V1
  CCIfType<[i32], CCAssignToReg<[V0, V1]>>,

  // f32 are returned in registers F0, F1
  CCIfType<[f32], CCAssignToReg<[F0, F1]>>,

  // f64 are returned in register D0
  CCIfType<[f64], CCIfSubtarget<"isNotSingleFloat()", CCAssignToReg<[D0]>>>
]>;

//===----------------------------------------------------------------------===//
// Mips FastCC Calling Convention
//===----------------------------------------------------------------------===//
def CC_MipsO32_FastCC : CallingConv<[
  // f64 arguments are passed in double-precision floating pointer registers.
  CCIfType<[f64], CCIfSubtarget<"isNotFP64bit()",
                                CCAssignToReg<[D0, D1, D2, D3, D4, D5, D6, D7,
                                               D8, D9]>>>,
  CCIfType<[f64], CCIfSubtarget<"isFP64bit()",
                                CCAssignToReg<[D0_64, D1_64, D2_64, D3_64,
                                               D4_64, D5_64, D6_64, D7_64,
                                               D8_64, D9_64, D10_64, D11_64,
                                               D12_64, D13_64, D14_64, D15_64,
                                               D16_64, D17_64, D18_64,
                                               D19_64]>>>,

  // Stack parameter slots for f64 are 64-bit doublewords and 8-byte aligned.
  CCIfType<[f64], CCAssignToStack<8, 8>>
]>;

def CC_MipsN_FastCC : CallingConv<[
  // Integer arguments are passed in integer registers.
  CCIfType<[i64], CCAssignToReg<[A0_64, A1_64, A2_64, A3_64, T0_64, T1_64,
                                 T2_64, T3_64, T4_64, T5_64, T6_64, T7_64,
                                 T8_64, V1_64]>>,

  // f64 arguments are passed in double-precision floating pointer registers.
  CCIfType<[f64], CCAssignToReg<[D0_64, D1_64, D2_64, D3_64, D4_64, D5_64,
                                 D6_64, D7_64, D8_64, D9_64, D10_64, D11_64,
                                 D12_64, D13_64, D14_64, D15_64, D16_64, D17_64,
                                 D18_64, D19_64]>>,

  // Stack parameter slots for i64 and f64 are 64-bit doublewords and
  // 8-byte aligned.
  CCIfType<[i64, f64], CCAssignToStack<8, 8>>
]>;

def CC_Mips_FastCC : CallingConv<[
  // Handles byval parameters.
  CCIfByVal<CCPassByVal<4, 4>>,

  // Promote i8/i16 arguments to i32.
  CCIfType<[i8, i16], CCPromoteToType<i32>>,

  // Integer arguments are passed in integer registers. All scratch registers,
  // except for AT, V0 and T9, are available to be used as argument registers.
<<<<<<< HEAD
  // @LOCALMOD-START
  CCIfType<[i32], CCIfSubtarget<"isNotTargetNaCl()",
      CCAssignToReg<[A0, A1, A2, A3, T0, T1, T2, T3, T4, T5, T6, T7, T8, V1]>>>,
  // T6, T7 and T8 are reserved in NaCl and not available as argument registers.
  CCIfType<[i32], CCIfSubtarget<"isTargetNaCl()",
      CCAssignToReg<[A0, A1, A2, A3, T0, T1, T2, T3, T4, T5, V1]>>>,
  // @LOCALMOD-END
=======
  CCIfType<[i32], CCIfSubtarget<"isNotTargetNaCl()",
      CCAssignToReg<[A0, A1, A2, A3, T0, T1, T2, T3, T4, T5, T6, T7, T8, V1]>>>,

  // In NaCl, T6, T7 and T8 are reserved and not available as argument
  // registers for fastcc.  T6 contains the mask for sandboxing control flow
  // (indirect jumps and calls).  T7 contains the mask for sandboxing memory
  // accesses (loads and stores).  T8 contains the thread pointer.
  CCIfType<[i32], CCIfSubtarget<"isTargetNaCl()",
      CCAssignToReg<[A0, A1, A2, A3, T0, T1, T2, T3, T4, T5, V1]>>>,
>>>>>>> 434f0e35

  // f32 arguments are passed in single-precision floating pointer registers.
  CCIfType<[f32], CCAssignToReg<[F0, F1, F2, F3, F4, F5, F6, F7, F8, F9, F10,
                                 F11, F12, F13, F14, F15, F16, F17, F18, F19]>>,

  // Stack parameter slots for i32 and f32 are 32-bit words and 4-byte aligned.
  CCIfType<[i32, f32], CCAssignToStack<4, 4>>,

  CCIfSubtarget<"isABI_EABI()", CCDelegateTo<CC_MipsEABI>>,
  CCIfSubtarget<"isABI_O32()", CCDelegateTo<CC_MipsO32_FastCC>>,
  CCDelegateTo<CC_MipsN_FastCC>
]>;

//==

def CC_Mips16RetHelper : CallingConv<[
  // Integer arguments are passed in integer registers.
  CCIfType<[i32], CCAssignToReg<[V0, V1, A0, A1]>>
]>;

//===----------------------------------------------------------------------===//
// Mips Calling Convention Dispatch
//===----------------------------------------------------------------------===//

def RetCC_Mips : CallingConv<[
  CCIfSubtarget<"isABI_EABI()", CCDelegateTo<RetCC_MipsEABI>>,
  CCIfSubtarget<"isABI_N32()", CCDelegateTo<RetCC_MipsN>>,
  CCIfSubtarget<"isABI_N64()", CCDelegateTo<RetCC_MipsN>>,
  CCDelegateTo<RetCC_MipsO32>
]>;

//===----------------------------------------------------------------------===//
// Callee-saved register lists.
//===----------------------------------------------------------------------===//

def CSR_SingleFloatOnly : CalleeSavedRegs<(add (sequence "F%u", 31, 20), RA, FP,
                                               (sequence "S%u", 7, 0))>;

def CSR_O32_FPXX : CalleeSavedRegs<(add (sequence "D%u", 15, 10), RA, FP,
                                        (sequence "S%u", 7, 0))> {
  let OtherPreserved = (add (decimate (sequence "F%u", 30, 20), 2));
}

def CSR_O32 : CalleeSavedRegs<(add (sequence "D%u", 15, 10), RA, FP,
                                   (sequence "S%u", 7, 0))>;

def CSR_O32_FP64 :
  CalleeSavedRegs<(add (decimate (sequence "D%u_64", 30, 20), 2), RA, FP,
                       (sequence "S%u", 7, 0))>;

def CSR_N32 : CalleeSavedRegs<(add D20_64, D22_64, D24_64, D26_64, D28_64,
                                   D30_64, RA_64, FP_64, GP_64,
                                   (sequence "S%u_64", 7, 0))>;

def CSR_N64 : CalleeSavedRegs<(add (sequence "D%u_64", 31, 24), RA_64, FP_64,
                                   GP_64, (sequence "S%u_64", 7, 0))>;

def CSR_Mips16RetHelper :
  CalleeSavedRegs<(add V0, V1, FP,
                   (sequence "A%u", 3, 0), (sequence "S%u", 7, 0),
                   (sequence "D%u", 15, 10))>;<|MERGE_RESOLUTION|>--- conflicted
+++ resolved
@@ -192,15 +192,6 @@
 
   // Integer arguments are passed in integer registers. All scratch registers,
   // except for AT, V0 and T9, are available to be used as argument registers.
-<<<<<<< HEAD
-  // @LOCALMOD-START
-  CCIfType<[i32], CCIfSubtarget<"isNotTargetNaCl()",
-      CCAssignToReg<[A0, A1, A2, A3, T0, T1, T2, T3, T4, T5, T6, T7, T8, V1]>>>,
-  // T6, T7 and T8 are reserved in NaCl and not available as argument registers.
-  CCIfType<[i32], CCIfSubtarget<"isTargetNaCl()",
-      CCAssignToReg<[A0, A1, A2, A3, T0, T1, T2, T3, T4, T5, V1]>>>,
-  // @LOCALMOD-END
-=======
   CCIfType<[i32], CCIfSubtarget<"isNotTargetNaCl()",
       CCAssignToReg<[A0, A1, A2, A3, T0, T1, T2, T3, T4, T5, T6, T7, T8, V1]>>>,
 
@@ -210,11 +201,15 @@
   // accesses (loads and stores).  T8 contains the thread pointer.
   CCIfType<[i32], CCIfSubtarget<"isTargetNaCl()",
       CCAssignToReg<[A0, A1, A2, A3, T0, T1, T2, T3, T4, T5, V1]>>>,
->>>>>>> 434f0e35
 
   // f32 arguments are passed in single-precision floating pointer registers.
-  CCIfType<[f32], CCAssignToReg<[F0, F1, F2, F3, F4, F5, F6, F7, F8, F9, F10,
-                                 F11, F12, F13, F14, F15, F16, F17, F18, F19]>>,
+  CCIfType<[f32], CCIfSubtarget<"useOddSPReg()",
+      CCAssignToReg<[F0, F1, F2, F3, F4, F5, F6, F7, F8, F9, F10, F11, F12, F13,
+                     F14, F15, F16, F17, F18, F19]>>>,
+
+  // Don't use odd numbered single-precision registers for -mno-odd-spreg.
+  CCIfType<[f32], CCIfSubtarget<"noOddSPReg()",
+      CCAssignToReg<[F0, F2, F4, F6, F8, F10, F12, F14, F16, F18]>>>,
 
   // Stack parameter slots for i32 and f32 are 32-bit words and 4-byte aligned.
   CCIfType<[i32, f32], CCAssignToStack<4, 4>>,
