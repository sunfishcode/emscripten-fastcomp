--- conflicted
+++ resolved
@@ -32,15 +32,11 @@
   IsSingleFloat(false), IsFP64bit(false), IsGP64bit(false), HasVFPU(false),
   IsLinux(true), HasSEInReg(false), HasCondMov(false), HasSwap(false),
   HasBitCount(false), HasFPIdx(false),
-<<<<<<< HEAD
-  InMips16Mode(false), HasDSP(false), HasDSPR2(false), IsAndroid(false)
+  InMips16Mode(false), InMicroMipsMode(false), HasDSP(false), HasDSPR2(false),
+  IsAndroid(false), RM(_RM)
   // @LOCALMOD-START
   , TargetTriple(TT)
   // @LOCALMOD-END
-=======
-  InMips16Mode(false), InMicroMipsMode(false), HasDSP(false), HasDSPR2(false),
-  IsAndroid(false), RM(_RM)
->>>>>>> 279b9184
 {
   std::string CPUName = CPU;
   if (CPUName.empty())
