--- conflicted
+++ resolved
@@ -48,7 +48,6 @@
     getContext().getELFSection(".sbss", ELF::SHT_NOBITS,
                                ELF::SHF_WRITE |ELF::SHF_ALLOC,
                                SectionKind::getBSS());
-<<<<<<< HEAD
 
   // @LOCALMOD-BEGIN
   // Without this the linker defined symbols __fini_array_start and
@@ -68,9 +67,7 @@
                                SectionKind::getDataRel());
   }
   // @LOCALMOD-END
-=======
   this->TM = &TM;
->>>>>>> 51c1c423
 }
 
 // A address must be loaded from a small section if its size is less than the
