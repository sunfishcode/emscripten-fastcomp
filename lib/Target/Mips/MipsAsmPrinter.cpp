--- conflicted
+++ resolved
@@ -753,36 +753,7 @@
   // accept it. We therefore emit it when it contradicts the default or an
   // option has changed the default (i.e. FPXX) and omit it otherwise.
   if (ABI.IsO32() && (!STI.useOddSPReg() || STI.isABI_FPXX()))
-<<<<<<< HEAD
-    getTargetStreamer().emitDirectiveModuleOddSPReg(STI.useOddSPReg(),
-                                                    ABI.IsO32());
-
-  // @LOCALMOD-START
-  if (STI.isTargetNaCl()) {
-    initializeNaClMCStreamer(OutStreamer, OutContext, Triple(TT));
-  }
-  // @LOCALMOD-END
-}
-
-// @LOCALMOD-START
-unsigned MipsAsmPrinter::GetTargetLabelAlign(const MachineInstr *MI) const {
-  if (Subtarget->isTargetNaCl()) {
-    switch (MI->getOpcode()) {
-      default: return 0;
-      // These labels may indicate an indirect entry point that is
-      // externally reachable and hence must be bundle aligned.
-      // Note: these labels appear to be always at basic block beginnings
-      // so it may be possible to simply set the MBB alignment.
-      // However, it is unclear whether this always holds.
-      case TargetOpcode::EH_LABEL:
-      case TargetOpcode::GC_LABEL:
-        return 4;
-    }
-  }
-  return 0;
-=======
     getTargetStreamer().emitDirectiveModuleOddSPReg();
->>>>>>> 99e9f85e
 }
 // @LOCALMOD-END
 
