//===-- MipsInstrFPU.td - Mips FPU Instruction Information -*- tablegen -*-===//
//
//                     The LLVM Compiler Infrastructure
//
// This file is distributed under the University of Illinois Open Source
// License. See LICENSE.TXT for details.
//
//===----------------------------------------------------------------------===//
//
// This file describes the Mips FPU instruction set.
//
//===----------------------------------------------------------------------===//

//===----------------------------------------------------------------------===//
// Floating Point Instructions
// ------------------------
// * 64bit fp:
//    - 32 64-bit registers (default mode)
//    - 16 even 32-bit registers (32-bit compatible mode) for
//      single and double access.
// * 32bit fp:
//    - 16 even 32-bit registers - single and double (aliased)
//    - 32 32-bit registers (within single-only mode)
//===----------------------------------------------------------------------===//

// Floating Point Compare and Branch
def SDT_MipsFPBrcond : SDTypeProfile<0, 2, [SDTCisInt<0>,
                                            SDTCisVT<1, OtherVT>]>;
def SDT_MipsFPCmp : SDTypeProfile<0, 3, [SDTCisSameAs<0, 1>, SDTCisFP<1>,
                                         SDTCisVT<2, i32>]>;
def SDT_MipsCMovFP : SDTypeProfile<1, 2, [SDTCisSameAs<0, 1>,
                                          SDTCisSameAs<1, 2>]>;
def SDT_MipsBuildPairF64 : SDTypeProfile<1, 2, [SDTCisVT<0, f64>,
                                                SDTCisVT<1, i32>,
                                                SDTCisSameAs<1, 2>]>;
def SDT_MipsExtractElementF64 : SDTypeProfile<1, 2, [SDTCisVT<0, i32>,
                                                     SDTCisVT<1, f64>,
                                                     SDTCisVT<2, i32>]>;

def MipsFPCmp : SDNode<"MipsISD::FPCmp", SDT_MipsFPCmp, [SDNPOutGlue]>;
def MipsCMovFP_T : SDNode<"MipsISD::CMovFP_T", SDT_MipsCMovFP, [SDNPInGlue]>;
def MipsCMovFP_F : SDNode<"MipsISD::CMovFP_F", SDT_MipsCMovFP, [SDNPInGlue]>;
def MipsFPBrcond : SDNode<"MipsISD::FPBrcond", SDT_MipsFPBrcond,
                          [SDNPHasChain, SDNPOptInGlue]>;
def MipsBuildPairF64 : SDNode<"MipsISD::BuildPairF64", SDT_MipsBuildPairF64>;
def MipsExtractElementF64 : SDNode<"MipsISD::ExtractElementF64",
                                   SDT_MipsExtractElementF64>;

// Operand for printing out a condition code.
let PrintMethod = "printFCCOperand", DecoderMethod = "DecodeCondCode" in
  def condcode : Operand<i32>;

//===----------------------------------------------------------------------===//
// Feature predicates.
//===----------------------------------------------------------------------===//

def IsFP64bit        : Predicate<"Subtarget.isFP64bit()">,
                       AssemblerPredicate<"FeatureFP64Bit">;
def NotFP64bit       : Predicate<"!Subtarget.isFP64bit()">,
                       AssemblerPredicate<"!FeatureFP64Bit">;
def IsSingleFloat    : Predicate<"Subtarget.isSingleFloat()">,
                       AssemblerPredicate<"FeatureSingleFloat">;
def IsNotSingleFloat : Predicate<"!Subtarget.isSingleFloat()">,
                       AssemblerPredicate<"!FeatureSingleFloat">;

// FP immediate patterns.
def fpimm0 : PatLeaf<(fpimm), [{
  return N->isExactlyValue(+0.0);
}]>;

def fpimm0neg : PatLeaf<(fpimm), [{
  return N->isExactlyValue(-0.0);
}]>;

//===----------------------------------------------------------------------===//
// Instruction Class Templates
//
// A set of multiclasses is used to address the register usage.
//
// S32 - single precision in 16 32bit even fp registers
//       single precision in 32 32bit fp registers in SingleOnly mode
// S64 - single precision in 32 64bit fp registers (In64BitMode)
// D32 - double precision in 16 32bit even fp registers
// D64 - double precision in 32 64bit fp registers (In64BitMode)
//
// Only S32 and D32 are supported right now.
//===----------------------------------------------------------------------===//

// FP load.
let DecoderMethod = "DecodeFMem" in {
class FPLoad<bits<6> op, string opstr, RegisterClass RC, Operand MemOpnd>:
  FMem<op, (outs RC:$ft), (ins MemOpnd:$addr),
      !strconcat(opstr, "\t$ft, $addr"), [(set RC:$ft, (load_a addr:$addr))],
      IILoad>;

// FP store.
class FPStore<bits<6> op, string opstr, RegisterClass RC, Operand MemOpnd>:
  FMem<op, (outs), (ins RC:$ft, MemOpnd:$addr),
      !strconcat(opstr, "\t$ft, $addr"), [(store_a RC:$ft, addr:$addr)],
      IIStore>;
}
// FP indexed load.
class FPIdxLoad<bits<6> funct, string opstr, RegisterClass DRC,
                RegisterClass PRC, SDPatternOperator FOp = null_frag>:
  FFMemIdx<funct, (outs DRC:$fd), (ins PRC:$base, PRC:$index),
           !strconcat(opstr, "\t$fd, ${index}(${base})"),
           [(set DRC:$fd, (FOp (add PRC:$base, PRC:$index)))]> {
  let fs = 0;
}

// FP indexed store.
class FPIdxStore<bits<6> funct, string opstr, RegisterClass DRC,
                 RegisterClass PRC, SDPatternOperator FOp= null_frag>:
  FFMemIdx<funct, (outs), (ins DRC:$fs, PRC:$base, PRC:$index),
           !strconcat(opstr, "\t$fs, ${index}(${base})"),
           [(FOp DRC:$fs, (add PRC:$base, PRC:$index))]> {
  let fd = 0;
}

// Instructions that convert an FP value to 32-bit fixed point.
multiclass FFR1_W_M<bits<6> funct, string opstr> {
  def _S   : FFR1<funct, 16, opstr, "w.s", FGR32, FGR32>;
  def _D32 : FFR1<funct, 17, opstr, "w.d", FGR32, AFGR64>,
             Requires<[NotFP64bit, HasStandardEncoding]>;
  def _D64 : FFR1<funct, 17, opstr, "w.d", FGR32, FGR64>,
             Requires<[IsFP64bit, HasStandardEncoding]> {
    let DecoderNamespace = "Mips64";
  }
}

// Instructions that convert an FP value to 64-bit fixed point.
let Predicates = [IsFP64bit, HasStandardEncoding], DecoderNamespace = "Mips64" in
multiclass FFR1_L_M<bits<6> funct, string opstr> {
  def _S   : FFR1<funct, 16, opstr, "l.s", FGR64, FGR32>;
  def _D64 : FFR1<funct, 17, opstr, "l.d", FGR64, FGR64>;
}

// FP-to-FP conversion instructions.
multiclass FFR1P_M<bits<6> funct, string opstr, SDNode OpNode> {
  def _S   : FFR1P<funct, 16, opstr, "s", FGR32, FGR32, OpNode>;
  def _D32 : FFR1P<funct, 17, opstr, "d", AFGR64, AFGR64, OpNode>,
             Requires<[NotFP64bit, HasStandardEncoding]>;
  def _D64 : FFR1P<funct, 17, opstr, "d", FGR64, FGR64, OpNode>,
             Requires<[IsFP64bit, HasStandardEncoding]> {
    let DecoderNamespace = "Mips64";
  }
}

multiclass FFR2P_M<bits<6> funct, string opstr, SDNode OpNode, bit isComm = 0> {
  let isCommutable = isComm in {
  def _S   : FFR2P<funct, 16, opstr, "s", FGR32, OpNode>;
  def _D32 : FFR2P<funct, 17, opstr, "d", AFGR64, OpNode>,
             Requires<[NotFP64bit, HasStandardEncoding]>;
  def _D64 : FFR2P<funct, 17, opstr, "d", FGR64, OpNode>,
             Requires<[IsFP64bit, HasStandardEncoding]> {
    let DecoderNamespace = "Mips64";
  }
}
}

// FP madd/msub/nmadd/nmsub instruction classes.
class FMADDSUB<bits<3> funct, bits<3> fmt, string opstr, string fmtstr,
               SDNode OpNode, RegisterClass RC> :
  FFMADDSUB<funct, fmt, (outs RC:$fd), (ins RC:$fr, RC:$fs, RC:$ft),
            !strconcat(opstr, ".", fmtstr, "\t$fd, $fr, $fs, $ft"),
            [(set RC:$fd, (OpNode (fmul RC:$fs, RC:$ft), RC:$fr))]>;

class FNMADDSUB<bits<3> funct, bits<3> fmt, string opstr, string fmtstr,
                SDNode OpNode, RegisterClass RC> :
  FFMADDSUB<funct, fmt, (outs RC:$fd), (ins RC:$fr, RC:$fs, RC:$ft),
            !strconcat(opstr, ".", fmtstr, "\t$fd, $fr, $fs, $ft"),
            [(set RC:$fd, (fsub fpimm0, (OpNode (fmul RC:$fs, RC:$ft), RC:$fr)))]>;

//===----------------------------------------------------------------------===//
// Floating Point Instructions
//===----------------------------------------------------------------------===//
defm ROUND_W : FFR1_W_M<0xc, "round">;
defm ROUND_L : FFR1_L_M<0x8, "round">;
defm TRUNC_W : FFR1_W_M<0xd, "trunc">;
defm TRUNC_L : FFR1_L_M<0x9, "trunc">;
defm CEIL_W  : FFR1_W_M<0xe, "ceil">;
defm CEIL_L  : FFR1_L_M<0xa, "ceil">;
defm FLOOR_W : FFR1_W_M<0xf, "floor">;
defm FLOOR_L : FFR1_L_M<0xb, "floor">;
defm CVT_W   : FFR1_W_M<0x24, "cvt">;
//defm CVT_L   : FFR1_L_M<0x25, "cvt">;

def CVT_S_W : FFR1<0x20, 20, "cvt", "s.w", FGR32, FGR32>;
def CVT_L_S : FFR1<0x25, 16, "cvt", "l.s", FGR64, FGR32>;
def CVT_L_D64: FFR1<0x25, 17, "cvt", "l.d", FGR64, FGR64>;

let Predicates = [NotFP64bit, HasStandardEncoding] in {
  def CVT_S_D32 : FFR1<0x20, 17, "cvt", "s.d", FGR32, AFGR64>;
  def CVT_D32_W : FFR1<0x21, 20, "cvt", "d.w", AFGR64, FGR32>;
  def CVT_D32_S : FFR1<0x21, 16, "cvt", "d.s", AFGR64, FGR32>;
}

let Predicates = [IsFP64bit, HasStandardEncoding], DecoderNamespace = "Mips64" in {
 def CVT_S_D64 : FFR1<0x20, 17, "cvt", "s.d", FGR32, FGR64>;
 def CVT_S_L   : FFR1<0x20, 21, "cvt", "s.l", FGR32, FGR64>;
 def CVT_D64_W : FFR1<0x21, 20, "cvt", "d.w", FGR64, FGR32>;
 def CVT_D64_S : FFR1<0x21, 16, "cvt", "d.s", FGR64, FGR32>;
 def CVT_D64_L : FFR1<0x21, 21, "cvt", "d.l", FGR64, FGR64>;
}

let Predicates = [NoNaNsFPMath, HasStandardEncoding] in {
  defm FABS    : FFR1P_M<0x5, "abs",  fabs>;
  defm FNEG    : FFR1P_M<0x7, "neg",  fneg>;
}
defm FSQRT   : FFR1P_M<0x4, "sqrt", fsqrt>;

// The odd-numbered registers are only referenced when doing loads,
// stores, and moves between floating-point and integer registers.
// When defining instructions, we reference all 32-bit registers,
// regardless of register aliasing.

class FFRGPR<bits<5> _fmt, dag outs, dag ins, string asmstr, list<dag> pattern>:
             FFR<0x11, 0x0, _fmt, outs, ins, asmstr, pattern> {
  bits<5> rt;
  let ft = rt;
  let fd = 0;
}

/// Move Control Registers From/To CPU Registers
def CFC1  : FFRGPR<0x2, (outs CPURegs:$rt), (ins CCR:$fs),
                  "cfc1\t$rt, $fs", []>;

def CTC1  : FFRGPR<0x6, (outs CCR:$fs), (ins CPURegs:$rt),
                  "ctc1\t$rt, $fs", []>;

def MFC1  : FFRGPR<0x00, (outs CPURegs:$rt), (ins FGR32:$fs),
                  "mfc1\t$rt, $fs",
                  [(set CPURegs:$rt, (bitconvert FGR32:$fs))]>;

def MTC1  : FFRGPR<0x04, (outs FGR32:$fs), (ins CPURegs:$rt),
                  "mtc1\t$rt, $fs",
                  [(set FGR32:$fs, (bitconvert CPURegs:$rt))]>;

def DMFC1 : FFRGPR<0x01, (outs CPU64Regs:$rt), (ins FGR64:$fs),
                  "dmfc1\t$rt, $fs",
                  [(set CPU64Regs:$rt, (bitconvert FGR64:$fs))]>;

def DMTC1 : FFRGPR<0x05, (outs FGR64:$fs), (ins CPU64Regs:$rt),
                  "dmtc1\t$rt, $fs",
                  [(set FGR64:$fs, (bitconvert CPU64Regs:$rt))]>;

def FMOV_S   : FFR1<0x6, 16, "mov", "s", FGR32, FGR32>;
def FMOV_D32 : FFR1<0x6, 17, "mov", "d", AFGR64, AFGR64>,
               Requires<[NotFP64bit, HasStandardEncoding]>;
def FMOV_D64 : FFR1<0x6, 17, "mov", "d", FGR64, FGR64>,
               Requires<[IsFP64bit, HasStandardEncoding]> {
  let DecoderNamespace = "Mips64";
}

/// Floating Point Memory Instructions
let Predicates = [IsN64, HasStandardEncoding], DecoderNamespace = "Mips64" in {
  def LWC1_P8   : FPLoad<0x31, "lwc1", FGR32, mem64>;
  def SWC1_P8   : FPStore<0x39, "swc1", FGR32, mem64>;
  def LDC164_P8 : FPLoad<0x35, "ldc1", FGR64, mem64> {
    let isCodeGenOnly =1;
  }
  def SDC164_P8 : FPStore<0x3d, "sdc1", FGR64, mem64> {
    let isCodeGenOnly =1;
  }
}

let Predicates = [NotN64, HasStandardEncoding] in {
  def LWC1   : FPLoad<0x31, "lwc1", FGR32, mem>;
  def SWC1   : FPStore<0x39, "swc1", FGR32, mem>;
}

let Predicates = [NotN64, HasMips64, HasStandardEncoding],
  DecoderNamespace = "Mips64" in {
  def LDC164 : FPLoad<0x35, "ldc1", FGR64, mem>;
  def SDC164 : FPStore<0x3d, "sdc1", FGR64, mem>;
}

let Predicates = [NotN64, NotMips64, HasStandardEncoding] in {
  def LDC1   : FPLoad<0x35, "ldc1", AFGR64, mem>;
  def SDC1   : FPStore<0x3d, "sdc1", AFGR64, mem>;
}

// Indexed loads and stores.
let Predicates = [HasMips32r2Or64, NotNaCl/*@LOCALMOD*/] in {
  def LWXC1 : FPIdxLoad<0x0, "lwxc1", FGR32, CPURegs, load_a>;
  def SWXC1 : FPIdxStore<0x8, "swxc1", FGR32, CPURegs, store_a>;
}

let Predicates = [HasMips32r2, NotMips64, NotNaCl/*@LOCALMOD*/] in {
  def LDXC1 : FPIdxLoad<0x1, "ldxc1", AFGR64, CPURegs, load_a>;
  def SDXC1 : FPIdxStore<0x9, "sdxc1", AFGR64, CPURegs, store_a>;
}

let Predicates = [HasMips64, NotN64, NotNaCl/*@LOCALMOD*/],
    DecoderNamespace="Mips64" in {
  def LDXC164 : FPIdxLoad<0x1, "ldxc1", FGR64, CPURegs, load_a>;
  def SDXC164 : FPIdxStore<0x9, "sdxc1", FGR64, CPURegs, store_a>;
}

// n64
let Predicates = [IsN64, NotNaCl/*@LOCALMOD*/], isCodeGenOnly=1 in {
  def LWXC1_P8   : FPIdxLoad<0x0, "lwxc1", FGR32, CPU64Regs, load_a>;
  def LDXC164_P8 : FPIdxLoad<0x1, "ldxc1", FGR64, CPU64Regs, load_a>;
  def SWXC1_P8   : FPIdxStore<0x8, "swxc1", FGR32, CPU64Regs, store_a>;
  def SDXC164_P8 : FPIdxStore<0x9, "sdxc1", FGR64, CPU64Regs, store_a>;
}

// Load/store doubleword indexed unaligned.
let Predicates = [NotMips64, HasStandardEncoding] in {
  def LUXC1 : FPIdxLoad<0x5, "luxc1", AFGR64, CPURegs>;
  def SUXC1 : FPIdxStore<0xd, "suxc1", AFGR64, CPURegs>;
}

let Predicates = [HasMips64, HasStandardEncoding],
  DecoderNamespace="Mips64" in {
  def LUXC164 : FPIdxLoad<0x5, "luxc1", FGR64, CPURegs>;
  def SUXC164 : FPIdxStore<0xd, "suxc1", FGR64, CPURegs>;
}

/// Floating-point Aritmetic
defm FADD : FFR2P_M<0x00, "add", fadd, 1>;
defm FDIV : FFR2P_M<0x03, "div", fdiv>;
defm FMUL : FFR2P_M<0x02, "mul", fmul, 1>;
defm FSUB : FFR2P_M<0x01, "sub", fsub>;

let Predicates = [HasMips32r2, HasStandardEncoding] in {
  def MADD_S : FMADDSUB<0x4, 0, "madd", "s", fadd, FGR32>;
  def MSUB_S : FMADDSUB<0x5, 0, "msub", "s", fsub, FGR32>;
}

let Predicates = [HasMips32r2, NoNaNsFPMath, HasStandardEncoding] in {
  def NMADD_S : FNMADDSUB<0x6, 0, "nmadd", "s", fadd, FGR32>;
  def NMSUB_S : FNMADDSUB<0x7, 0, "nmsub", "s", fsub, FGR32>;
}

let Predicates = [HasMips32r2, NotFP64bit, HasStandardEncoding] in {
  def MADD_D32 : FMADDSUB<0x4, 1, "madd", "d", fadd, AFGR64>;
  def MSUB_D32 : FMADDSUB<0x5, 1, "msub", "d", fsub, AFGR64>;
}

let Predicates = [HasMips32r2, NotFP64bit, NoNaNsFPMath, HasStandardEncoding] in {
  def NMADD_D32 : FNMADDSUB<0x6, 1, "nmadd", "d", fadd, AFGR64>;
  def NMSUB_D32 : FNMADDSUB<0x7, 1, "nmsub", "d", fsub, AFGR64>;
}

let Predicates = [HasMips32r2, IsFP64bit, HasStandardEncoding], isCodeGenOnly=1 in {
  def MADD_D64 : FMADDSUB<0x4, 1, "madd", "d", fadd, FGR64>;
  def MSUB_D64 : FMADDSUB<0x5, 1, "msub", "d", fsub, FGR64>;
}

let Predicates = [HasMips32r2, IsFP64bit, NoNaNsFPMath, HasStandardEncoding],
    isCodeGenOnly=1 in {
  def NMADD_D64 : FNMADDSUB<0x6, 1, "nmadd", "d", fadd, FGR64>;
  def NMSUB_D64 : FNMADDSUB<0x7, 1, "nmsub", "d", fsub, FGR64>;
}

//===----------------------------------------------------------------------===//
// Floating Point Branch Codes
//===----------------------------------------------------------------------===//
// Mips branch codes. These correspond to condcode in MipsInstrInfo.h.
// They must be kept in synch.
def MIPS_BRANCH_F  : PatLeaf<(i32 0)>;
def MIPS_BRANCH_T  : PatLeaf<(i32 1)>;

/// Floating Point Branch of False/True (Likely)
let isBranch=1, isTerminator=1, hasDelaySlot=1, base=0x8, Uses=[FCR31] in
  class FBRANCH<bits<1> nd, bits<1> tf, PatLeaf op, string asmstr> :
      FFI<0x11, (outs), (ins brtarget:$dst), !strconcat(asmstr, "\t$dst"),
        [(MipsFPBrcond op, bb:$dst)]> {
  let Inst{20-18} = 0;
  let Inst{17} = nd;
  let Inst{16} = tf;
}

let DecoderMethod = "DecodeBC1" in {
def BC1F  : FBRANCH<0, 0, MIPS_BRANCH_F,  "bc1f">;
def BC1T  : FBRANCH<0, 1, MIPS_BRANCH_T,  "bc1t">;
}
//===----------------------------------------------------------------------===//
// Floating Point Flag Conditions
//===----------------------------------------------------------------------===//
// Mips condition codes. They must correspond to condcode in MipsInstrInfo.h.
// They must be kept in synch.
def MIPS_FCOND_F    : PatLeaf<(i32 0)>;
def MIPS_FCOND_UN   : PatLeaf<(i32 1)>;
def MIPS_FCOND_OEQ  : PatLeaf<(i32 2)>;
def MIPS_FCOND_UEQ  : PatLeaf<(i32 3)>;
def MIPS_FCOND_OLT  : PatLeaf<(i32 4)>;
def MIPS_FCOND_ULT  : PatLeaf<(i32 5)>;
def MIPS_FCOND_OLE  : PatLeaf<(i32 6)>;
def MIPS_FCOND_ULE  : PatLeaf<(i32 7)>;
def MIPS_FCOND_SF   : PatLeaf<(i32 8)>;
def MIPS_FCOND_NGLE : PatLeaf<(i32 9)>;
def MIPS_FCOND_SEQ  : PatLeaf<(i32 10)>;
def MIPS_FCOND_NGL  : PatLeaf<(i32 11)>;
def MIPS_FCOND_LT   : PatLeaf<(i32 12)>;
def MIPS_FCOND_NGE  : PatLeaf<(i32 13)>;
def MIPS_FCOND_LE   : PatLeaf<(i32 14)>;
def MIPS_FCOND_NGT  : PatLeaf<(i32 15)>;

class FCMP<bits<5> fmt, RegisterClass RC, string typestr> :
  FCC<fmt, (outs), (ins RC:$fs, RC:$ft, condcode:$cc),
      !strconcat("c.$cc.", typestr, "\t$fs, $ft"),
      [(MipsFPCmp RC:$fs, RC:$ft, imm:$cc)]>;

/// Floating Point Compare
let Defs=[FCR31] in {
  def FCMP_S32 : FCMP<0x10, FGR32, "s">;
  def FCMP_D32 : FCMP<0x11, AFGR64, "d">,
      Requires<[NotFP64bit, HasStandardEncoding]>;
  def FCMP_D64 : FCMP<0x11, FGR64, "d">,
      Requires<[IsFP64bit, HasStandardEncoding]> {
    let DecoderNamespace = "Mips64";
  }
}

//===----------------------------------------------------------------------===//
// Floating Point Pseudo-Instructions
//===----------------------------------------------------------------------===//
def MOVCCRToCCR : PseudoSE<(outs CCR:$dst), (ins CCR:$src),
                           "# MOVCCRToCCR", []>;

// This pseudo instr gets expanded into 2 mtc1 instrs after register
// allocation.
def BuildPairF64 :
  PseudoSE<(outs AFGR64:$dst),
           (ins CPURegs:$lo, CPURegs:$hi), "",
           [(set AFGR64:$dst, (MipsBuildPairF64 CPURegs:$lo, CPURegs:$hi))]>;

// This pseudo instr gets expanded into 2 mfc1 instrs after register
// allocation.
// if n is 0, lower part of src is extracted.
// if n is 1, higher part of src is extracted.
def ExtractElementF64 :
  PseudoSE<(outs CPURegs:$dst), (ins AFGR64:$src, i32imm:$n), "",
           [(set CPURegs:$dst, (MipsExtractElementF64 AFGR64:$src, imm:$n))]>;

//===----------------------------------------------------------------------===//
// Floating Point Patterns
//===----------------------------------------------------------------------===//
def : MipsPat<(f32 fpimm0), (MTC1 ZERO)>;
def : MipsPat<(f32 fpimm0neg), (FNEG_S (MTC1 ZERO))>;

def : MipsPat<(f32 (sint_to_fp CPURegs:$src)), (CVT_S_W (MTC1 CPURegs:$src))>;
def : MipsPat<(i32 (fp_to_sint FGR32:$src)), (MFC1 (TRUNC_W_S FGR32:$src))>;

let Predicates = [NotFP64bit, HasStandardEncoding] in {
  def : MipsPat<(f64 (sint_to_fp CPURegs:$src)),
                (CVT_D32_W (MTC1 CPURegs:$src))>;
  def : MipsPat<(i32 (fp_to_sint AFGR64:$src)),
                (MFC1 (TRUNC_W_D32 AFGR64:$src))>;
  def : MipsPat<(f32 (fround AFGR64:$src)), (CVT_S_D32 AFGR64:$src)>;
  def : MipsPat<(f64 (fextend FGR32:$src)), (CVT_D32_S FGR32:$src)>;
}

let Predicates = [IsFP64bit, HasStandardEncoding] in {
  def : MipsPat<(f64 fpimm0), (DMTC1 ZERO_64)>;
  def : MipsPat<(f64 fpimm0neg), (FNEG_D64 (DMTC1 ZERO_64))>;

  def : MipsPat<(f64 (sint_to_fp CPURegs:$src)),
                (CVT_D64_W (MTC1 CPURegs:$src))>;
  def : MipsPat<(f32 (sint_to_fp CPU64Regs:$src)),
                (CVT_S_L (DMTC1 CPU64Regs:$src))>;
  def : MipsPat<(f64 (sint_to_fp CPU64Regs:$src)),
                (CVT_D64_L (DMTC1 CPU64Regs:$src))>;

  def : MipsPat<(i32 (fp_to_sint FGR64:$src)),
                (MFC1 (TRUNC_W_D64 FGR64:$src))>;
  def : MipsPat<(i64 (fp_to_sint FGR32:$src)), (DMFC1 (TRUNC_L_S FGR32:$src))>;
  def : MipsPat<(i64 (fp_to_sint FGR64:$src)),
                (DMFC1 (TRUNC_L_D64 FGR64:$src))>;

  def : MipsPat<(f32 (fround FGR64:$src)), (CVT_S_D64 FGR64:$src)>;
  def : MipsPat<(f64 (fextend FGR32:$src)), (CVT_D64_S FGR32:$src)>;
<<<<<<< HEAD
}

// Patterns for unaligned floating point loads and stores.
let Predicates = [HasMips32r2Or64, NotN64, NotNaCl/*@LOCALMOD*/] in {
  def : MipsPat<(f32 (load_u CPURegs:$addr)), (LUXC1 CPURegs:$addr, ZERO)>;
  def : MipsPat<(store_u FGR32:$src, CPURegs:$addr),
                (SUXC1 FGR32:$src, CPURegs:$addr, ZERO)>;
}

let Predicates = [IsN64, NotNaCl/*@LOCALMOD*/] in {
  def : MipsPat<(f32 (load_u CPU64Regs:$addr)),
                (LUXC1_P8 CPU64Regs:$addr, ZERO_64)>;
  def : MipsPat<(store_u FGR32:$src, CPU64Regs:$addr),
                (SUXC1_P8 FGR32:$src, CPU64Regs:$addr, ZERO_64)>;
=======
>>>>>>> bc363931
}<|MERGE_RESOLUTION|>--- conflicted
+++ resolved
@@ -472,21 +472,4 @@
 
   def : MipsPat<(f32 (fround FGR64:$src)), (CVT_S_D64 FGR64:$src)>;
   def : MipsPat<(f64 (fextend FGR32:$src)), (CVT_D64_S FGR32:$src)>;
-<<<<<<< HEAD
-}
-
-// Patterns for unaligned floating point loads and stores.
-let Predicates = [HasMips32r2Or64, NotN64, NotNaCl/*@LOCALMOD*/] in {
-  def : MipsPat<(f32 (load_u CPURegs:$addr)), (LUXC1 CPURegs:$addr, ZERO)>;
-  def : MipsPat<(store_u FGR32:$src, CPURegs:$addr),
-                (SUXC1 FGR32:$src, CPURegs:$addr, ZERO)>;
-}
-
-let Predicates = [IsN64, NotNaCl/*@LOCALMOD*/] in {
-  def : MipsPat<(f32 (load_u CPU64Regs:$addr)),
-                (LUXC1_P8 CPU64Regs:$addr, ZERO_64)>;
-  def : MipsPat<(store_u FGR32:$src, CPU64Regs:$addr),
-                (SUXC1_P8 FGR32:$src, CPU64Regs:$addr, ZERO_64)>;
-=======
->>>>>>> bc363931
 }