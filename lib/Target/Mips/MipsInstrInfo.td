//===- MipsInstrInfo.td - Target Description for Mips Target -*- tablegen -*-=//
//
//                     The LLVM Compiler Infrastructure
//
// This file is distributed under the University of Illinois Open Source
// License. See LICENSE.TXT for details.
//
//===----------------------------------------------------------------------===//
//
// This file contains the Mips implementation of the TargetInstrInfo class.
//
//===----------------------------------------------------------------------===//


//===----------------------------------------------------------------------===//
// Mips profiles and nodes
//===----------------------------------------------------------------------===//

def SDT_MipsJmpLink      : SDTypeProfile<0, 1, [SDTCisVT<0, iPTR>]>;
def SDT_MipsCMov         : SDTypeProfile<1, 4, [SDTCisSameAs<0, 1>,
                                                SDTCisSameAs<1, 2>,
                                                SDTCisSameAs<3, 4>,
                                                SDTCisInt<4>]>;
def SDT_MipsCallSeqStart : SDCallSeqStart<[SDTCisVT<0, i32>]>;
def SDT_MipsCallSeqEnd   : SDCallSeqEnd<[SDTCisVT<0, i32>, SDTCisVT<1, i32>]>;
def SDT_MFLOHI : SDTypeProfile<1, 1, [SDTCisInt<0>, SDTCisVT<1, untyped>]>;
def SDT_MTLOHI : SDTypeProfile<1, 2, [SDTCisVT<0, untyped>,
                                      SDTCisInt<1>, SDTCisSameAs<1, 2>]>;
def SDT_MipsMultDiv : SDTypeProfile<1, 2, [SDTCisVT<0, untyped>, SDTCisInt<1>,
                                    SDTCisSameAs<1, 2>]>;
def SDT_MipsMAddMSub : SDTypeProfile<1, 3,
                                     [SDTCisVT<0, untyped>, SDTCisSameAs<0, 3>,
                                      SDTCisVT<1, i32>, SDTCisSameAs<1, 2>]>;
def SDT_MipsDivRem16 : SDTypeProfile<0, 2, [SDTCisInt<0>, SDTCisSameAs<0, 1>]>;

def SDT_MipsThreadPointer : SDTypeProfile<1, 0, [SDTCisPtrTy<0>]>;

def SDT_Sync             : SDTypeProfile<0, 1, [SDTCisVT<0, i32>]>;

def SDT_Ext : SDTypeProfile<1, 3, [SDTCisInt<0>, SDTCisSameAs<0, 1>,
                                   SDTCisVT<2, i32>, SDTCisSameAs<2, 3>]>;
def SDT_Ins : SDTypeProfile<1, 4, [SDTCisInt<0>, SDTCisSameAs<0, 1>,
                                   SDTCisVT<2, i32>, SDTCisSameAs<2, 3>,
                                   SDTCisSameAs<0, 4>]>;

def SDTMipsLoadLR  : SDTypeProfile<1, 2,
                                   [SDTCisInt<0>, SDTCisPtrTy<1>,
                                    SDTCisSameAs<0, 2>]>;

// Call
def MipsJmpLink : SDNode<"MipsISD::JmpLink",SDT_MipsJmpLink,
                         [SDNPHasChain, SDNPOutGlue, SDNPOptInGlue,
                          SDNPVariadic]>;

// Tail call
def MipsTailCall : SDNode<"MipsISD::TailCall", SDT_MipsJmpLink,
                          [SDNPHasChain, SDNPOptInGlue, SDNPVariadic]>;

// Hi and Lo nodes are used to handle global addresses. Used on
// MipsISelLowering to lower stuff like GlobalAddress, ExternalSymbol
// static model. (nothing to do with Mips Registers Hi and Lo)
def MipsHi    : SDNode<"MipsISD::Hi", SDTIntUnaryOp>;
def MipsLo    : SDNode<"MipsISD::Lo", SDTIntUnaryOp>;
def MipsGPRel : SDNode<"MipsISD::GPRel", SDTIntUnaryOp>;

// TlsGd node is used to handle General Dynamic TLS
def MipsTlsGd : SDNode<"MipsISD::TlsGd", SDTIntUnaryOp>;

// TprelHi and TprelLo nodes are used to handle Local Exec TLS
def MipsTprelHi    : SDNode<"MipsISD::TprelHi", SDTIntUnaryOp>;
def MipsTprelLo    : SDNode<"MipsISD::TprelLo", SDTIntUnaryOp>;

// Thread pointer
def MipsThreadPointer: SDNode<"MipsISD::ThreadPointer", SDT_MipsThreadPointer>;

// Return
def MipsRet : SDNode<"MipsISD::Ret", SDTNone,
                     [SDNPHasChain, SDNPOptInGlue, SDNPVariadic]>;

// These are target-independent nodes, but have target-specific formats.
def callseq_start : SDNode<"ISD::CALLSEQ_START", SDT_MipsCallSeqStart,
                           [SDNPHasChain, SDNPSideEffect, SDNPOutGlue]>;
def callseq_end   : SDNode<"ISD::CALLSEQ_END", SDT_MipsCallSeqEnd,
                           [SDNPHasChain, SDNPSideEffect,
                            SDNPOptInGlue, SDNPOutGlue]>;

// Nodes used to extract LO/HI registers.
def MipsMFHI : SDNode<"MipsISD::MFHI", SDT_MFLOHI>;
def MipsMFLO : SDNode<"MipsISD::MFLO", SDT_MFLOHI>;

// Node used to insert 32-bit integers to LOHI register pair.
def MipsMTLOHI : SDNode<"MipsISD::MTLOHI", SDT_MTLOHI>;

// Mult nodes.
def MipsMult  : SDNode<"MipsISD::Mult", SDT_MipsMultDiv>;
def MipsMultu : SDNode<"MipsISD::Multu", SDT_MipsMultDiv>;

// MAdd*/MSub* nodes
def MipsMAdd  : SDNode<"MipsISD::MAdd", SDT_MipsMAddMSub>;
def MipsMAddu : SDNode<"MipsISD::MAddu", SDT_MipsMAddMSub>;
def MipsMSub  : SDNode<"MipsISD::MSub", SDT_MipsMAddMSub>;
def MipsMSubu : SDNode<"MipsISD::MSubu", SDT_MipsMAddMSub>;

// DivRem(u) nodes
def MipsDivRem    : SDNode<"MipsISD::DivRem", SDT_MipsMultDiv>;
def MipsDivRemU   : SDNode<"MipsISD::DivRemU", SDT_MipsMultDiv>;
def MipsDivRem16  : SDNode<"MipsISD::DivRem16", SDT_MipsDivRem16,
                           [SDNPOutGlue]>;
def MipsDivRemU16 : SDNode<"MipsISD::DivRemU16", SDT_MipsDivRem16,
                           [SDNPOutGlue]>;

// Target constant nodes that are not part of any isel patterns and remain
// unchanged can cause instructions with illegal operands to be emitted.
// Wrapper node patterns give the instruction selector a chance to replace
// target constant nodes that would otherwise remain unchanged with ADDiu
// nodes. Without these wrapper node patterns, the following conditional move
// instruction is emitted when function cmov2 in test/CodeGen/Mips/cmov.ll is
// compiled:
//  movn  %got(d)($gp), %got(c)($gp), $4
// This instruction is illegal since movn can take only register operands.

def MipsWrapper    : SDNode<"MipsISD::Wrapper", SDTIntBinOp>;

def MipsSync : SDNode<"MipsISD::Sync", SDT_Sync, [SDNPHasChain,SDNPSideEffect]>;

def MipsExt :  SDNode<"MipsISD::Ext", SDT_Ext>;
def MipsIns :  SDNode<"MipsISD::Ins", SDT_Ins>;

def MipsLWL : SDNode<"MipsISD::LWL", SDTMipsLoadLR,
                     [SDNPHasChain, SDNPMayLoad, SDNPMemOperand]>;
def MipsLWR : SDNode<"MipsISD::LWR", SDTMipsLoadLR,
                     [SDNPHasChain, SDNPMayLoad, SDNPMemOperand]>;
def MipsSWL : SDNode<"MipsISD::SWL", SDTStore,
                     [SDNPHasChain, SDNPMayStore, SDNPMemOperand]>;
def MipsSWR : SDNode<"MipsISD::SWR", SDTStore,
                     [SDNPHasChain, SDNPMayStore, SDNPMemOperand]>;
def MipsLDL : SDNode<"MipsISD::LDL", SDTMipsLoadLR,
                     [SDNPHasChain, SDNPMayLoad, SDNPMemOperand]>;
def MipsLDR : SDNode<"MipsISD::LDR", SDTMipsLoadLR,
                     [SDNPHasChain, SDNPMayLoad, SDNPMemOperand]>;
def MipsSDL : SDNode<"MipsISD::SDL", SDTStore,
                     [SDNPHasChain, SDNPMayStore, SDNPMemOperand]>;
def MipsSDR : SDNode<"MipsISD::SDR", SDTStore,
                     [SDNPHasChain, SDNPMayStore, SDNPMemOperand]>;

//===----------------------------------------------------------------------===//
// Mips Instruction Predicate Definitions.
//===----------------------------------------------------------------------===//
def HasMips2     :    Predicate<"Subtarget->hasMips2()">,
                      AssemblerPredicate<"FeatureMips2">;
def HasMips3_32  :    Predicate<"Subtarget->hasMips3_32()">,
                      AssemblerPredicate<"FeatureMips3_32">;
def HasMips3_32r2 :   Predicate<"Subtarget->hasMips3_32r2()">,
                      AssemblerPredicate<"FeatureMips3_32r2">;
def HasMips3     :    Predicate<"Subtarget->hasMips3()">,
                      AssemblerPredicate<"FeatureMips3">;
def HasMips4_32  :    Predicate<"Subtarget->hasMips4_32()">,
                      AssemblerPredicate<"FeatureMips4_32">;
def HasMips4_32r2 :   Predicate<"Subtarget->hasMips4_32r2()">,
                      AssemblerPredicate<"FeatureMips4_32r2">;
def HasMips5_32r2 :   Predicate<"Subtarget->hasMips5_32r2()">,
                      AssemblerPredicate<"FeatureMips5_32r2">;
def HasMips32    :    Predicate<"Subtarget->hasMips32()">,
                      AssemblerPredicate<"FeatureMips32">;
def HasMips32r2  :    Predicate<"Subtarget->hasMips32r2()">,
                      AssemblerPredicate<"FeatureMips32r2">;
def HasMips32r6  :    Predicate<"Subtarget->hasMips32r6()">,
                      AssemblerPredicate<"FeatureMips32r6">;
def NotMips32r6  :    Predicate<"!Subtarget->hasMips32r6()">,
                      AssemblerPredicate<"!FeatureMips32r6">;
def IsGP64bit    :    Predicate<"Subtarget->isGP64bit()">,
                      AssemblerPredicate<"FeatureGP64Bit">;
def IsGP32bit    :    Predicate<"!Subtarget->isGP64bit()">,
                      AssemblerPredicate<"!FeatureGP64Bit">;
def HasMips64    :    Predicate<"Subtarget->hasMips64()">,
                      AssemblerPredicate<"FeatureMips64">;
def HasMips64r2  :    Predicate<"Subtarget->hasMips64r2()">,
                      AssemblerPredicate<"FeatureMips64r2">;
def HasMips64r6  :    Predicate<"Subtarget->hasMips64r6()">,
                      AssemblerPredicate<"FeatureMips64r6">;
def NotMips64r6  :    Predicate<"!Subtarget->hasMips64r6()">,
                      AssemblerPredicate<"!FeatureMips64r6">;
def IsN64       :     Predicate<"Subtarget->isABI_N64()">,
                      AssemblerPredicate<"FeatureN64">;
def InMips16Mode :    Predicate<"Subtarget->inMips16Mode()">,
                      AssemblerPredicate<"FeatureMips16">;
def HasCnMips    :    Predicate<"Subtarget->hasCnMips()">,
                      AssemblerPredicate<"FeatureCnMips">;
def RelocStatic :     Predicate<"TM.getRelocationModel() == Reloc::Static">,
                      AssemblerPredicate<"FeatureMips32">;
def RelocPIC    :     Predicate<"TM.getRelocationModel() == Reloc::PIC_">,
                      AssemblerPredicate<"FeatureMips32">;
def NoNaNsFPMath :    Predicate<"TM.Options.NoNaNsFPMath">;
def HasStdEnc :       Predicate<"Subtarget->hasStandardEncoding()">,
                      AssemblerPredicate<"!FeatureMips16">;
def NotDSP :          Predicate<"!Subtarget->hasDSP()">;
def InMicroMips    :  Predicate<"Subtarget->inMicroMipsMode()">,
                      AssemblerPredicate<"FeatureMicroMips">;
def NotInMicroMips :  Predicate<"!Subtarget->inMicroMipsMode()">,
                      AssemblerPredicate<"!FeatureMicroMips">;
def IsLE           :  Predicate<"Subtarget->isLittle()">;
def IsBE           :  Predicate<"!Subtarget->isLittle()">;
def IsNotNaCl    :    Predicate<"!Subtarget->isTargetNaCl()">;

//===----------------------------------------------------------------------===//
// Mips GPR size adjectives.
// They are mutually exclusive.
//===----------------------------------------------------------------------===//

class GPR_32 { list<Predicate> GPRPredicates = [IsGP32bit]; }
class GPR_64 { list<Predicate> GPRPredicates = [IsGP64bit]; }

//===----------------------------------------------------------------------===//
// Mips ISA/ASE membership and instruction group membership adjectives.
// They are mutually exclusive.
//===----------------------------------------------------------------------===//

// FIXME: I'd prefer to use additive predicates to build the instruction sets
//        but we are short on assembler feature bits at the moment. Using a
//        subtractive predicate will hopefully keep us under the 32 predicate
//        limit long enough to develop an alternative way to handle P1||P2
//        predicates.
class ISA_MIPS1_NOT_32R6_64R6 {
  list<Predicate> InsnPredicates = [NotMips32r6, NotMips64r6];
}
class ISA_MIPS2    { list<Predicate> InsnPredicates = [HasMips2]; }
class ISA_MIPS2_NOT_32R6_64R6 {
  list<Predicate> InsnPredicates = [HasMips2, NotMips32r6, NotMips64r6];
}
class ISA_MIPS3    { list<Predicate> InsnPredicates = [HasMips3]; }
class ISA_MIPS3_NOT_32R6_64R6 {
  list<Predicate> InsnPredicates = [HasMips3, NotMips32r6, NotMips64r6];
}
class ISA_MIPS32   { list<Predicate> InsnPredicates = [HasMips32]; }
class ISA_MIPS32_NOT_32R6_64R6 {
  list<Predicate> InsnPredicates = [HasMips32, NotMips32r6, NotMips64r6];
}
class ISA_MIPS32R2 { list<Predicate> InsnPredicates = [HasMips32r2]; }
class ISA_MIPS32R2_NOT_32R6_64R6 {
  list<Predicate> InsnPredicates = [HasMips32r2, NotMips32r6, NotMips64r6];
}
class ISA_MIPS64   { list<Predicate> InsnPredicates = [HasMips64]; }
class ISA_MIPS64_NOT_64R6 {
  list<Predicate> InsnPredicates = [HasMips64, NotMips64r6];
}
class ISA_MIPS64R2 { list<Predicate> InsnPredicates = [HasMips64r2]; }
class ISA_MIPS32R6 { list<Predicate> InsnPredicates = [HasMips32r6]; }
class ISA_MIPS64R6 { list<Predicate> InsnPredicates = [HasMips64r6]; }

// The portions of MIPS-III that were also added to MIPS32
class INSN_MIPS3_32 { list<Predicate> InsnPredicates = [HasMips3_32]; }

<<<<<<< HEAD
def IsNaCl       :    Predicate<"Subtarget.isTargetNaCl()">;
def IsNotNaCl    :    Predicate<"!Subtarget.isTargetNaCl()">;

class MipsPat<dag pattern, dag result> : Pat<pattern, result> {
  let Predicates = [HasStdEnc];
=======
// The portions of MIPS-III that were also added to MIPS32 but were removed in
// MIPS32r6 and MIPS64r6.
class INSN_MIPS3_32_NOT_32R6_64R6 {
  list<Predicate> InsnPredicates = [HasMips3_32, NotMips32r6, NotMips64r6];
>>>>>>> 434f0e35
}

// The portions of MIPS-III that were also added to MIPS32
class INSN_MIPS3_32R2 { list<Predicate> InsnPredicates = [HasMips3_32r2]; }

// The portions of MIPS-IV that were also added to MIPS32 but were removed in
// MIPS32r6 and MIPS64r6.
class INSN_MIPS4_32_NOT_32R6_64R6 {
  list<Predicate> InsnPredicates = [HasMips4_32, NotMips32r6, NotMips64r6];
}

// The portions of MIPS-IV that were also added to MIPS32r2 but were removed in
// MIPS32r6 and MIPS64r6.
class INSN_MIPS4_32R2_NOT_32R6_64R6 {
  list<Predicate> InsnPredicates = [HasMips4_32r2, NotMips32r6, NotMips64r6];
}

// The portions of MIPS-V that were also added to MIPS32r2 but were removed in
// MIPS32r6 and MIPS64r6.
class INSN_MIPS5_32R2_NOT_32R6_64R6 {
  list<Predicate> InsnPredicates = [HasMips5_32r2, NotMips32r6, NotMips64r6];
}

//===----------------------------------------------------------------------===//

class MipsPat<dag pattern, dag result> : Pat<pattern, result>, PredicateControl {
  let EncodingPredicates = [HasStdEnc];
}

class MipsInstAlias<string Asm, dag Result, bit Emit = 0b1> :
  InstAlias<Asm, Result, Emit>, PredicateControl;

class IsCommutable {
  bit isCommutable = 1;
}

class IsBranch {
  bit isBranch = 1;
}

class IsReturn {
  bit isReturn = 1;
}

class IsCall {
  bit isCall = 1;
}

class IsTailCall {
  bit isCall = 1;
  bit isTerminator = 1;
  bit isReturn = 1;
  bit isBarrier = 1;
  bit hasExtraSrcRegAllocReq = 1;
  bit isCodeGenOnly = 1;
}

class IsAsCheapAsAMove {
  bit isAsCheapAsAMove = 1;
}

class NeverHasSideEffects {
  bit neverHasSideEffects = 1;
}

//===----------------------------------------------------------------------===//
// Instruction format superclass
//===----------------------------------------------------------------------===//

include "MipsInstrFormats.td"

//===----------------------------------------------------------------------===//
// Mips Operand, Complex Patterns and Transformations Definitions.
//===----------------------------------------------------------------------===//

def MipsJumpTargetAsmOperand : AsmOperandClass {
  let Name = "JumpTarget";
  let ParserMethod = "ParseJumpTarget";
  let PredicateMethod = "isImm";
  let RenderMethod = "addImmOperands";
}

// Instruction operand types
def jmptarget   : Operand<OtherVT> {
  let EncoderMethod = "getJumpTargetOpValue";
  let ParserMatchClass = MipsJumpTargetAsmOperand;
}
def brtarget    : Operand<OtherVT> {
  let EncoderMethod = "getBranchTargetOpValue";
  let OperandType = "OPERAND_PCREL";
  let DecoderMethod = "DecodeBranchTarget";
  let ParserMatchClass = MipsJumpTargetAsmOperand;
}
def calltarget  : Operand<iPTR> {
  let EncoderMethod = "getJumpTargetOpValue";
  let ParserMatchClass = MipsJumpTargetAsmOperand;
}

def simm9 : Operand<i32>;
def simm10 : Operand<i32>;
def simm11 : Operand<i32>;

def simm16      : Operand<i32> {
  let DecoderMethod= "DecodeSimm16";
}

def simm19_lsl2 : Operand<i32> {
  let EncoderMethod = "getSimm19Lsl2Encoding";
  let DecoderMethod = "DecodeSimm19Lsl2";
  let ParserMatchClass = MipsJumpTargetAsmOperand;
}

def simm18_lsl3 : Operand<i32> {
  let EncoderMethod = "getSimm18Lsl3Encoding";
  let DecoderMethod = "DecodeSimm18Lsl3";
  let ParserMatchClass = MipsJumpTargetAsmOperand;
}

def simm20      : Operand<i32> {
}

def uimm20      : Operand<i32> {
}

def uimm10      : Operand<i32> {
}

def simm16_64   : Operand<i64> {
  let DecoderMethod = "DecodeSimm16";
}

// Zero
def uimmz       : Operand<i32> {
  let PrintMethod = "printUnsignedImm";
}

// Unsigned Operand
def uimm2 : Operand<i32> {
  let PrintMethod = "printUnsignedImm";
}

def uimm3 : Operand<i32> {
  let PrintMethod = "printUnsignedImm";
}

def uimm5       : Operand<i32> {
  let PrintMethod = "printUnsignedImm";
}

def uimm6 : Operand<i32> {
  let PrintMethod = "printUnsignedImm";
}

def uimm16      : Operand<i32> {
  let PrintMethod = "printUnsignedImm";
}

def pcrel16      : Operand<i32> {
}

def MipsMemAsmOperand : AsmOperandClass {
  let Name = "Mem";
  let ParserMethod = "parseMemOperand";
}

def MipsMemSimm11AsmOperand : AsmOperandClass {
  let Name = "MemOffsetSimm11";
  let SuperClasses = [MipsMemAsmOperand];
  let RenderMethod = "addMemOperands";
  let ParserMethod = "parseMemOperand";
  let PredicateMethod = "isMemWithSimmOffset<11>";
  //let DiagnosticType = "Simm11";
}

def MipsInvertedImmoperand : AsmOperandClass {
  let Name = "InvNum";
  let RenderMethod = "addImmOperands";
  let ParserMethod = "parseInvNum";
}

def InvertedImOperand : Operand<i32> {
  let ParserMatchClass = MipsInvertedImmoperand;
}

def InvertedImOperand64 : Operand<i64> {
  let ParserMatchClass = MipsInvertedImmoperand;
}

class mem_generic : Operand<iPTR> {
  let PrintMethod = "printMemOperand";
  let MIOperandInfo = (ops ptr_rc, simm16);
  let EncoderMethod = "getMemEncoding";
  let ParserMatchClass = MipsMemAsmOperand;
  let OperandType = "OPERAND_MEMORY";
}

// Address operand
def mem : mem_generic;

// MSA specific address operand
def mem_msa : mem_generic {
  let MIOperandInfo = (ops ptr_rc, simm10);
  let EncoderMethod = "getMSAMemEncoding";
}

def mem_simm9 : mem_generic {
  let MIOperandInfo = (ops ptr_rc, simm9);
  let EncoderMethod = "getMemEncoding";
}

def mem_simm11 : mem_generic {
  let MIOperandInfo = (ops ptr_rc, simm11);
  let EncoderMethod = "getMemEncoding";
  let ParserMatchClass = MipsMemSimm11AsmOperand;
}

def mem_ea : Operand<iPTR> {
  let PrintMethod = "printMemOperandEA";
  let MIOperandInfo = (ops ptr_rc, simm16);
  let EncoderMethod = "getMemEncoding";
  let OperandType = "OPERAND_MEMORY";
}

def PtrRC : Operand<iPTR> {
  let MIOperandInfo = (ops ptr_rc);
  let DecoderMethod = "DecodePtrRegisterClass";
  let ParserMatchClass = GPR32AsmOperand;
}

// size operand of ext instruction
def size_ext : Operand<i32> {
  let EncoderMethod = "getSizeExtEncoding";
  let DecoderMethod = "DecodeExtSize";
}

// size operand of ins instruction
def size_ins : Operand<i32> {
  let EncoderMethod = "getSizeInsEncoding";
  let DecoderMethod = "DecodeInsSize";
}

// Transformation Function - get the lower 16 bits.
def LO16 : SDNodeXForm<imm, [{
  return getImm(N, N->getZExtValue() & 0xFFFF);
}]>;

// Transformation Function - get the higher 16 bits.
def HI16 : SDNodeXForm<imm, [{
  return getImm(N, (N->getZExtValue() >> 16) & 0xFFFF);
}]>;

// Plus 1.
def Plus1 : SDNodeXForm<imm, [{ return getImm(N, N->getSExtValue() + 1); }]>;

// Node immediate is zero (e.g. insve.d)
def immz : PatLeaf<(imm), [{ return N->getSExtValue() == 0; }]>;

// Node immediate fits as 16-bit sign extended on target immediate.
// e.g. addi, andi
def immSExt8  : PatLeaf<(imm), [{ return isInt<8>(N->getSExtValue()); }]>;

// Node immediate fits as 16-bit sign extended on target immediate.
// e.g. addi, andi
def immSExt16  : PatLeaf<(imm), [{ return isInt<16>(N->getSExtValue()); }]>;

// Node immediate fits as 15-bit sign extended on target immediate.
// e.g. addi, andi
def immSExt15  : PatLeaf<(imm), [{ return isInt<15>(N->getSExtValue()); }]>;

// Node immediate fits as 16-bit zero extended on target immediate.
// The LO16 param means that only the lower 16 bits of the node
// immediate are caught.
// e.g. addiu, sltiu
def immZExt16  : PatLeaf<(imm), [{
  if (N->getValueType(0) == MVT::i32)
    return (uint32_t)N->getZExtValue() == (unsigned short)N->getZExtValue();
  else
    return (uint64_t)N->getZExtValue() == (unsigned short)N->getZExtValue();
}], LO16>;

// Immediate can be loaded with LUi (32-bit int with lower 16-bit cleared).
def immLow16Zero : PatLeaf<(imm), [{
  int64_t Val = N->getSExtValue();
  return isInt<32>(Val) && !(Val & 0xffff);
}]>;

// shamt field must fit in 5 bits.
def immZExt5 : ImmLeaf<i32, [{return Imm == (Imm & 0x1f);}]>;

// True if (N + 1) fits in 16-bit field.
def immSExt16Plus1 : PatLeaf<(imm), [{
  return isInt<17>(N->getSExtValue()) && isInt<16>(N->getSExtValue() + 1);
}]>;

// Mips Address Mode! SDNode frameindex could possibily be a match
// since load and store instructions from stack used it.
def addr :
  ComplexPattern<iPTR, 2, "selectIntAddr", [frameindex]>;

def addrRegImm :
  ComplexPattern<iPTR, 2, "selectAddrRegImm", [frameindex]>;

def addrRegReg :
  ComplexPattern<iPTR, 2, "selectAddrRegReg", [frameindex]>;

def addrDefault :
  ComplexPattern<iPTR, 2, "selectAddrDefault", [frameindex]>;

def addrimm10 : ComplexPattern<iPTR, 2, "selectIntAddrMSA", [frameindex]>;

//===----------------------------------------------------------------------===//
// Instructions specific format
//===----------------------------------------------------------------------===//

// Arithmetic and logical instructions with 3 register operands.
class ArithLogicR<string opstr, RegisterOperand RO, bit isComm = 0,
                  InstrItinClass Itin = NoItinerary,
                  SDPatternOperator OpNode = null_frag>:
  InstSE<(outs RO:$rd), (ins RO:$rs, RO:$rt),
         !strconcat(opstr, "\t$rd, $rs, $rt"),
         [(set RO:$rd, (OpNode RO:$rs, RO:$rt))], Itin, FrmR, opstr> {
  let isCommutable = isComm;
  let isReMaterializable = 1;
  let TwoOperandAliasConstraint = "$rd = $rs";
}

// Arithmetic and logical instructions with 2 register operands.
class ArithLogicI<string opstr, Operand Od, RegisterOperand RO,
                  InstrItinClass Itin = NoItinerary,
                  SDPatternOperator imm_type = null_frag,
                  SDPatternOperator OpNode = null_frag> :
  InstSE<(outs RO:$rt), (ins RO:$rs, Od:$imm16),
         !strconcat(opstr, "\t$rt, $rs, $imm16"),
         [(set RO:$rt, (OpNode RO:$rs, imm_type:$imm16))],
         Itin, FrmI, opstr> {
  let isReMaterializable = 1;
  let TwoOperandAliasConstraint = "$rs = $rt";
}

// Arithmetic Multiply ADD/SUB
class MArithR<string opstr, InstrItinClass itin, bit isComm = 0> :
  InstSE<(outs), (ins GPR32Opnd:$rs, GPR32Opnd:$rt),
         !strconcat(opstr, "\t$rs, $rt"), [], itin, FrmR, opstr> {
  let Defs = [HI0, LO0];
  let Uses = [HI0, LO0];
  let isCommutable = isComm;
}

//  Logical
class LogicNOR<string opstr, RegisterOperand RO>:
  InstSE<(outs RO:$rd), (ins RO:$rs, RO:$rt),
         !strconcat(opstr, "\t$rd, $rs, $rt"),
         [(set RO:$rd, (not (or RO:$rs, RO:$rt)))], II_NOR, FrmR, opstr> {
  let isCommutable = 1;
}

// Shifts
class shift_rotate_imm<string opstr, Operand ImmOpnd,
                       RegisterOperand RO, InstrItinClass itin,
                       SDPatternOperator OpNode = null_frag,
                       SDPatternOperator PF = null_frag> :
  InstSE<(outs RO:$rd), (ins RO:$rt, ImmOpnd:$shamt),
         !strconcat(opstr, "\t$rd, $rt, $shamt"),
         [(set RO:$rd, (OpNode RO:$rt, PF:$shamt))], itin, FrmR, opstr> {
  let TwoOperandAliasConstraint = "$rt = $rd";
}

class shift_rotate_reg<string opstr, RegisterOperand RO, InstrItinClass itin,
                       SDPatternOperator OpNode = null_frag>:
  InstSE<(outs RO:$rd), (ins RO:$rt, GPR32Opnd:$rs),
         !strconcat(opstr, "\t$rd, $rt, $rs"),
         [(set RO:$rd, (OpNode RO:$rt, GPR32Opnd:$rs))], itin, FrmR,
         opstr>;

// Load Upper Imediate
class LoadUpper<string opstr, RegisterOperand RO, Operand Imm>:
  InstSE<(outs RO:$rt), (ins Imm:$imm16), !strconcat(opstr, "\t$rt, $imm16"),
         [], II_LUI, FrmI, opstr>, IsAsCheapAsAMove {
  let neverHasSideEffects = 1;
  let isReMaterializable = 1;
}

// Memory Load/Store
class Load<string opstr, DAGOperand RO, SDPatternOperator OpNode = null_frag,
           InstrItinClass Itin = NoItinerary, ComplexPattern Addr = addr> :
  InstSE<(outs RO:$rt), (ins mem:$addr), !strconcat(opstr, "\t$rt, $addr"),
         [(set RO:$rt, (OpNode Addr:$addr))], Itin, FrmI, opstr> {
  let DecoderMethod = "DecodeMem";
  let canFoldAsLoad = 1;
  let mayLoad = 1;
}

class Store<string opstr, DAGOperand RO, SDPatternOperator OpNode = null_frag,
            InstrItinClass Itin = NoItinerary, ComplexPattern Addr = addr> :
  InstSE<(outs), (ins RO:$rt, mem:$addr), !strconcat(opstr, "\t$rt, $addr"),
         [(OpNode RO:$rt, Addr:$addr)], Itin, FrmI, opstr> {
  let DecoderMethod = "DecodeMem";
  let mayStore = 1;
}

// Load/Store Left/Right
let canFoldAsLoad = 1 in
class LoadLeftRight<string opstr, SDNode OpNode, RegisterOperand RO,
                    InstrItinClass Itin> :
  InstSE<(outs RO:$rt), (ins mem:$addr, RO:$src),
         !strconcat(opstr, "\t$rt, $addr"),
         [(set RO:$rt, (OpNode addr:$addr, RO:$src))], Itin, FrmI> {
  let DecoderMethod = "DecodeMem";
  string Constraints = "$src = $rt";
}

class StoreLeftRight<string opstr, SDNode OpNode, RegisterOperand RO,
                     InstrItinClass Itin> :
  InstSE<(outs), (ins RO:$rt, mem:$addr), !strconcat(opstr, "\t$rt, $addr"),
         [(OpNode RO:$rt, addr:$addr)], Itin, FrmI> {
  let DecoderMethod = "DecodeMem";
}

// Conditional Branch
class CBranch<string opstr, DAGOperand opnd, PatFrag cond_op,
              RegisterOperand RO> :
  InstSE<(outs), (ins RO:$rs, RO:$rt, opnd:$offset),
         !strconcat(opstr, "\t$rs, $rt, $offset"),
         [(brcond (i32 (cond_op RO:$rs, RO:$rt)), bb:$offset)], IIBranch,
         FrmI, opstr> {
  let isBranch = 1;
  let isTerminator = 1;
  let hasDelaySlot = 1;
  let Defs = [AT];
}

class CBranchZero<string opstr, DAGOperand opnd, PatFrag cond_op,
                  RegisterOperand RO> :
  InstSE<(outs), (ins RO:$rs, opnd:$offset),
         !strconcat(opstr, "\t$rs, $offset"),
         [(brcond (i32 (cond_op RO:$rs, 0)), bb:$offset)], IIBranch,
         FrmI, opstr> {
  let isBranch = 1;
  let isTerminator = 1;
  let hasDelaySlot = 1;
  let Defs = [AT];
}

// SetCC
class SetCC_R<string opstr, PatFrag cond_op, RegisterOperand RO> :
  InstSE<(outs GPR32Opnd:$rd), (ins RO:$rs, RO:$rt),
         !strconcat(opstr, "\t$rd, $rs, $rt"),
         [(set GPR32Opnd:$rd, (cond_op RO:$rs, RO:$rt))],
         II_SLT_SLTU, FrmR, opstr>;

class SetCC_I<string opstr, PatFrag cond_op, Operand Od, PatLeaf imm_type,
              RegisterOperand RO>:
  InstSE<(outs GPR32Opnd:$rt), (ins RO:$rs, Od:$imm16),
         !strconcat(opstr, "\t$rt, $rs, $imm16"),
         [(set GPR32Opnd:$rt, (cond_op RO:$rs, imm_type:$imm16))],
         II_SLTI_SLTIU, FrmI, opstr>;

// Jump
class JumpFJ<DAGOperand opnd, string opstr, SDPatternOperator operator,
             SDPatternOperator targetoperator, string bopstr> :
  InstSE<(outs), (ins opnd:$target), !strconcat(opstr, "\t$target"),
         [(operator targetoperator:$target)], IIBranch, FrmJ, bopstr> {
  let isTerminator=1;
  let isBarrier=1;
  let hasDelaySlot = 1;
  let DecoderMethod = "DecodeJumpTarget";
  let Defs = [AT];
}

// Unconditional branch
class UncondBranch<Instruction BEQInst> :
  PseudoSE<(outs), (ins brtarget:$offset), [(br bb:$offset)], IIBranch>,
  PseudoInstExpansion<(BEQInst ZERO, ZERO, brtarget:$offset)> {
  let isBranch = 1;
  let isTerminator = 1;
  let isBarrier = 1;
  let hasDelaySlot = 1;
  let AdditionalPredicates = [RelocPIC];
  let Defs = [AT];
}

// Base class for indirect branch and return instruction classes.
let isTerminator=1, isBarrier=1, hasDelaySlot = 1 in
class JumpFR<string opstr, RegisterOperand RO,
             SDPatternOperator operator = null_frag>:
  InstSE<(outs), (ins RO:$rs), "jr\t$rs", [(operator RO:$rs)], IIBranch,
         FrmR, opstr>;

// Indirect branch
class IndirectBranch<string opstr, RegisterOperand RO> : JumpFR<opstr, RO> {
  let isBranch = 1;
  let isIndirectBranch = 1;
}

// Jump and Link (Call)
let isCall=1, hasDelaySlot=1, Defs = [RA] in {
  class JumpLink<string opstr, DAGOperand opnd> :
    InstSE<(outs), (ins opnd:$target), !strconcat(opstr, "\t$target"),
           [(MipsJmpLink imm:$target)], IIBranch, FrmJ, opstr> {
    let DecoderMethod = "DecodeJumpTarget";
  }

  class JumpLinkRegPseudo<RegisterOperand RO, Instruction JALRInst,
                          Register RetReg, RegisterOperand ResRO = RO>:
    PseudoSE<(outs), (ins RO:$rs), [(MipsJmpLink RO:$rs)], IIBranch>,
    PseudoInstExpansion<(JALRInst RetReg, ResRO:$rs)>;

  class JumpLinkReg<string opstr, RegisterOperand RO>:
    InstSE<(outs RO:$rd), (ins RO:$rs), !strconcat(opstr, "\t$rd, $rs"),
           [], IIBranch, FrmR>;

  class BGEZAL_FT<string opstr, DAGOperand opnd, RegisterOperand RO> :
    InstSE<(outs), (ins RO:$rs, opnd:$offset),
           !strconcat(opstr, "\t$rs, $offset"), [], IIBranch, FrmI, opstr>;

}

let isCall = 1, isTerminator = 1, isReturn = 1, isBarrier = 1, hasDelaySlot = 1,
    hasExtraSrcRegAllocReq = 1, Defs = [AT] in {
  class TailCall<Instruction JumpInst> :
    PseudoSE<(outs), (ins calltarget:$target), [], IIBranch>,
    PseudoInstExpansion<(JumpInst jmptarget:$target)>;

  class TailCallReg<RegisterOperand RO, Instruction JRInst,
                    RegisterOperand ResRO = RO> :
    PseudoSE<(outs), (ins RO:$rs), [(MipsTailCall RO:$rs)], IIBranch>,
    PseudoInstExpansion<(JRInst ResRO:$rs)>;
}

class BAL_BR_Pseudo<Instruction RealInst> :
  PseudoSE<(outs), (ins brtarget:$offset), [], IIBranch>,
  PseudoInstExpansion<(RealInst ZERO, brtarget:$offset)> {
  let isBranch = 1;
  let isTerminator = 1;
  let isBarrier = 1;
  let hasDelaySlot = 1;
  let Defs = [RA];
}

// Syscall
class SYS_FT<string opstr> :
  InstSE<(outs), (ins uimm20:$code_),
         !strconcat(opstr, "\t$code_"), [], NoItinerary, FrmI, opstr>;
// Break
class BRK_FT<string opstr> :
  InstSE<(outs), (ins uimm10:$code_1, uimm10:$code_2),
         !strconcat(opstr, "\t$code_1, $code_2"), [], NoItinerary,
         FrmOther, opstr>;

// (D)Eret
class ER_FT<string opstr> :
  InstSE<(outs), (ins),
         opstr, [], NoItinerary, FrmOther, opstr>;

// Interrupts
class DEI_FT<string opstr, RegisterOperand RO> :
  InstSE<(outs RO:$rt), (ins),
         !strconcat(opstr, "\t$rt"), [], NoItinerary, FrmOther, opstr>;

// Wait
class WAIT_FT<string opstr> :
  InstSE<(outs), (ins), opstr, [], NoItinerary, FrmOther, opstr>;

// Sync
let hasSideEffects = 1 in
class SYNC_FT<string opstr> :
  InstSE<(outs), (ins i32imm:$stype), "sync $stype", [(MipsSync imm:$stype)],
         NoItinerary, FrmOther, opstr>;

let hasSideEffects = 1 in
class TEQ_FT<string opstr, RegisterOperand RO> :
  InstSE<(outs), (ins RO:$rs, RO:$rt, uimm16:$code_),
         !strconcat(opstr, "\t$rs, $rt, $code_"), [], NoItinerary,
         FrmI, opstr>;

class TEQI_FT<string opstr, RegisterOperand RO> :
  InstSE<(outs), (ins RO:$rs, uimm16:$imm16),
         !strconcat(opstr, "\t$rs, $imm16"), [], NoItinerary, FrmOther, opstr>;
// Mul, Div
class Mult<string opstr, InstrItinClass itin, RegisterOperand RO,
           list<Register> DefRegs> :
  InstSE<(outs), (ins RO:$rs, RO:$rt), !strconcat(opstr, "\t$rs, $rt"), [],
         itin, FrmR, opstr> {
  let isCommutable = 1;
  let Defs = DefRegs;
  let neverHasSideEffects = 1;
}

// Pseudo multiply/divide instruction with explicit accumulator register
// operands.
class MultDivPseudo<Instruction RealInst, RegisterClass R0, RegisterOperand R1,
                    SDPatternOperator OpNode, InstrItinClass Itin,
                    bit IsComm = 1, bit HasSideEffects = 0,
                    bit UsesCustomInserter = 0> :
  PseudoSE<(outs R0:$ac), (ins R1:$rs, R1:$rt),
           [(set R0:$ac, (OpNode R1:$rs, R1:$rt))], Itin>,
  PseudoInstExpansion<(RealInst R1:$rs, R1:$rt)> {
  let isCommutable = IsComm;
  let hasSideEffects = HasSideEffects;
  let usesCustomInserter = UsesCustomInserter;
}

// Pseudo multiply add/sub instruction with explicit accumulator register
// operands.
class MAddSubPseudo<Instruction RealInst, SDPatternOperator OpNode,
                    InstrItinClass itin>
  : PseudoSE<(outs ACC64:$ac),
             (ins GPR32Opnd:$rs, GPR32Opnd:$rt, ACC64:$acin),
             [(set ACC64:$ac,
              (OpNode GPR32Opnd:$rs, GPR32Opnd:$rt, ACC64:$acin))],
             itin>,
    PseudoInstExpansion<(RealInst GPR32Opnd:$rs, GPR32Opnd:$rt)> {
  string Constraints = "$acin = $ac";
}

class Div<string opstr, InstrItinClass itin, RegisterOperand RO,
          list<Register> DefRegs> :
  InstSE<(outs), (ins RO:$rs, RO:$rt), !strconcat(opstr, "\t$$zero, $rs, $rt"),
         [], itin, FrmR, opstr> {
  let Defs = DefRegs;
}

// Move from Hi/Lo
class PseudoMFLOHI<RegisterClass DstRC, RegisterClass SrcRC, SDNode OpNode>
  : PseudoSE<(outs DstRC:$rd), (ins SrcRC:$hilo),
             [(set DstRC:$rd, (OpNode SrcRC:$hilo))], II_MFHI_MFLO>;

class MoveFromLOHI<string opstr, RegisterOperand RO, Register UseReg>:
  InstSE<(outs RO:$rd), (ins), !strconcat(opstr, "\t$rd"), [], II_MFHI_MFLO,
         FrmR, opstr> {
  let Uses = [UseReg];
  let neverHasSideEffects = 1;
}

class PseudoMTLOHI<RegisterClass DstRC, RegisterClass SrcRC>
  : PseudoSE<(outs DstRC:$lohi), (ins SrcRC:$lo, SrcRC:$hi),
             [(set DstRC:$lohi, (MipsMTLOHI SrcRC:$lo, SrcRC:$hi))],
             II_MTHI_MTLO>;

class MoveToLOHI<string opstr, RegisterOperand RO, list<Register> DefRegs>:
  InstSE<(outs), (ins RO:$rs), !strconcat(opstr, "\t$rs"), [], II_MTHI_MTLO,
  FrmR, opstr> {
  let Defs = DefRegs;
  let neverHasSideEffects = 1;
}

class EffectiveAddress<string opstr, RegisterOperand RO> :
  InstSE<(outs RO:$rt), (ins mem_ea:$addr), !strconcat(opstr, "\t$rt, $addr"),
         [(set RO:$rt, addr:$addr)], NoItinerary, FrmI,
         !strconcat(opstr, "_lea")> {
  let isCodeGenOnly = 1;
  let DecoderMethod = "DecodeMem";
}

// Count Leading Ones/Zeros in Word
class CountLeading0<string opstr, RegisterOperand RO>:
  InstSE<(outs RO:$rd), (ins RO:$rs), !strconcat(opstr, "\t$rd, $rs"),
         [(set RO:$rd, (ctlz RO:$rs))], II_CLZ, FrmR, opstr>;

class CountLeading1<string opstr, RegisterOperand RO>:
  InstSE<(outs RO:$rd), (ins RO:$rs), !strconcat(opstr, "\t$rd, $rs"),
         [(set RO:$rd, (ctlz (not RO:$rs)))], II_CLO, FrmR, opstr>;

// Sign Extend in Register.
class SignExtInReg<string opstr, ValueType vt, RegisterOperand RO,
                   InstrItinClass itin> :
  InstSE<(outs RO:$rd), (ins RO:$rt), !strconcat(opstr, "\t$rd, $rt"),
         [(set RO:$rd, (sext_inreg RO:$rt, vt))], itin, FrmR, opstr>;

// Subword Swap
class SubwordSwap<string opstr, RegisterOperand RO>:
  InstSE<(outs RO:$rd), (ins RO:$rt), !strconcat(opstr, "\t$rd, $rt"), [],
         NoItinerary, FrmR, opstr> {
  let neverHasSideEffects = 1;
}

// Read Hardware
class ReadHardware<RegisterOperand CPURegOperand, RegisterOperand RO> :
  InstSE<(outs CPURegOperand:$rt), (ins RO:$rd), "rdhwr\t$rt, $rd", [],
         II_RDHWR, FrmR>;

// Ext and Ins
class ExtBase<string opstr, RegisterOperand RO, Operand PosOpnd,
              SDPatternOperator Op = null_frag>:
  InstSE<(outs RO:$rt), (ins RO:$rs, PosOpnd:$pos, size_ext:$size),
         !strconcat(opstr, " $rt, $rs, $pos, $size"),
         [(set RO:$rt, (Op RO:$rs, imm:$pos, imm:$size))], NoItinerary,
         FrmR, opstr>, ISA_MIPS32R2;

class InsBase<string opstr, RegisterOperand RO, Operand PosOpnd,
              SDPatternOperator Op = null_frag>:
  InstSE<(outs RO:$rt), (ins RO:$rs, PosOpnd:$pos, size_ins:$size, RO:$src),
         !strconcat(opstr, " $rt, $rs, $pos, $size"),
         [(set RO:$rt, (Op RO:$rs, imm:$pos, imm:$size, RO:$src))],
         NoItinerary, FrmR, opstr>, ISA_MIPS32R2 {
  let Constraints = "$src = $rt";
}

// Atomic instructions with 2 source operands (ATOMIC_SWAP & ATOMIC_LOAD_*).
class Atomic2Ops<PatFrag Op, RegisterClass DRC> :
  PseudoSE<(outs DRC:$dst), (ins PtrRC:$ptr, DRC:$incr),
           [(set DRC:$dst, (Op iPTR:$ptr, DRC:$incr))]>;

// Atomic Compare & Swap.
class AtomicCmpSwap<PatFrag Op, RegisterClass DRC> :
  PseudoSE<(outs DRC:$dst), (ins PtrRC:$ptr, DRC:$cmp, DRC:$swap),
           [(set DRC:$dst, (Op iPTR:$ptr, DRC:$cmp, DRC:$swap))]>;

class LLBase<string opstr, RegisterOperand RO> :
  InstSE<(outs RO:$rt), (ins mem:$addr), !strconcat(opstr, "\t$rt, $addr"),
         [], NoItinerary, FrmI> {
  let DecoderMethod = "DecodeMem";
  let mayLoad = 1;
}

class SCBase<string opstr, RegisterOperand RO> :
  InstSE<(outs RO:$dst), (ins RO:$rt, mem:$addr),
         !strconcat(opstr, "\t$rt, $addr"), [], NoItinerary, FrmI> {
  let DecoderMethod = "DecodeMem";
  let mayStore = 1;
  let Constraints = "$rt = $dst";
}

class MFC3OP<string asmstr, RegisterOperand RO> :
  InstSE<(outs RO:$rt, RO:$rd, uimm16:$sel), (ins),
         !strconcat(asmstr, "\t$rt, $rd, $sel"), [], NoItinerary, FrmFR>;

class TrapBase<Instruction RealInst>
  : PseudoSE<(outs), (ins), [(trap)], NoItinerary>,
    PseudoInstExpansion<(RealInst 0, 0)> {
  let isBarrier = 1;
  let isTerminator = 1;
  let isCodeGenOnly = 1;
}

//===----------------------------------------------------------------------===//
// Pseudo instructions
//===----------------------------------------------------------------------===//

// @LOCALMOD-START

// Older Macro based SFI Model
def SFI_GUARD_LOADSTORE :
MipsAsmPseudoInst<(outs GPR32:$dst), (ins GPR32:$src1, GPR32:$src2),
    "sfi_load_store_preamble\t$dst, $src1, $src2">;

def SFI_GUARD_INDIRECT_CALL :
MipsAsmPseudoInst<(outs GPR32:$dst), (ins GPR32:$src1, GPR32:$src2),
    "sfi_indirect_call_preamble\t$dst, $src1, $src2">;

def SFI_GUARD_INDIRECT_JMP :
MipsAsmPseudoInst<(outs GPR32:$dst), (ins GPR32:$src1, GPR32:$src2),
    "sfi_indirect_jump_preamble\t$dst, $src1, $src2">;

def SFI_GUARD_CALL :
MipsAsmPseudoInst<(outs), (ins), "sfi_call_preamble">;

def SFI_GUARD_RETURN :
MipsAsmPseudoInst<(outs GPR32:$dst), (ins GPR32:$src1, GPR32:$src2),
    "sfi_return_preamble\t$dst, $src1, $src2">;

def SFI_NOP_IF_AT_BUNDLE_END :
MipsAsmPseudoInst<(outs), (ins), "sfi_nop_if_at_bundle_end">;

def SFI_DATA_MASK :
MipsAsmPseudoInst<(outs GPR32:$dst), (ins GPR32:$src1, GPR32:$src2),
    "sfi_data_mask\t$dst, $src1, $src2">;

// @LOCALMOD-END

// Return RA.
let isReturn=1, isTerminator=1, hasDelaySlot=1, isBarrier=1, hasCtrlDep=1 in
def RetRA : PseudoSE<(outs), (ins), [(MipsRet)]>;

let Defs = [SP], Uses = [SP], hasSideEffects = 1 in {
def ADJCALLSTACKDOWN : MipsPseudo<(outs), (ins i32imm:$amt),
                                  [(callseq_start timm:$amt)]>;
def ADJCALLSTACKUP   : MipsPseudo<(outs), (ins i32imm:$amt1, i32imm:$amt2),
                                  [(callseq_end timm:$amt1, timm:$amt2)]>;
}

let usesCustomInserter = 1 in {
  def ATOMIC_LOAD_ADD_I8   : Atomic2Ops<atomic_load_add_8, GPR32>;
  def ATOMIC_LOAD_ADD_I16  : Atomic2Ops<atomic_load_add_16, GPR32>;
  def ATOMIC_LOAD_ADD_I32  : Atomic2Ops<atomic_load_add_32, GPR32>;
  def ATOMIC_LOAD_SUB_I8   : Atomic2Ops<atomic_load_sub_8, GPR32>;
  def ATOMIC_LOAD_SUB_I16  : Atomic2Ops<atomic_load_sub_16, GPR32>;
  def ATOMIC_LOAD_SUB_I32  : Atomic2Ops<atomic_load_sub_32, GPR32>;
  def ATOMIC_LOAD_AND_I8   : Atomic2Ops<atomic_load_and_8, GPR32>;
  def ATOMIC_LOAD_AND_I16  : Atomic2Ops<atomic_load_and_16, GPR32>;
  def ATOMIC_LOAD_AND_I32  : Atomic2Ops<atomic_load_and_32, GPR32>;
  def ATOMIC_LOAD_OR_I8    : Atomic2Ops<atomic_load_or_8, GPR32>;
  def ATOMIC_LOAD_OR_I16   : Atomic2Ops<atomic_load_or_16, GPR32>;
  def ATOMIC_LOAD_OR_I32   : Atomic2Ops<atomic_load_or_32, GPR32>;
  def ATOMIC_LOAD_XOR_I8   : Atomic2Ops<atomic_load_xor_8, GPR32>;
  def ATOMIC_LOAD_XOR_I16  : Atomic2Ops<atomic_load_xor_16, GPR32>;
  def ATOMIC_LOAD_XOR_I32  : Atomic2Ops<atomic_load_xor_32, GPR32>;
  def ATOMIC_LOAD_NAND_I8  : Atomic2Ops<atomic_load_nand_8, GPR32>;
  def ATOMIC_LOAD_NAND_I16 : Atomic2Ops<atomic_load_nand_16, GPR32>;
  def ATOMIC_LOAD_NAND_I32 : Atomic2Ops<atomic_load_nand_32, GPR32>;

  def ATOMIC_SWAP_I8       : Atomic2Ops<atomic_swap_8, GPR32>;
  def ATOMIC_SWAP_I16      : Atomic2Ops<atomic_swap_16, GPR32>;
  def ATOMIC_SWAP_I32      : Atomic2Ops<atomic_swap_32, GPR32>;

  def ATOMIC_CMP_SWAP_I8   : AtomicCmpSwap<atomic_cmp_swap_8, GPR32>;
  def ATOMIC_CMP_SWAP_I16  : AtomicCmpSwap<atomic_cmp_swap_16, GPR32>;
  def ATOMIC_CMP_SWAP_I32  : AtomicCmpSwap<atomic_cmp_swap_32, GPR32>;
}

/// Pseudo instructions for loading and storing accumulator registers.
let isPseudo = 1, isCodeGenOnly = 1 in {
  def LOAD_ACC64  : Load<"", ACC64>;
  def STORE_ACC64 : Store<"", ACC64>;
}

// We need these two pseudo instructions to avoid offset calculation for long
// branches.  See the comment in file MipsLongBranch.cpp for detailed
// explanation.

// Expands to: lui $dst, %hi($tgt - $baltgt)
def LONG_BRANCH_LUi : PseudoSE<(outs GPR32Opnd:$dst),
  (ins brtarget:$tgt, brtarget:$baltgt), []>;

// Expands to: addiu $dst, $src, %lo($tgt - $baltgt)
def LONG_BRANCH_ADDiu : PseudoSE<(outs GPR32Opnd:$dst),
  (ins GPR32Opnd:$src, brtarget:$tgt, brtarget:$baltgt), []>;

//===----------------------------------------------------------------------===//
// Instruction definition
//===----------------------------------------------------------------------===//
//===----------------------------------------------------------------------===//
// MipsI Instructions
//===----------------------------------------------------------------------===//

/// Arithmetic Instructions (ALU Immediate)
def ADDiu : MMRel, ArithLogicI<"addiu", simm16, GPR32Opnd, II_ADDIU, immSExt16,
                               add>,
            ADDI_FM<0x9>, IsAsCheapAsAMove;
def ADDi  : MMRel, ArithLogicI<"addi", simm16, GPR32Opnd>, ADDI_FM<0x8>,
            ISA_MIPS1_NOT_32R6_64R6;
def SLTi  : MMRel, SetCC_I<"slti", setlt, simm16, immSExt16, GPR32Opnd>,
            SLTI_FM<0xa>;
def SLTiu : MMRel, SetCC_I<"sltiu", setult, simm16, immSExt16, GPR32Opnd>,
            SLTI_FM<0xb>;
def ANDi  : MMRel, ArithLogicI<"andi", uimm16, GPR32Opnd, II_ANDI, immZExt16,
                               and>,
            ADDI_FM<0xc>;
def ORi   : MMRel, ArithLogicI<"ori", uimm16, GPR32Opnd, II_ORI, immZExt16,
                               or>,
            ADDI_FM<0xd>;
def XORi  : MMRel, ArithLogicI<"xori", uimm16, GPR32Opnd, II_XORI, immZExt16,
                               xor>,
            ADDI_FM<0xe>;
def LUi   : MMRel, LoadUpper<"lui", GPR32Opnd, uimm16>, LUI_FM;

/// Arithmetic Instructions (3-Operand, R-Type)
def ADDu  : MMRel, ArithLogicR<"addu", GPR32Opnd, 1, II_ADDU, add>,
            ADD_FM<0, 0x21>;
def SUBu  : MMRel, ArithLogicR<"subu", GPR32Opnd, 0, II_SUBU, sub>,
            ADD_FM<0, 0x23>;
let Defs = [HI0, LO0] in
def MUL   : MMRel, ArithLogicR<"mul", GPR32Opnd, 1, II_MUL, mul>,
            ADD_FM<0x1c, 2>, ISA_MIPS32_NOT_32R6_64R6;
def ADD   : MMRel, ArithLogicR<"add", GPR32Opnd>, ADD_FM<0, 0x20>;
def SUB   : MMRel, ArithLogicR<"sub", GPR32Opnd>, ADD_FM<0, 0x22>;
def SLT   : MMRel, SetCC_R<"slt", setlt, GPR32Opnd>, ADD_FM<0, 0x2a>;
def SLTu  : MMRel, SetCC_R<"sltu", setult, GPR32Opnd>, ADD_FM<0, 0x2b>;
def AND   : MMRel, ArithLogicR<"and", GPR32Opnd, 1, II_AND, and>,
            ADD_FM<0, 0x24>;
def OR    : MMRel, ArithLogicR<"or", GPR32Opnd, 1, II_OR, or>,
            ADD_FM<0, 0x25>;
def XOR   : MMRel, ArithLogicR<"xor", GPR32Opnd, 1, II_XOR, xor>,
            ADD_FM<0, 0x26>;
def NOR   : MMRel, LogicNOR<"nor", GPR32Opnd>, ADD_FM<0, 0x27>;

/// Shift Instructions
def SLL  : MMRel, shift_rotate_imm<"sll", uimm5, GPR32Opnd, II_SLL, shl,
                                   immZExt5>, SRA_FM<0, 0>;
def SRL  : MMRel, shift_rotate_imm<"srl", uimm5, GPR32Opnd, II_SRL, srl,
                                   immZExt5>, SRA_FM<2, 0>;
def SRA  : MMRel, shift_rotate_imm<"sra", uimm5, GPR32Opnd, II_SRA, sra,
                                   immZExt5>, SRA_FM<3, 0>;
def SLLV : MMRel, shift_rotate_reg<"sllv", GPR32Opnd, II_SLLV, shl>,
           SRLV_FM<4, 0>;
def SRLV : MMRel, shift_rotate_reg<"srlv", GPR32Opnd, II_SRLV, srl>,
           SRLV_FM<6, 0>;
def SRAV : MMRel, shift_rotate_reg<"srav", GPR32Opnd, II_SRAV, sra>,
           SRLV_FM<7, 0>;

// Rotate Instructions
def ROTR  : MMRel, shift_rotate_imm<"rotr", uimm5, GPR32Opnd, II_ROTR, rotr,
                                    immZExt5>,
            SRA_FM<2, 1>, ISA_MIPS32R2;
def ROTRV : MMRel, shift_rotate_reg<"rotrv", GPR32Opnd, II_ROTRV, rotr>,
            SRLV_FM<6, 1>, ISA_MIPS32R2;

/// Load and Store Instructions
///  aligned
def LB  : Load<"lb", GPR32Opnd, sextloadi8, II_LB>, MMRel, LW_FM<0x20>;
def LBu : Load<"lbu", GPR32Opnd, zextloadi8, II_LBU, addrDefault>, MMRel,
          LW_FM<0x24>;
def LH  : Load<"lh", GPR32Opnd, sextloadi16, II_LH, addrDefault>, MMRel,
          LW_FM<0x21>;
def LHu : Load<"lhu", GPR32Opnd, zextloadi16, II_LHU>, MMRel, LW_FM<0x25>;
def LW  : Load<"lw", GPR32Opnd, load, II_LW, addrDefault>, MMRel,
          LW_FM<0x23>;
def SB  : Store<"sb", GPR32Opnd, truncstorei8, II_SB>, MMRel, LW_FM<0x28>;
def SH  : Store<"sh", GPR32Opnd, truncstorei16, II_SH>, MMRel, LW_FM<0x29>;
def SW  : Store<"sw", GPR32Opnd, store, II_SW>, MMRel, LW_FM<0x2b>;

/// load/store left/right
let EncodingPredicates = []<Predicate>, // FIXME: Lack of HasStdEnc is probably a bug
    AdditionalPredicates = [NotInMicroMips] in {
def LWL : LoadLeftRight<"lwl", MipsLWL, GPR32Opnd, II_LWL>, LW_FM<0x22>,
          ISA_MIPS1_NOT_32R6_64R6;
def LWR : LoadLeftRight<"lwr", MipsLWR, GPR32Opnd, II_LWR>, LW_FM<0x26>,
          ISA_MIPS1_NOT_32R6_64R6;
def SWL : StoreLeftRight<"swl", MipsSWL, GPR32Opnd, II_SWL>, LW_FM<0x2a>,
          ISA_MIPS1_NOT_32R6_64R6;
def SWR : StoreLeftRight<"swr", MipsSWR, GPR32Opnd, II_SWR>, LW_FM<0x2e>,
          ISA_MIPS1_NOT_32R6_64R6;
}

def SYNC : MMRel, SYNC_FT<"sync">, SYNC_FM, ISA_MIPS32;
def TEQ : MMRel, TEQ_FT<"teq", GPR32Opnd>, TEQ_FM<0x34>;
def TGE : MMRel, TEQ_FT<"tge", GPR32Opnd>, TEQ_FM<0x30>;
def TGEU : MMRel, TEQ_FT<"tgeu", GPR32Opnd>, TEQ_FM<0x31>;
def TLT : MMRel, TEQ_FT<"tlt", GPR32Opnd>, TEQ_FM<0x32>;
def TLTU : MMRel, TEQ_FT<"tltu", GPR32Opnd>, TEQ_FM<0x33>;
def TNE : MMRel, TEQ_FT<"tne", GPR32Opnd>, TEQ_FM<0x36>;

def TEQI : MMRel, TEQI_FT<"teqi", GPR32Opnd>, TEQI_FM<0xc>,
           ISA_MIPS2_NOT_32R6_64R6;
def TGEI : MMRel, TEQI_FT<"tgei", GPR32Opnd>, TEQI_FM<0x8>,
           ISA_MIPS2_NOT_32R6_64R6;
def TGEIU : MMRel, TEQI_FT<"tgeiu", GPR32Opnd>, TEQI_FM<0x9>,
           ISA_MIPS2_NOT_32R6_64R6;
def TLTI : MMRel, TEQI_FT<"tlti", GPR32Opnd>, TEQI_FM<0xa>,
           ISA_MIPS2_NOT_32R6_64R6;
def TTLTIU : MMRel, TEQI_FT<"tltiu", GPR32Opnd>, TEQI_FM<0xb>,
           ISA_MIPS2_NOT_32R6_64R6;
def TNEI : MMRel, TEQI_FT<"tnei", GPR32Opnd>, TEQI_FM<0xe>,
           ISA_MIPS2_NOT_32R6_64R6;

def BREAK : MMRel, BRK_FT<"break">, BRK_FM<0xd>;
def SYSCALL : MMRel, SYS_FT<"syscall">, SYS_FM<0xc>;
def TRAP : TrapBase<BREAK>;
def SDBBP : SYS_FT<"sdbbp">, SDBBP_FM, ISA_MIPS32_NOT_32R6_64R6;

def ERET : MMRel, ER_FT<"eret">, ER_FM<0x18>, INSN_MIPS3_32;
def DERET : MMRel, ER_FT<"deret">, ER_FM<0x1f>, ISA_MIPS32;

def EI : MMRel, DEI_FT<"ei", GPR32Opnd>, EI_FM<1>, ISA_MIPS32R2;
def DI : MMRel, DEI_FT<"di", GPR32Opnd>, EI_FM<0>, ISA_MIPS32R2;

let EncodingPredicates = []<Predicate>, // FIXME: Lack of HasStdEnc is probably a bug
    AdditionalPredicates = [NotInMicroMips] in {
def WAIT : WAIT_FT<"wait">, WAIT_FM;

/// Load-linked, Store-conditional
def LL : LLBase<"ll", GPR32Opnd>, LW_FM<0x30>, ISA_MIPS2_NOT_32R6_64R6;
def SC : SCBase<"sc", GPR32Opnd>, LW_FM<0x38>, ISA_MIPS2_NOT_32R6_64R6;
}

/// Jump and Branch Instructions
def J       : MMRel, JumpFJ<jmptarget, "j", br, bb, "j">, FJ<2>,
              AdditionalRequires<[RelocStatic]>, IsBranch;
def JR      : MMRel, IndirectBranch<"jr", GPR32Opnd>, MTLO_FM<8>;
def BEQ     : MMRel, CBranch<"beq", brtarget, seteq, GPR32Opnd>, BEQ_FM<4>;
def BNE     : MMRel, CBranch<"bne", brtarget, setne, GPR32Opnd>, BEQ_FM<5>;
def BGEZ    : MMRel, CBranchZero<"bgez", brtarget, setge, GPR32Opnd>,
              BGEZ_FM<1, 1>;
def BGTZ    : MMRel, CBranchZero<"bgtz", brtarget, setgt, GPR32Opnd>,
              BGEZ_FM<7, 0>;
def BLEZ    : MMRel, CBranchZero<"blez", brtarget, setle, GPR32Opnd>,
              BGEZ_FM<6, 0>;
def BLTZ    : MMRel, CBranchZero<"bltz", brtarget, setlt, GPR32Opnd>,
              BGEZ_FM<1, 0>;
def B       : UncondBranch<BEQ>;

def JAL  : MMRel, JumpLink<"jal", calltarget>, FJ<3>;
let AdditionalPredicates = [NotInMicroMips] in {
  def JALR : JumpLinkReg<"jalr", GPR32Opnd>, JALR_FM;
  def JALRPseudo : JumpLinkRegPseudo<GPR32Opnd, JALR, RA>;
}

// FIXME: JALX really requires either MIPS16 or microMIPS in addition to MIPS32.
def JALX  : JumpLink<"jalx", calltarget>, FJ<0x1D>, ISA_MIPS32_NOT_32R6_64R6;
def BGEZAL : MMRel, BGEZAL_FT<"bgezal", brtarget, GPR32Opnd>, BGEZAL_FM<0x11>,
             ISA_MIPS1_NOT_32R6_64R6;
def BLTZAL : MMRel, BGEZAL_FT<"bltzal", brtarget, GPR32Opnd>, BGEZAL_FM<0x10>,
             ISA_MIPS1_NOT_32R6_64R6;
def BAL_BR : BAL_BR_Pseudo<BGEZAL>;
def TAILCALL : TailCall<J>;
def TAILCALL_R : TailCallReg<GPR32Opnd, JR>;

// Indirect branches are matched as PseudoIndirectBranch/PseudoIndirectBranch64
// then are expanded to JR, JR64, JALR, or JALR64 depending on the ISA.
class PseudoIndirectBranchBase<RegisterOperand RO> :
    MipsPseudo<(outs), (ins RO:$rs), [(brind RO:$rs)], IIBranch> {
  let isTerminator=1;
  let isBarrier=1;
  let hasDelaySlot = 1;
  let isBranch = 1;
  let isIndirectBranch = 1;
}

def PseudoIndirectBranch : PseudoIndirectBranchBase<GPR32Opnd>;

// Return instructions are matched as a RetRA instruction, then ar expanded
// into PseudoReturn/PseudoReturn64 after register allocation. Finally,
// MipsAsmPrinter expands this into JR, JR64, JALR, or JALR64 depending on the
// ISA.
class PseudoReturnBase<RegisterOperand RO> : MipsPseudo<(outs), (ins RO:$rs),
                                                        [], IIBranch> {
  let isTerminator = 1;
  let isBarrier = 1;
  let hasDelaySlot = 1;
  let isReturn = 1;
  let isCodeGenOnly = 1;
  let hasCtrlDep = 1;
  let hasExtraSrcRegAllocReq = 1;
}

def PseudoReturn : PseudoReturnBase<GPR32Opnd>;

// Exception handling related node and instructions.
// The conversion sequence is:
// ISD::EH_RETURN -> MipsISD::EH_RETURN ->
// MIPSeh_return -> (stack change + indirect branch)
//
// MIPSeh_return takes the place of regular return instruction
// but takes two arguments (V1, V0) which are used for storing
// the offset and return address respectively.
def SDT_MipsEHRET : SDTypeProfile<0, 2, [SDTCisInt<0>, SDTCisPtrTy<1>]>;

def MIPSehret : SDNode<"MipsISD::EH_RETURN", SDT_MipsEHRET,
                      [SDNPHasChain, SDNPOptInGlue, SDNPVariadic]>;

let Uses = [V0, V1], isTerminator = 1, isReturn = 1, isBarrier = 1 in {
  def MIPSeh_return32 : MipsPseudo<(outs), (ins GPR32:$spoff, GPR32:$dst),
                                [(MIPSehret GPR32:$spoff, GPR32:$dst)]>;
  def MIPSeh_return64 : MipsPseudo<(outs), (ins GPR64:$spoff,
                                                GPR64:$dst),
                                [(MIPSehret GPR64:$spoff, GPR64:$dst)]>;
}

/// Multiply and Divide Instructions.
def MULT  : MMRel, Mult<"mult", II_MULT, GPR32Opnd, [HI0, LO0]>,
            MULT_FM<0, 0x18>, ISA_MIPS1_NOT_32R6_64R6;
def MULTu : MMRel, Mult<"multu", II_MULTU, GPR32Opnd, [HI0, LO0]>,
            MULT_FM<0, 0x19>, ISA_MIPS1_NOT_32R6_64R6;
def SDIV  : MMRel, Div<"div", II_DIV, GPR32Opnd, [HI0, LO0]>,
            MULT_FM<0, 0x1a>, ISA_MIPS1_NOT_32R6_64R6;
def UDIV  : MMRel, Div<"divu", II_DIVU, GPR32Opnd, [HI0, LO0]>,
            MULT_FM<0, 0x1b>, ISA_MIPS1_NOT_32R6_64R6;

def MTHI : MMRel, MoveToLOHI<"mthi", GPR32Opnd, [HI0]>, MTLO_FM<0x11>,
           ISA_MIPS1_NOT_32R6_64R6;
def MTLO : MMRel, MoveToLOHI<"mtlo", GPR32Opnd, [LO0]>, MTLO_FM<0x13>,
           ISA_MIPS1_NOT_32R6_64R6;
let EncodingPredicates = []<Predicate>, // FIXME: Lack of HasStdEnc is probably a bug
    AdditionalPredicates = [NotInMicroMips] in {
def MFHI : MMRel, MoveFromLOHI<"mfhi", GPR32Opnd, AC0>, MFLO_FM<0x10>,
           ISA_MIPS1_NOT_32R6_64R6;
def MFLO : MMRel, MoveFromLOHI<"mflo", GPR32Opnd, AC0>, MFLO_FM<0x12>,
           ISA_MIPS1_NOT_32R6_64R6;
}

/// Sign Ext In Register Instructions.
def SEB : MMRel, SignExtInReg<"seb", i8, GPR32Opnd, II_SEB>,
          SEB_FM<0x10, 0x20>, ISA_MIPS32R2;
def SEH : MMRel, SignExtInReg<"seh", i16, GPR32Opnd, II_SEH>,
          SEB_FM<0x18, 0x20>, ISA_MIPS32R2;

/// Count Leading
def CLZ : MMRel, CountLeading0<"clz", GPR32Opnd>, CLO_FM<0x20>,
          ISA_MIPS32_NOT_32R6_64R6;
def CLO : MMRel, CountLeading1<"clo", GPR32Opnd>, CLO_FM<0x21>,
          ISA_MIPS32_NOT_32R6_64R6;

/// Word Swap Bytes Within Halfwords
def WSBH : MMRel, SubwordSwap<"wsbh", GPR32Opnd>, SEB_FM<2, 0x20>, ISA_MIPS32R2;

/// No operation.
def NOP : PseudoSE<(outs), (ins), []>, PseudoInstExpansion<(SLL ZERO, ZERO, 0)>;

// FrameIndexes are legalized when they are operands from load/store
// instructions. The same not happens for stack address copies, so an
// add op with mem ComplexPattern is used and the stack address copy
// can be matched. It's similar to Sparc LEA_ADDRi
def LEA_ADDiu : MMRel, EffectiveAddress<"addiu", GPR32Opnd>, LW_FM<9>;

// MADD*/MSUB*
def MADD  : MMRel, MArithR<"madd", II_MADD, 1>, MULT_FM<0x1c, 0>,
            ISA_MIPS32_NOT_32R6_64R6;
def MADDU : MMRel, MArithR<"maddu", II_MADDU, 1>, MULT_FM<0x1c, 1>,
            ISA_MIPS32_NOT_32R6_64R6;
def MSUB  : MMRel, MArithR<"msub", II_MSUB>, MULT_FM<0x1c, 4>,
            ISA_MIPS32_NOT_32R6_64R6;
def MSUBU : MMRel, MArithR<"msubu", II_MSUBU>, MULT_FM<0x1c, 5>,
            ISA_MIPS32_NOT_32R6_64R6;

let AdditionalPredicates = [NotDSP] in {
def PseudoMULT  : MultDivPseudo<MULT, ACC64, GPR32Opnd, MipsMult, II_MULT>,
                  ISA_MIPS1_NOT_32R6_64R6;
def PseudoMULTu : MultDivPseudo<MULTu, ACC64, GPR32Opnd, MipsMultu, II_MULTU>,
                  ISA_MIPS1_NOT_32R6_64R6;
def PseudoMFHI : PseudoMFLOHI<GPR32, ACC64, MipsMFHI>, ISA_MIPS1_NOT_32R6_64R6;
def PseudoMFLO : PseudoMFLOHI<GPR32, ACC64, MipsMFLO>, ISA_MIPS1_NOT_32R6_64R6;
def PseudoMTLOHI : PseudoMTLOHI<ACC64, GPR32>, ISA_MIPS1_NOT_32R6_64R6;
def PseudoMADD  : MAddSubPseudo<MADD, MipsMAdd, II_MADD>,
                  ISA_MIPS32_NOT_32R6_64R6;
def PseudoMADDU : MAddSubPseudo<MADDU, MipsMAddu, II_MADDU>,
                  ISA_MIPS32_NOT_32R6_64R6;
def PseudoMSUB  : MAddSubPseudo<MSUB, MipsMSub, II_MSUB>,
                  ISA_MIPS32_NOT_32R6_64R6;
def PseudoMSUBU : MAddSubPseudo<MSUBU, MipsMSubu, II_MSUBU>,
                  ISA_MIPS32_NOT_32R6_64R6;
}

def PseudoSDIV : MultDivPseudo<SDIV, ACC64, GPR32Opnd, MipsDivRem, II_DIV,
                               0, 1, 1>, ISA_MIPS1_NOT_32R6_64R6;
def PseudoUDIV : MultDivPseudo<UDIV, ACC64, GPR32Opnd, MipsDivRemU, II_DIVU,
                               0, 1, 1>, ISA_MIPS1_NOT_32R6_64R6;

def RDHWR : ReadHardware<GPR32Opnd, HWRegsOpnd>, RDHWR_FM;

def EXT : MMRel, ExtBase<"ext", GPR32Opnd, uimm5, MipsExt>, EXT_FM<0>;
def INS : MMRel, InsBase<"ins", GPR32Opnd, uimm5, MipsIns>, EXT_FM<4>;

/// Move Control Registers From/To CPU Registers
def MFC0 : MFC3OP<"mfc0", GPR32Opnd>, MFC3OP_FM<0x10, 0>, ISA_MIPS32;
def MTC0 : MFC3OP<"mtc0", GPR32Opnd>, MFC3OP_FM<0x10, 4>, ISA_MIPS32;
def MFC2 : MFC3OP<"mfc2", GPR32Opnd>, MFC3OP_FM<0x12, 0>;
def MTC2 : MFC3OP<"mtc2", GPR32Opnd>, MFC3OP_FM<0x12, 4>;

class Barrier<string asmstr> : InstSE<(outs), (ins), asmstr, [], NoItinerary,
                                      FrmOther>;
def SSNOP : Barrier<"ssnop">, BARRIER_FM<1>;
def EHB : Barrier<"ehb">, BARRIER_FM<3>;
def PAUSE : Barrier<"pause">, BARRIER_FM<5>, ISA_MIPS32R2;

// JR_HB and JALR_HB are defined here using the new style naming
// scheme because some of this code is shared with Mips32r6InstrInfo.td
// and because of that it doesn't follow the naming convention of the
// rest of the file. To avoid a mixture of old vs new style, the new
// style was chosen.
class JR_HB_DESC_BASE<string instr_asm, RegisterOperand GPROpnd> {
  dag OutOperandList = (outs);
  dag InOperandList = (ins GPROpnd:$rs);
  string AsmString = !strconcat(instr_asm, "\t$rs");
  list<dag> Pattern = [];
}

class JALR_HB_DESC_BASE<string instr_asm, RegisterOperand GPROpnd> {
  dag OutOperandList = (outs GPROpnd:$rd);
  dag InOperandList = (ins GPROpnd:$rs);
  string AsmString = !strconcat(instr_asm, "\t$rd, $rs");
  list<dag> Pattern = [];
}

class JR_HB_DESC : InstSE<(outs), (ins), "", [], NoItinerary, FrmJ>,
                   JR_HB_DESC_BASE<"jr.hb", GPR32Opnd> {
  let isBranch=1;
  let isIndirectBranch=1;
  let hasDelaySlot=1;
  let isTerminator=1;
  let isBarrier=1;
}

class JALR_HB_DESC : InstSE<(outs), (ins), "", [], NoItinerary, FrmJ>,
                     JALR_HB_DESC_BASE<"jalr.hb", GPR32Opnd> {
  let isIndirectBranch=1;
  let hasDelaySlot=1;
}

class JR_HB_ENC : JR_HB_FM<8>;
class JALR_HB_ENC : JALR_HB_FM<9>;

def JR_HB : JR_HB_DESC, JR_HB_ENC, ISA_MIPS32_NOT_32R6_64R6;
def JALR_HB : JALR_HB_DESC, JALR_HB_ENC, ISA_MIPS32;

class TLB<string asmstr> : InstSE<(outs), (ins), asmstr, [], NoItinerary,
                                      FrmOther>;
def TLBP : TLB<"tlbp">, COP0_TLB_FM<0x08>;
def TLBR : TLB<"tlbr">, COP0_TLB_FM<0x01>;
def TLBWI : TLB<"tlbwi">, COP0_TLB_FM<0x02>;
def TLBWR : TLB<"tlbwr">, COP0_TLB_FM<0x06>;

class CacheOp<string instr_asm, Operand MemOpnd, RegisterOperand GPROpnd> :
    InstSE<(outs), (ins  MemOpnd:$addr, uimm5:$hint),
           !strconcat(instr_asm, "\t$hint, $addr"), [], NoItinerary, FrmOther>;

def CACHE : CacheOp<"cache", mem, GPR32Opnd>, CACHEOP_FM<0b101111>,
            INSN_MIPS3_32_NOT_32R6_64R6;
def PREF :  CacheOp<"pref", mem, GPR32Opnd>, CACHEOP_FM<0b110011>,
            INSN_MIPS3_32_NOT_32R6_64R6;

//===----------------------------------------------------------------------===//
// Instruction aliases
//===----------------------------------------------------------------------===//
def : MipsInstAlias<"move $dst, $src",
                    (ADDu GPR32Opnd:$dst, GPR32Opnd:$src,ZERO), 1>,
      GPR_32 {
  let AdditionalPredicates = [NotInMicroMips];
}
def : MipsInstAlias<"bal $offset", (BGEZAL ZERO, brtarget:$offset), 0>,
      ISA_MIPS1_NOT_32R6_64R6;
def : MipsInstAlias<"addu $rs, $rt, $imm",
                    (ADDiu GPR32Opnd:$rs, GPR32Opnd:$rt, simm16:$imm), 0>;
def : MipsInstAlias<"add $rs, $rt, $imm",
                    (ADDi GPR32Opnd:$rs, GPR32Opnd:$rt, simm16:$imm), 0>;
def : MipsInstAlias<"and $rs, $rt, $imm",
                    (ANDi GPR32Opnd:$rs, GPR32Opnd:$rt, simm16:$imm), 0>;
def : MipsInstAlias<"and $rs, $imm",
                    (ANDi GPR32Opnd:$rs, GPR32Opnd:$rs, simm16:$imm), 0>;
def : MipsInstAlias<"j $rs", (JR GPR32Opnd:$rs), 0>;
let Predicates = [NotInMicroMips] in {
def : MipsInstAlias<"jalr $rs", (JALR RA, GPR32Opnd:$rs), 0>;
}
def : MipsInstAlias<"jal $rs", (JALR RA, GPR32Opnd:$rs), 0>;
def : MipsInstAlias<"jal $rd,$rs", (JALR GPR32Opnd:$rd, GPR32Opnd:$rs), 0>;
def : MipsInstAlias<"jalr.hb $rs", (JALR_HB RA, GPR32Opnd:$rs), 1>, ISA_MIPS32;
def : MipsInstAlias<"not $rt, $rs",
                    (NOR GPR32Opnd:$rt, GPR32Opnd:$rs, ZERO), 0>;
def : MipsInstAlias<"neg $rt, $rs",
                    (SUB GPR32Opnd:$rt, ZERO, GPR32Opnd:$rs), 1>;
def : MipsInstAlias<"negu $rt",
                    (SUBu GPR32Opnd:$rt, ZERO, GPR32Opnd:$rt), 0>;
def : MipsInstAlias<"negu $rt, $rs",
                    (SUBu GPR32Opnd:$rt, ZERO, GPR32Opnd:$rs), 1>;
def : MipsInstAlias<"slt $rs, $rt, $imm",
                    (SLTi GPR32Opnd:$rs, GPR32Opnd:$rt, simm16:$imm), 0>;
def : MipsInstAlias<"sltu $rt, $rs, $imm",
                    (SLTiu GPR32Opnd:$rt, GPR32Opnd:$rs, simm16:$imm), 0>;
def : MipsInstAlias<"xor $rs, $rt, $imm",
                    (XORi GPR32Opnd:$rs, GPR32Opnd:$rt, uimm16:$imm), 0>;
def : MipsInstAlias<"or $rs, $rt, $imm",
                    (ORi GPR32Opnd:$rs, GPR32Opnd:$rt, uimm16:$imm), 0>;
def : MipsInstAlias<"or $rs, $imm",
                    (ORi GPR32Opnd:$rs, GPR32Opnd:$rs, uimm16:$imm), 0>;
def : MipsInstAlias<"nop", (SLL ZERO, ZERO, 0), 1>;
def : MipsInstAlias<"mfc0 $rt, $rd", (MFC0 GPR32Opnd:$rt, GPR32Opnd:$rd, 0), 0>;
def : MipsInstAlias<"mtc0 $rt, $rd", (MTC0 GPR32Opnd:$rt, GPR32Opnd:$rd, 0), 0>;
def : MipsInstAlias<"mfc2 $rt, $rd", (MFC2 GPR32Opnd:$rt, GPR32Opnd:$rd, 0), 0>;
def : MipsInstAlias<"mtc2 $rt, $rd", (MTC2 GPR32Opnd:$rt, GPR32Opnd:$rd, 0), 0>;
def : MipsInstAlias<"b $offset", (BEQ ZERO, ZERO, brtarget:$offset), 0>;
def : MipsInstAlias<"bnez $rs,$offset",
                    (BNE GPR32Opnd:$rs, ZERO, brtarget:$offset), 0>;
def : MipsInstAlias<"beqz $rs,$offset",
                    (BEQ GPR32Opnd:$rs, ZERO, brtarget:$offset), 0>;
def : MipsInstAlias<"syscall", (SYSCALL 0), 1>;
    
def : MipsInstAlias<"break", (BREAK 0, 0), 1>;
def : MipsInstAlias<"break $imm", (BREAK uimm10:$imm, 0), 1>;
def : MipsInstAlias<"ei", (EI ZERO), 1>;
def : MipsInstAlias<"di", (DI ZERO), 1>;

def  : MipsInstAlias<"teq $rs, $rt", (TEQ GPR32Opnd:$rs, GPR32Opnd:$rt, 0), 1>;
def  : MipsInstAlias<"tge $rs, $rt", (TGE GPR32Opnd:$rs, GPR32Opnd:$rt, 0), 1>;
def  : MipsInstAlias<"tgeu $rs, $rt", (TGEU GPR32Opnd:$rs, GPR32Opnd:$rt, 0),
                     1>;
def  : MipsInstAlias<"tlt $rs, $rt", (TLT GPR32Opnd:$rs, GPR32Opnd:$rt, 0), 1>;
def  : MipsInstAlias<"tltu $rs, $rt", (TLTU GPR32Opnd:$rs, GPR32Opnd:$rt, 0),
                     1>;
def  : MipsInstAlias<"tne $rs, $rt", (TNE GPR32Opnd:$rs, GPR32Opnd:$rt, 0), 1>;
def  : MipsInstAlias<"sll $rd, $rt, $rs",
                     (SLLV GPR32Opnd:$rd, GPR32Opnd:$rt, GPR32Opnd:$rs), 0>;
def : MipsInstAlias<"sub, $rd, $rs, $imm",
                    (ADDi GPR32Opnd:$rd, GPR32Opnd:$rs,
                          InvertedImOperand:$imm), 0>;
def : MipsInstAlias<"sub $rs, $imm",
                    (ADDi GPR32Opnd:$rs, GPR32Opnd:$rs, InvertedImOperand:$imm),
                    0>;
def : MipsInstAlias<"subu, $rd, $rs, $imm",
                    (ADDiu GPR32Opnd:$rd, GPR32Opnd:$rs,
                           InvertedImOperand:$imm), 0>;
def : MipsInstAlias<"subu $rs, $imm", (ADDiu GPR32Opnd:$rs, GPR32Opnd:$rs,
                                             InvertedImOperand:$imm), 0>;
def : MipsInstAlias<"sra $rd, $rt, $rs",
                    (SRAV GPR32Opnd:$rd, GPR32Opnd:$rt, GPR32Opnd:$rs), 0>;
def : MipsInstAlias<"srl $rd, $rt, $rs",
                    (SRLV GPR32Opnd:$rd, GPR32Opnd:$rt, GPR32Opnd:$rs), 0>;
def : MipsInstAlias<"sdbbp", (SDBBP 0)>, ISA_MIPS32_NOT_32R6_64R6;
def : MipsInstAlias<"sync",
                    (SYNC 0), 1>, ISA_MIPS2;
//===----------------------------------------------------------------------===//
// Assembler Pseudo Instructions
//===----------------------------------------------------------------------===//

class LoadImm32< string instr_asm, Operand Od, RegisterOperand RO> :
  MipsAsmPseudoInst<(outs RO:$rt), (ins Od:$imm32),
                     !strconcat(instr_asm, "\t$rt, $imm32")> ;
def LoadImm32Reg : LoadImm32<"li", uimm5, GPR32Opnd>;

class LoadAddress<string instr_asm, Operand MemOpnd, RegisterOperand RO> :
  MipsAsmPseudoInst<(outs RO:$rt), (ins MemOpnd:$addr),
                     !strconcat(instr_asm, "\t$rt, $addr")> ;
def LoadAddr32Reg : LoadAddress<"la", mem, GPR32Opnd>;

class LoadAddressImm<string instr_asm, Operand Od, RegisterOperand RO> :
  MipsAsmPseudoInst<(outs RO:$rt), (ins Od:$imm32),
                     !strconcat(instr_asm, "\t$rt, $imm32")> ;
def LoadAddr32Imm : LoadAddressImm<"la", uimm5, GPR32Opnd>;

//===----------------------------------------------------------------------===//
//  Arbitrary patterns that map to one or more instructions
//===----------------------------------------------------------------------===//

// Load/store pattern templates.
class LoadRegImmPat<Instruction LoadInst, ValueType ValTy, PatFrag Node> :
  MipsPat<(ValTy (Node addrRegImm:$a)), (LoadInst addrRegImm:$a)>;

class StoreRegImmPat<Instruction StoreInst, ValueType ValTy> :
  MipsPat<(store ValTy:$v, addrRegImm:$a), (StoreInst ValTy:$v, addrRegImm:$a)>;

// Small immediates
def : MipsPat<(i32 immSExt16:$in),
              (ADDiu ZERO, imm:$in)>;
def : MipsPat<(i32 immZExt16:$in),
              (ORi ZERO, imm:$in)>;
def : MipsPat<(i32 immLow16Zero:$in),
              (LUi (HI16 imm:$in))>;

// Arbitrary immediates
def : MipsPat<(i32 imm:$imm),
          (ORi (LUi (HI16 imm:$imm)), (LO16 imm:$imm))>;

// Carry MipsPatterns
def : MipsPat<(subc GPR32:$lhs, GPR32:$rhs),
              (SUBu GPR32:$lhs, GPR32:$rhs)>;
let AdditionalPredicates = [NotDSP] in {
  def : MipsPat<(addc GPR32:$lhs, GPR32:$rhs),
                (ADDu GPR32:$lhs, GPR32:$rhs)>;
  def : MipsPat<(addc  GPR32:$src, immSExt16:$imm),
                (ADDiu GPR32:$src, imm:$imm)>;
}

// SYNC
def : MipsPat<(MipsSync (i32 immz)),
              (SYNC 0)>, ISA_MIPS2;

// Call
def : MipsPat<(MipsJmpLink (i32 tglobaladdr:$dst)),
              (JAL tglobaladdr:$dst)>;
def : MipsPat<(MipsJmpLink (i32 texternalsym:$dst)),
              (JAL texternalsym:$dst)>;
//def : MipsPat<(MipsJmpLink GPR32:$dst),
//              (JALR GPR32:$dst)>;

// Tail call
def : MipsPat<(MipsTailCall (iPTR tglobaladdr:$dst)),
              (TAILCALL tglobaladdr:$dst)>;
def : MipsPat<(MipsTailCall (iPTR texternalsym:$dst)),
              (TAILCALL texternalsym:$dst)>;
// hi/lo relocs
def : MipsPat<(MipsHi tglobaladdr:$in), (LUi tglobaladdr:$in)>;
def : MipsPat<(MipsHi tblockaddress:$in), (LUi tblockaddress:$in)>;
def : MipsPat<(MipsHi tjumptable:$in), (LUi tjumptable:$in)>;
def : MipsPat<(MipsHi tconstpool:$in), (LUi tconstpool:$in)>;
def : MipsPat<(MipsHi tglobaltlsaddr:$in), (LUi tglobaltlsaddr:$in)>;
def : MipsPat<(MipsHi texternalsym:$in), (LUi texternalsym:$in)>;

def : MipsPat<(MipsLo tglobaladdr:$in), (ADDiu ZERO, tglobaladdr:$in)>;
def : MipsPat<(MipsLo tblockaddress:$in), (ADDiu ZERO, tblockaddress:$in)>;
def : MipsPat<(MipsLo tjumptable:$in), (ADDiu ZERO, tjumptable:$in)>;
def : MipsPat<(MipsLo tconstpool:$in), (ADDiu ZERO, tconstpool:$in)>;
def : MipsPat<(MipsLo tglobaltlsaddr:$in), (ADDiu ZERO, tglobaltlsaddr:$in)>;
def : MipsPat<(MipsLo texternalsym:$in), (ADDiu ZERO, texternalsym:$in)>;

def : MipsPat<(add GPR32:$hi, (MipsLo tglobaladdr:$lo)),
              (ADDiu GPR32:$hi, tglobaladdr:$lo)>;
def : MipsPat<(add GPR32:$hi, (MipsLo tblockaddress:$lo)),
              (ADDiu GPR32:$hi, tblockaddress:$lo)>;
def : MipsPat<(add GPR32:$hi, (MipsLo tjumptable:$lo)),
              (ADDiu GPR32:$hi, tjumptable:$lo)>;
def : MipsPat<(add GPR32:$hi, (MipsLo tconstpool:$lo)),
              (ADDiu GPR32:$hi, tconstpool:$lo)>;
def : MipsPat<(add GPR32:$hi, (MipsLo tglobaltlsaddr:$lo)),
              (ADDiu GPR32:$hi, tglobaltlsaddr:$lo)>;

// gp_rel relocs
def : MipsPat<(add GPR32:$gp, (MipsGPRel tglobaladdr:$in)),
              (ADDiu GPR32:$gp, tglobaladdr:$in)>;
def : MipsPat<(add GPR32:$gp, (MipsGPRel tconstpool:$in)),
              (ADDiu GPR32:$gp, tconstpool:$in)>;

// wrapper_pic
class WrapperPat<SDNode node, Instruction ADDiuOp, RegisterClass RC>:
      MipsPat<(MipsWrapper RC:$gp, node:$in),
              (ADDiuOp RC:$gp, node:$in)>;

def : WrapperPat<tglobaladdr, ADDiu, GPR32>;
def : WrapperPat<tconstpool, ADDiu, GPR32>;
def : WrapperPat<texternalsym, ADDiu, GPR32>;
def : WrapperPat<tblockaddress, ADDiu, GPR32>;
def : WrapperPat<tjumptable, ADDiu, GPR32>;
def : WrapperPat<tglobaltlsaddr, ADDiu, GPR32>;

// Mips does not have "not", so we expand our way
def : MipsPat<(not GPR32:$in),
              (NOR GPR32Opnd:$in, ZERO)>;

// extended loads
def : MipsPat<(i32 (extloadi1  addr:$src)), (LBu addr:$src)>;
def : MipsPat<(i32 (extloadi8  addr:$src)), (LBu addr:$src)>;
def : MipsPat<(i32 (extloadi16 addr:$src)), (LHu addr:$src)>;

// peepholes
def : MipsPat<(store (i32 0), addr:$dst), (SW ZERO, addr:$dst)>;

// brcond patterns
multiclass BrcondPats<RegisterClass RC, Instruction BEQOp, Instruction BNEOp,
                      Instruction SLTOp, Instruction SLTuOp, Instruction SLTiOp,
                      Instruction SLTiuOp, Register ZEROReg> {
def : MipsPat<(brcond (i32 (setne RC:$lhs, 0)), bb:$dst),
              (BNEOp RC:$lhs, ZEROReg, bb:$dst)>;
def : MipsPat<(brcond (i32 (seteq RC:$lhs, 0)), bb:$dst),
              (BEQOp RC:$lhs, ZEROReg, bb:$dst)>;

def : MipsPat<(brcond (i32 (setge RC:$lhs, RC:$rhs)), bb:$dst),
              (BEQ (SLTOp RC:$lhs, RC:$rhs), ZERO, bb:$dst)>;
def : MipsPat<(brcond (i32 (setuge RC:$lhs, RC:$rhs)), bb:$dst),
              (BEQ (SLTuOp RC:$lhs, RC:$rhs), ZERO, bb:$dst)>;
def : MipsPat<(brcond (i32 (setge RC:$lhs, immSExt16:$rhs)), bb:$dst),
              (BEQ (SLTiOp RC:$lhs, immSExt16:$rhs), ZERO, bb:$dst)>;
def : MipsPat<(brcond (i32 (setuge RC:$lhs, immSExt16:$rhs)), bb:$dst),
              (BEQ (SLTiuOp RC:$lhs, immSExt16:$rhs), ZERO, bb:$dst)>;
def : MipsPat<(brcond (i32 (setgt RC:$lhs, immSExt16Plus1:$rhs)), bb:$dst),
              (BEQ (SLTiOp RC:$lhs, (Plus1 imm:$rhs)), ZERO, bb:$dst)>;
def : MipsPat<(brcond (i32 (setugt RC:$lhs, immSExt16Plus1:$rhs)), bb:$dst),
              (BEQ (SLTiuOp RC:$lhs, (Plus1 imm:$rhs)), ZERO, bb:$dst)>;

def : MipsPat<(brcond (i32 (setle RC:$lhs, RC:$rhs)), bb:$dst),
              (BEQ (SLTOp RC:$rhs, RC:$lhs), ZERO, bb:$dst)>;
def : MipsPat<(brcond (i32 (setule RC:$lhs, RC:$rhs)), bb:$dst),
              (BEQ (SLTuOp RC:$rhs, RC:$lhs), ZERO, bb:$dst)>;

def : MipsPat<(brcond RC:$cond, bb:$dst),
              (BNEOp RC:$cond, ZEROReg, bb:$dst)>;
}

defm : BrcondPats<GPR32, BEQ, BNE, SLT, SLTu, SLTi, SLTiu, ZERO>;

def : MipsPat<(brcond (i32 (setlt i32:$lhs, 1)), bb:$dst),
              (BLEZ i32:$lhs, bb:$dst)>;
def : MipsPat<(brcond (i32 (setgt i32:$lhs, -1)), bb:$dst),
              (BGEZ i32:$lhs, bb:$dst)>;

// setcc patterns
multiclass SeteqPats<RegisterClass RC, Instruction SLTiuOp, Instruction XOROp,
                     Instruction SLTuOp, Register ZEROReg> {
  def : MipsPat<(seteq RC:$lhs, 0),
                (SLTiuOp RC:$lhs, 1)>;
  def : MipsPat<(setne RC:$lhs, 0),
                (SLTuOp ZEROReg, RC:$lhs)>;
  def : MipsPat<(seteq RC:$lhs, RC:$rhs),
                (SLTiuOp (XOROp RC:$lhs, RC:$rhs), 1)>;
  def : MipsPat<(setne RC:$lhs, RC:$rhs),
                (SLTuOp ZEROReg, (XOROp RC:$lhs, RC:$rhs))>;
}

multiclass SetlePats<RegisterClass RC, Instruction SLTOp, Instruction SLTuOp> {
  def : MipsPat<(setle RC:$lhs, RC:$rhs),
                (XORi (SLTOp RC:$rhs, RC:$lhs), 1)>;
  def : MipsPat<(setule RC:$lhs, RC:$rhs),
                (XORi (SLTuOp RC:$rhs, RC:$lhs), 1)>;
}

multiclass SetgtPats<RegisterClass RC, Instruction SLTOp, Instruction SLTuOp> {
  def : MipsPat<(setgt RC:$lhs, RC:$rhs),
                (SLTOp RC:$rhs, RC:$lhs)>;
  def : MipsPat<(setugt RC:$lhs, RC:$rhs),
                (SLTuOp RC:$rhs, RC:$lhs)>;
}

multiclass SetgePats<RegisterClass RC, Instruction SLTOp, Instruction SLTuOp> {
  def : MipsPat<(setge RC:$lhs, RC:$rhs),
                (XORi (SLTOp RC:$lhs, RC:$rhs), 1)>;
  def : MipsPat<(setuge RC:$lhs, RC:$rhs),
                (XORi (SLTuOp RC:$lhs, RC:$rhs), 1)>;
}

multiclass SetgeImmPats<RegisterClass RC, Instruction SLTiOp,
                        Instruction SLTiuOp> {
  def : MipsPat<(setge RC:$lhs, immSExt16:$rhs),
                (XORi (SLTiOp RC:$lhs, immSExt16:$rhs), 1)>;
  def : MipsPat<(setuge RC:$lhs, immSExt16:$rhs),
                (XORi (SLTiuOp RC:$lhs, immSExt16:$rhs), 1)>;
}

defm : SeteqPats<GPR32, SLTiu, XOR, SLTu, ZERO>;
defm : SetlePats<GPR32, SLT, SLTu>;
defm : SetgtPats<GPR32, SLT, SLTu>;
defm : SetgePats<GPR32, SLT, SLTu>;
defm : SetgeImmPats<GPR32, SLTi, SLTiu>;

// bswap pattern
def : MipsPat<(bswap GPR32:$rt), (ROTR (WSBH GPR32:$rt), 16)>;

// Load halfword/word patterns.
let AddedComplexity = 40 in {
  def : LoadRegImmPat<LBu, i32, zextloadi8>;
  def : LoadRegImmPat<LH, i32, sextloadi16>;
  def : LoadRegImmPat<LW, i32, load>;
}

//===----------------------------------------------------------------------===//
// Floating Point Support
//===----------------------------------------------------------------------===//

include "MipsInstrFPU.td"
include "Mips64InstrInfo.td"
include "MipsCondMov.td"

include "Mips32r6InstrInfo.td"
include "Mips64r6InstrInfo.td"

//
// Mips16

include "Mips16InstrFormats.td"
include "Mips16InstrInfo.td"

// DSP
include "MipsDSPInstrFormats.td"
include "MipsDSPInstrInfo.td"

// MSA
include "MipsMSAInstrFormats.td"
include "MipsMSAInstrInfo.td"

// Micromips
include "MicroMipsInstrFormats.td"
include "MicroMipsInstrInfo.td"
include "MicroMipsInstrFPU.td"<|MERGE_RESOLUTION|>--- conflicted
+++ resolved
@@ -250,18 +250,10 @@
 // The portions of MIPS-III that were also added to MIPS32
 class INSN_MIPS3_32 { list<Predicate> InsnPredicates = [HasMips3_32]; }
 
-<<<<<<< HEAD
-def IsNaCl       :    Predicate<"Subtarget.isTargetNaCl()">;
-def IsNotNaCl    :    Predicate<"!Subtarget.isTargetNaCl()">;
-
-class MipsPat<dag pattern, dag result> : Pat<pattern, result> {
-  let Predicates = [HasStdEnc];
-=======
 // The portions of MIPS-III that were also added to MIPS32 but were removed in
 // MIPS32r6 and MIPS64r6.
 class INSN_MIPS3_32_NOT_32R6_64R6 {
   list<Predicate> InsnPredicates = [HasMips3_32, NotMips32r6, NotMips64r6];
->>>>>>> 434f0e35
 }
 
 // The portions of MIPS-III that were also added to MIPS32
