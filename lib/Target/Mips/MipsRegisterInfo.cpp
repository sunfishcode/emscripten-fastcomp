//===-- MipsRegisterInfo.cpp - MIPS Register Information -== --------------===//
//
//                     The LLVM Compiler Infrastructure
//
// This file is distributed under the University of Illinois Open Source
// License. See LICENSE.TXT for details.
//
//===----------------------------------------------------------------------===//
//
// This file contains the MIPS implementation of the TargetRegisterInfo class.
//
//===----------------------------------------------------------------------===//

#define DEBUG_TYPE "mips-reg-info"

#include "MipsRegisterInfo.h"
#include "Mips.h"
#include "MipsAnalyzeImmediate.h"
#include "MipsInstrInfo.h"
#include "MipsMachineFunction.h"
#include "MipsSubtarget.h"
#include "llvm/ADT/BitVector.h"
#include "llvm/ADT/STLExtras.h"
#include "llvm/CodeGen/MachineFrameInfo.h"
#include "llvm/CodeGen/MachineFunction.h"
#include "llvm/CodeGen/MachineInstrBuilder.h"
#include "llvm/CodeGen/ValueTypes.h"
#include "llvm/DebugInfo.h"
#include "llvm/IR/Constants.h"
#include "llvm/IR/Type.h"
#include "llvm/Support/CommandLine.h"
#include "llvm/Support/Debug.h"
#include "llvm/Support/ErrorHandling.h"
#include "llvm/Support/raw_ostream.h"
#include "llvm/Target/TargetFrameLowering.h"
#include "llvm/Target/TargetInstrInfo.h"
#include "llvm/Target/TargetMachine.h"
#include "llvm/Target/TargetOptions.h"

#define GET_REGINFO_TARGET_DESC
#include "MipsGenRegisterInfo.inc"

using namespace llvm;

MipsRegisterInfo::MipsRegisterInfo(const MipsSubtarget &ST)
  : MipsGenRegisterInfo(Mips::RA), Subtarget(ST) {}

unsigned MipsRegisterInfo::getPICCallReg() { return Mips::T9; }

const TargetRegisterClass *
MipsRegisterInfo::getPointerRegClass(const MachineFunction &MF,
                                     unsigned Kind) const {
  return Subtarget.isABI_N64() ? &Mips::GPR64RegClass : &Mips::GPR32RegClass;
}

unsigned
MipsRegisterInfo::getRegPressureLimit(const TargetRegisterClass *RC,
                                      MachineFunction &MF) const {
  switch (RC->getID()) {
  default:
    return 0;
  case Mips::GPR32RegClassID:
  case Mips::GPR64RegClassID:
  case Mips::DSPRRegClassID: {
    const TargetFrameLowering *TFI = MF.getTarget().getFrameLowering();
    return 28 - TFI->hasFP(MF);
  }
  case Mips::FGR32RegClassID:
    return 32;
  case Mips::AFGR64RegClassID:
    return 16;
  case Mips::FGR64RegClassID:
    return 32;
  }
}

//===----------------------------------------------------------------------===//
// Callee Saved Registers methods
//===----------------------------------------------------------------------===//

/// Mips Callee Saved Registers
const uint16_t* MipsRegisterInfo::
getCalleeSavedRegs(const MachineFunction *MF) const {
  if (Subtarget.isSingleFloat())
    return CSR_SingleFloatOnly_SaveList;

  if (Subtarget.isABI_N64())
    return CSR_N64_SaveList;

  if (Subtarget.isABI_N32())
    return CSR_N32_SaveList;

  if (Subtarget.isFP64bit())
    return CSR_O32_FP64_SaveList;

  return CSR_O32_SaveList;
}

const uint32_t*
MipsRegisterInfo::getCallPreservedMask(CallingConv::ID) const {
  if (Subtarget.isSingleFloat())
    return CSR_SingleFloatOnly_RegMask;

  if (Subtarget.isABI_N64())
    return CSR_N64_RegMask;

  if (Subtarget.isABI_N32())
    return CSR_N32_RegMask;

  if (Subtarget.isFP64bit())
    return CSR_O32_FP64_RegMask;

  return CSR_O32_RegMask;
}

const uint32_t *MipsRegisterInfo::getMips16RetHelperMask() {
  return CSR_Mips16RetHelper_RegMask;
}

BitVector MipsRegisterInfo::
getReservedRegs(const MachineFunction &MF) const {
  static const uint16_t ReservedGPR32[] = {
    Mips::ZERO, Mips::K0, Mips::K1, Mips::SP
  };

  static const uint16_t ReservedGPR64[] = {
    Mips::ZERO_64, Mips::K0_64, Mips::K1_64, Mips::SP_64
  };

  BitVector Reserved(getNumRegs());
  typedef TargetRegisterClass::const_iterator RegIter;

  for (unsigned I = 0; I < array_lengthof(ReservedGPR32); ++I)
    Reserved.set(ReservedGPR32[I]);

<<<<<<< HEAD
  // @LOCALMOD-BEGIN: reserved for PNaCl use
  if (Subtarget.isTargetNaCl()) {
    static const uint16_t PnaclReservedCPURegs[] = {
      Mips::T6, Mips::T7, Mips::T8
    };
    for (unsigned I = 0; I < array_lengthof(PnaclReservedCPURegs); ++I)
      Reserved.set(PnaclReservedCPURegs[I]);
  }
  // @LOCALMOD-END

  for (unsigned I = 0; I < array_lengthof(ReservedCPU64Regs); ++I)
    Reserved.set(ReservedCPU64Regs[I]);
=======
  for (unsigned I = 0; I < array_lengthof(ReservedGPR64); ++I)
    Reserved.set(ReservedGPR64[I]);
>>>>>>> 5b8f1242

  if (Subtarget.isFP64bit()) {
    // Reserve all registers in AFGR64.
    for (RegIter Reg = Mips::AFGR64RegClass.begin(),
         EReg = Mips::AFGR64RegClass.end(); Reg != EReg; ++Reg)
      Reserved.set(*Reg);
  } else {
    // Reserve all registers in FGR64.
    for (RegIter Reg = Mips::FGR64RegClass.begin(),
         EReg = Mips::FGR64RegClass.end(); Reg != EReg; ++Reg)
      Reserved.set(*Reg);
  }
  // Reserve FP if this function should have a dedicated frame pointer register.
  if (MF.getTarget().getFrameLowering()->hasFP(MF)) {
    if (Subtarget.inMips16Mode())
      Reserved.set(Mips::S0);
    else {
      Reserved.set(Mips::FP);
      Reserved.set(Mips::FP_64);
    }
  }

  // Reserve hardware registers.
  Reserved.set(Mips::HWR29);

  // Reserve DSP control register.
  Reserved.set(Mips::DSPPos);
  Reserved.set(Mips::DSPSCount);
  Reserved.set(Mips::DSPCarry);
  Reserved.set(Mips::DSPEFI);
  Reserved.set(Mips::DSPOutFlag);

  // Reserve MSA control registers.
  Reserved.set(Mips::MSAIR);
  Reserved.set(Mips::MSACSR);
  Reserved.set(Mips::MSAAccess);
  Reserved.set(Mips::MSASave);
  Reserved.set(Mips::MSAModify);
  Reserved.set(Mips::MSARequest);
  Reserved.set(Mips::MSAMap);
  Reserved.set(Mips::MSAUnmap);

  // Reserve RA if in mips16 mode.
  if (Subtarget.inMips16Mode()) {
    Reserved.set(Mips::RA);
    Reserved.set(Mips::RA_64);
    Reserved.set(Mips::T0);
    Reserved.set(Mips::T1);
  }

  // Reserve GP if small section is used.
  if (Subtarget.useSmallSection()) {
    Reserved.set(Mips::GP);
    Reserved.set(Mips::GP_64);
  }

  return Reserved;
}

bool
MipsRegisterInfo::requiresRegisterScavenging(const MachineFunction &MF) const {
  return true;
}

bool
MipsRegisterInfo::trackLivenessAfterRegAlloc(const MachineFunction &MF) const {
  return true;
}

// FrameIndex represent objects inside a abstract stack.
// We must replace FrameIndex with an stack/frame pointer
// direct reference.
void MipsRegisterInfo::
eliminateFrameIndex(MachineBasicBlock::iterator II, int SPAdj,
                    unsigned FIOperandNum, RegScavenger *RS) const {
  MachineInstr &MI = *II;
  MachineFunction &MF = *MI.getParent()->getParent();

  DEBUG(errs() << "\nFunction : " << MF.getName() << "\n";
        errs() << "<--------->\n" << MI);

  int FrameIndex = MI.getOperand(FIOperandNum).getIndex();
  uint64_t stackSize = MF.getFrameInfo()->getStackSize();
  int64_t spOffset = MF.getFrameInfo()->getObjectOffset(FrameIndex);

  DEBUG(errs() << "FrameIndex : " << FrameIndex << "\n"
               << "spOffset   : " << spOffset << "\n"
               << "stackSize  : " << stackSize << "\n");

  eliminateFI(MI, FIOperandNum, FrameIndex, stackSize, spOffset);
}

unsigned MipsRegisterInfo::
getFrameRegister(const MachineFunction &MF) const {
  const TargetFrameLowering *TFI = MF.getTarget().getFrameLowering();
  bool IsN64 = Subtarget.isABI_N64();

  if (Subtarget.inMips16Mode())
    return TFI->hasFP(MF) ? Mips::S0 : Mips::SP;
  else
    return TFI->hasFP(MF) ? (IsN64 ? Mips::FP_64 : Mips::FP) :
                            (IsN64 ? Mips::SP_64 : Mips::SP);

}
<|MERGE_RESOLUTION|>--- conflicted
+++ resolved
@@ -133,7 +133,6 @@
   for (unsigned I = 0; I < array_lengthof(ReservedGPR32); ++I)
     Reserved.set(ReservedGPR32[I]);
 
-<<<<<<< HEAD
   // @LOCALMOD-BEGIN: reserved for PNaCl use
   if (Subtarget.isTargetNaCl()) {
     static const uint16_t PnaclReservedCPURegs[] = {
@@ -144,12 +143,8 @@
   }
   // @LOCALMOD-END
 
-  for (unsigned I = 0; I < array_lengthof(ReservedCPU64Regs); ++I)
-    Reserved.set(ReservedCPU64Regs[I]);
-=======
   for (unsigned I = 0; I < array_lengthof(ReservedGPR64); ++I)
     Reserved.set(ReservedGPR64[I]);
->>>>>>> 5b8f1242
 
   if (Subtarget.isFP64bit()) {
     // Reserve all registers in AFGR64.
