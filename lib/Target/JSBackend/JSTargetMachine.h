--- conflicted
+++ resolved
@@ -17,49 +17,51 @@
 
 #include "JS.h"
 #include "llvm/Target/TargetMachine.h"
+#include "llvm/Target/TargetSubtargetInfo.h"
+#include "llvm/Target/TargetLowering.h"
 
 namespace llvm {
 
 class formatted_raw_ostream;
 
-<<<<<<< HEAD
-class JSSubtarget : public TargetSubtargetInfo {
-  const DataLayout *DL;
+class JSTargetLowering : public TargetLowering {
 public:
-  JSSubtarget(const DataLayout *DL_) : DL(DL_) {}
-  const DataLayout *getDataLayout() const override { return DL; }
+  explicit JSTargetLowering(const TargetMachine& TM) : TargetLowering(TM) {}
 };
 
-=======
->>>>>>> ce557372
+class JSSubtarget : public TargetSubtargetInfo {
+  JSTargetLowering TL;
+
+public:
+  JSSubtarget(const TargetMachine& TM) : TL(TM) {}
+
+  const TargetLowering *getTargetLowering() const override {
+    return &TL;
+  }
+};
+
 class JSTargetMachine : public TargetMachine {
+  const JSSubtarget ST;
+
 public:
   JSTargetMachine(const Target &T, StringRef Triple,
                   StringRef CPU, StringRef FS, const TargetOptions &Options,
                   Reloc::Model RM, CodeModel::Model CM,
                   CodeGenOpt::Level OL);
 
-<<<<<<< HEAD
-  bool addPassesToEmitFile(PassManagerBase &PM,
-                           formatted_raw_ostream &Out,
-                           CodeGenFileType FileType,
-                           bool DisableVerify,
-                           AnalysisID StartAfter,
-                           AnalysisID StopAfter) override;
-
-  const DataLayout *getDataLayout() const { return &DL; }
-  const JSSubtarget *getSubtargetImpl() const override { return &Subtarget; }
-
-  /// \brief Register X86 analysis passes with a pass manager.
-  void addAnalysisPasses(PassManagerBase &PM) override;
-=======
   bool addPassesToEmitFile(PassManagerBase &PM, raw_pwrite_stream &Out,
                            CodeGenFileType FileType, bool DisableVerify,
                            AnalysisID StartAfter,
                            AnalysisID StopAfter) override;
 
   TargetIRAnalysis getTargetIRAnalysis() override;
->>>>>>> ce557372
+
+  const TargetSubtargetInfo *getSubtargetImpl() const {
+    return &ST;
+  }
+
+  /// \brief Register X86 analysis passes with a pass manager.
+  // XXX void addAnalysisPasses(PassManagerBase &PM) override;
 };
 
 } // End llvm namespace
