--- conflicted
+++ resolved
@@ -1,10 +1,6 @@
 add_llvm_target(JSBackendCodeGen
   AllocaManager.cpp
-<<<<<<< HEAD
   ExpandI64.cpp
-  ExpandInsertExtractElement.cpp
-=======
->>>>>>> f91fe9a5
   JSBackend.cpp
   JSTargetMachine.cpp
   JSTargetTransformInfo.cpp
