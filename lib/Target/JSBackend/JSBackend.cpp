--- conflicted
+++ resolved
@@ -636,20 +636,15 @@
 }
 
 static void emitDebugInfo(raw_ostream& Code, const Instruction *I) {
-<<<<<<< HEAD
-  if (MDNode *N = I->getMetadata("dbg")) {
-    DILocation Loc(N);
-    unsigned Line = Loc.getLineNumber();
-    StringRef File = Loc.getFilename();
-    if (Line > 0)
-      Code << " //@line " << utostr(Line) << " \"" << (File.size() > 0 ? File.str() : "?") << "\"";
-=======
   auto &Loc = I->getDebugLoc();
   if (Loc) {
     unsigned Line = Loc.getLine();
-    StringRef File = cast<MDLocation>(Loc.getScope())->getFilename();
-    Code << " //@line " << utostr(Line) << " \"" << (File.size() > 0 ? File.str() : "?") << "\"";
->>>>>>> ce557372
+    auto *Scope = cast_or_null<MDScope>(Loc.getScope());
+    if (Scope) {
+      StringRef File = Scope->getFilename();
+      if (Line > 0)
+        Code << " //@line " << utostr(Line) << " \"" << (File.size() > 0 ? File.str() : "?") << "\"";
+    }
   }
 }
 
