--- conflicted
+++ resolved
@@ -320,7 +320,6 @@
     SupportsTailCall = !isThumb1Only();
   }
 
-<<<<<<< HEAD
   // @LOCALMOD-BEGIN
   if (isTargetNaCl()) {
     // NaCl reserves R9 for TLS.
@@ -332,11 +331,6 @@
   }
   // @LOCALMOD-END
 
-  if (!isThumb() || hasThumb2())
-    PostRAScheduler = true;
-
-=======
->>>>>>> 434f0e35
   switch (Align) {
     case DefaultAlign:
       // Assume pre-ARMv6 doesn't support unaligned accesses.
