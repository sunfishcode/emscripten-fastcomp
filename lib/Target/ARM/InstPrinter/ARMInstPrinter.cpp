--- conflicted
+++ resolved
@@ -241,7 +241,56 @@
     } else
       break;
 
-<<<<<<< HEAD
+  case ARM::tLDMIA: {
+    bool Writeback = true;
+    unsigned BaseReg = MI->getOperand(0).getReg();
+    for (unsigned i = 3; i < MI->getNumOperands(); ++i) {
+      if (MI->getOperand(i).getReg() == BaseReg)
+        Writeback = false;
+    }
+
+    O << "\tldm";
+
+    printPredicateOperand(MI, 1, O);
+    O << '\t';
+    printRegName(O, BaseReg);
+    if (Writeback) O << "!";
+    O << ", ";
+    printRegisterList(MI, 3, O);
+    printAnnotation(O, Annot);
+    return;
+  }
+
+  // Combine 2 GPRs from disassember into a GPRPair to match with instr def.
+  // ldrexd/strexd require even/odd GPR pair. To enforce this constraint,
+  // a single GPRPair reg operand is used in the .td file to replace the two
+  // GPRs. However, when decoding them, the two GRPs cannot be automatically
+  // expressed as a GPRPair, so we have to manually merge them.
+  // FIXME: We would really like to be able to tablegen'erate this.
+  case ARM::LDREXD: case ARM::STREXD:
+  case ARM::LDAEXD: case ARM::STLEXD:
+    const MCRegisterClass& MRC = MRI.getRegClass(ARM::GPRRegClassID);
+    bool isStore = Opcode == ARM::STREXD || Opcode == ARM::STLEXD;
+    unsigned Reg = MI->getOperand(isStore ? 1 : 0).getReg();
+    if (MRC.contains(Reg)) {
+      MCInst NewMI;
+      MCOperand NewReg;
+      NewMI.setOpcode(Opcode);
+
+      if (isStore)
+        NewMI.addOperand(MI->getOperand(0));
+      NewReg = MCOperand::CreateReg(MRI.getMatchingSuperReg(Reg, ARM::gsub_0,
+        &MRI.getRegClass(ARM::GPRPairRegClassID)));
+      NewMI.addOperand(NewReg);
+
+      // Copy the rest operands into NewMI.
+      for(unsigned i= isStore ? 3 : 2; i < MI->getNumOperands(); ++i)
+        NewMI.addOperand(MI->getOperand(i));
+      printInstruction(&NewMI, O);
+      return;
+    }
+  }
+
   // @LOCALMOD-BEGIN
   // TODO(pdox): Kill this code once we switch to MC object emission
   const char *SFIInst = NULL;
@@ -307,59 +356,6 @@
   }
   // @LOCALMOD-END
 
-  if (Opcode == ARM::tLDMIA) {
-=======
-  case ARM::tLDMIA: {
->>>>>>> 5b8f1242
-    bool Writeback = true;
-    unsigned BaseReg = MI->getOperand(0).getReg();
-    for (unsigned i = 3; i < MI->getNumOperands(); ++i) {
-      if (MI->getOperand(i).getReg() == BaseReg)
-        Writeback = false;
-    }
-
-    O << "\tldm";
-
-    printPredicateOperand(MI, 1, O);
-    O << '\t';
-    printRegName(O, BaseReg);
-    if (Writeback) O << "!";
-    O << ", ";
-    printRegisterList(MI, 3, O);
-    printAnnotation(O, Annot);
-    return;
-  }
-
-  // Combine 2 GPRs from disassember into a GPRPair to match with instr def.
-  // ldrexd/strexd require even/odd GPR pair. To enforce this constraint,
-  // a single GPRPair reg operand is used in the .td file to replace the two
-  // GPRs. However, when decoding them, the two GRPs cannot be automatically
-  // expressed as a GPRPair, so we have to manually merge them.
-  // FIXME: We would really like to be able to tablegen'erate this.
-  case ARM::LDREXD: case ARM::STREXD:
-  case ARM::LDAEXD: case ARM::STLEXD:
-    const MCRegisterClass& MRC = MRI.getRegClass(ARM::GPRRegClassID);
-    bool isStore = Opcode == ARM::STREXD || Opcode == ARM::STLEXD;
-    unsigned Reg = MI->getOperand(isStore ? 1 : 0).getReg();
-    if (MRC.contains(Reg)) {
-      MCInst NewMI;
-      MCOperand NewReg;
-      NewMI.setOpcode(Opcode);
-
-      if (isStore)
-        NewMI.addOperand(MI->getOperand(0));
-      NewReg = MCOperand::CreateReg(MRI.getMatchingSuperReg(Reg, ARM::gsub_0,
-        &MRI.getRegClass(ARM::GPRPairRegClassID)));
-      NewMI.addOperand(NewReg);
-
-      // Copy the rest operands into NewMI.
-      for(unsigned i= isStore ? 3 : 2; i < MI->getNumOperands(); ++i)
-        NewMI.addOperand(MI->getOperand(i));
-      printInstruction(&NewMI, O);
-      return;
-    }
-  }
-
   printInstruction(MI, O);
   printAnnotation(O, Annot);
 }
