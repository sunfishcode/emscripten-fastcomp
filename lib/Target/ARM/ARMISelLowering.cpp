--- conflicted
+++ resolved
@@ -2941,17 +2941,9 @@
           // Since they could be overwritten by lowering of arguments in case of
           // a tail call.
           if (Flags.isByVal()) {
-<<<<<<< HEAD
             // LOCALMOD-BEGIN (PR11018)
             unsigned Bytes = Flags.getByValSize();
             // @LOCALMOD-END
-=======
-            unsigned VARegSize, VARegSaveSize;
-            computeRegArea(CCInfo, MF, VARegSize, VARegSaveSize);
-            VarArgStyleRegisters(CCInfo, DAG,
-                                 dl, Chain, CurOrigArg, Ins[VA.getValNo()].PartOffset, 0);
-            unsigned Bytes = Flags.getByValSize() - VARegSize;
->>>>>>> 40573998
             if (Bytes == 0) Bytes = 1; // Don't create zero-sized stack objects.
             int FI = MFI->CreateFixedObject(Bytes,
                                             VA.getLocMemOffset(), false);
