--- conflicted
+++ resolved
@@ -204,21 +204,14 @@
                                                        FeatureDSPThumb2]>;
 
 // V7a Processors.
-<<<<<<< HEAD
-def : Processor<"cortex-a8",        CortexA8Itineraries,
+def : ProcessorModel<"cortex-a8",   CortexA8Model,
 // @LOCALMOD-BEGIN
 // TODO(pdox): Resolve this mismatch.
                                     [ProcA8, HasV7Ops, FeatureDB]>;
 // FeatureNEON, FeatureDSPThumb2, FeatureHasRAS]>;
 // @LOCALMOD-END
 
-def : Processor<"cortex-a9",        CortexA9Itineraries,
-=======
-def : ProcessorModel<"cortex-a8",   CortexA8Model,
-                                    [ProcA8, HasV7Ops, FeatureNEON, FeatureDB,
-                                     FeatureDSPThumb2, FeatureHasRAS]>;
 def : ProcessorModel<"cortex-a9",   CortexA9Model,
->>>>>>> bc363931
                                     [ProcA9, HasV7Ops, FeatureNEON, FeatureDB,
                                      FeatureDSPThumb2, FeatureHasRAS]>;
 def : ProcessorModel<"cortex-a9-mp", CortexA9Model,
