//===-- ARMTargetMachine.cpp - Define TargetMachine for ARM ---------------===//
//
//                     The LLVM Compiler Infrastructure
//
// This file is distributed under the University of Illinois Open Source
// License. See LICENSE.TXT for details.
//
//===----------------------------------------------------------------------===//
//
//
//===----------------------------------------------------------------------===//

#include "ARM.h"
#include "ARMFrameLowering.h"
#include "ARMTargetMachine.h"
#include "ARMTargetObjectFile.h"
#include "ARMTargetTransformInfo.h"
#include "llvm/CodeGen/Passes.h"
#include "llvm/IR/Function.h"
#include "llvm/IR/LegacyPassManager.h"
#include "llvm/MC/MCAsmInfo.h"
#include "llvm/Support/CommandLine.h"
#include "llvm/Support/FormattedStream.h"
#include "llvm/Support/TargetRegistry.h"
#include "llvm/Target/TargetOptions.h"
// @LOCALMOD-START
#include "llvm/Transforms/NaCl.h"
// @LOCALMOD-END
#include "llvm/Transforms/Scalar.h"
using namespace llvm;

static cl::opt<bool>
DisableA15SDOptimization("disable-a15-sd-optimization", cl::Hidden,
                   cl::desc("Inhibit optimization of S->D register accesses on A15"),
                   cl::init(false));

static cl::opt<bool>
EnableAtomicTidy("arm-atomic-cfg-tidy", cl::Hidden,
                 cl::desc("Run SimplifyCFG after expanding atomic operations"
                          " to make use of cmpxchg flow-based information"),
                 cl::init(true));

extern "C" void LLVMInitializeARMTarget() {
  // Register the target.
  RegisterTargetMachine<ARMLETargetMachine> X(TheARMLETarget);
  RegisterTargetMachine<ARMBETargetMachine> Y(TheARMBETarget);
  RegisterTargetMachine<ThumbLETargetMachine> A(TheThumbLETarget);
  RegisterTargetMachine<ThumbBETargetMachine> B(TheThumbBETarget);
}

static std::unique_ptr<TargetLoweringObjectFile> createTLOF(const Triple &TT) {
  if (TT.isOSBinFormatMachO())
    return make_unique<TargetLoweringObjectFileMachO>();
  if (TT.isOSWindows())
    return make_unique<TargetLoweringObjectFileCOFF>();
  return make_unique<ARMElfTargetObjectFile>();
}

static ARMBaseTargetMachine::ARMABI
computeTargetABI(const Triple &TT, StringRef CPU,
                 const TargetOptions &Options) {
  if (Options.MCOptions.getABIName().startswith("aapcs"))
    return ARMBaseTargetMachine::ARM_ABI_AAPCS;
  else if (Options.MCOptions.getABIName().startswith("apcs"))
    return ARMBaseTargetMachine::ARM_ABI_APCS;

  assert(Options.MCOptions.getABIName().empty() &&
         "Unknown target-abi option!");

  ARMBaseTargetMachine::ARMABI TargetABI =
      ARMBaseTargetMachine::ARM_ABI_UNKNOWN;

  // FIXME: This is duplicated code from the front end and should be unified.
  if (TT.isOSBinFormatMachO()) {
    if (TT.getEnvironment() == llvm::Triple::EABI ||
        (TT.getOS() == llvm::Triple::UnknownOS &&
         TT.getObjectFormat() == llvm::Triple::MachO) ||
        CPU.startswith("cortex-m")) {
      TargetABI = ARMBaseTargetMachine::ARM_ABI_AAPCS;
    } else {
      TargetABI = ARMBaseTargetMachine::ARM_ABI_APCS;
    }
  } else if (TT.isOSWindows()) {
    // FIXME: this is invalid for WindowsCE
    TargetABI = ARMBaseTargetMachine::ARM_ABI_AAPCS;
  } else {
    // Select the default based on the platform.
    switch (TT.getEnvironment()) {
    case llvm::Triple::Android:
    case llvm::Triple::GNUEABI:
    case llvm::Triple::GNUEABIHF:
    case llvm::Triple::EABIHF:
    case llvm::Triple::EABI:
      TargetABI = ARMBaseTargetMachine::ARM_ABI_AAPCS;
      break;
    case llvm::Triple::GNU:
      TargetABI = ARMBaseTargetMachine::ARM_ABI_APCS;
      break;
    default:
      if (TT.getOS() == llvm::Triple::NetBSD)
	TargetABI = ARMBaseTargetMachine::ARM_ABI_APCS;
      else
	TargetABI = ARMBaseTargetMachine::ARM_ABI_AAPCS;
      break;
    }
  }

  return TargetABI;
}

static std::string computeDataLayout(const Triple &TT,
                                     ARMBaseTargetMachine::ARMABI ABI,
                                     bool isLittle) {
  std::string Ret = "";

  if (isLittle)
    // Little endian.
    Ret += "e";
  else
    // Big endian.
    Ret += "E";

  Ret += DataLayout::getManglingComponent(TT);

  // Pointers are 32 bits and aligned to 32 bits.
  Ret += "-p:32:32";

  // ABIs other than APCS have 64 bit integers with natural alignment.
  if (ABI != ARMBaseTargetMachine::ARM_ABI_APCS)
    Ret += "-i64:64";

  // We have 64 bits floats. The APCS ABI requires them to be aligned to 32
  // bits, others to 64 bits. We always try to align to 64 bits.
  if (ABI == ARMBaseTargetMachine::ARM_ABI_APCS)
    Ret += "-f64:32:64";

  // We have 128 and 64 bit vectors. The APCS ABI aligns them to 32 bits, others
  // to 64. We always ty to give them natural alignment.
  if (ABI == ARMBaseTargetMachine::ARM_ABI_APCS)
    Ret += "-v64:32:64-v128:32:128";
  else
    Ret += "-v128:64:128";

  // Try to align aggregates to 32 bits (the default is 64 bits, which has no
  // particular hardware support on 32-bit ARM).
  Ret += "-a:0:32";

  // Integer registers are 32 bits.
  Ret += "-n32";

  // The stack is 128 bit aligned on NaCl, 64 bit aligned on AAPCS and 32 bit
  // aligned everywhere else.
  if (TT.isOSNaCl())
    Ret += "-S128";
  else if (ABI == ARMBaseTargetMachine::ARM_ABI_AAPCS)
    Ret += "-S64";
  else
    Ret += "-S32";

  return Ret;
}

/// TargetMachine ctor - Create an ARM architecture model.
///
ARMBaseTargetMachine::ARMBaseTargetMachine(const Target &T, StringRef TT,
                                           StringRef CPU, StringRef FS,
                                           const TargetOptions &Options,
                                           Reloc::Model RM, CodeModel::Model CM,
                                           CodeGenOpt::Level OL, bool isLittle)
    : LLVMTargetMachine(T, TT, CPU, FS, Options, RM, CM, OL),
      TargetABI(computeTargetABI(Triple(TT), CPU, Options)),
      DL(computeDataLayout(Triple(TT), TargetABI, isLittle)),
      TLOF(createTLOF(Triple(getTargetTriple()))),
      Subtarget(TT, CPU, FS, *this, isLittle), isLittle(isLittle) {

  // Default to triple-appropriate float ABI
  if (Options.FloatABIType == FloatABI::Default)
    this->Options.FloatABIType =
        Subtarget.isTargetHardFloat() ? FloatABI::Hard : FloatABI::Soft;
}

ARMBaseTargetMachine::~ARMBaseTargetMachine() {}

const ARMSubtarget *
ARMBaseTargetMachine::getSubtargetImpl(const Function &F) const {
  Attribute CPUAttr = F.getFnAttribute("target-cpu");
  Attribute FSAttr = F.getFnAttribute("target-features");

  std::string CPU = !CPUAttr.hasAttribute(Attribute::None)
                        ? CPUAttr.getValueAsString().str()
                        : TargetCPU;
  std::string FS = !FSAttr.hasAttribute(Attribute::None)
                       ? FSAttr.getValueAsString().str()
                       : TargetFS;

  // FIXME: This is related to the code below to reset the target options,
  // we need to know whether or not the soft float flag is set on the
  // function before we can generate a subtarget. We also need to use
  // it as a key for the subtarget since that can be the only difference
  // between two functions.
  Attribute SFAttr = F.getFnAttribute("use-soft-float");
  bool SoftFloat = !SFAttr.hasAttribute(Attribute::None)
                       ? SFAttr.getValueAsString() == "true"
                       : Options.UseSoftFloat;

  auto &I = SubtargetMap[CPU + FS + (SoftFloat ? "use-soft-float=true"
                                               : "use-soft-float=false")];
  if (!I) {
    // This needs to be done before we create a new subtarget since any
    // creation will depend on the TM and the code generation flags on the
    // function that reside in TargetOptions.
    resetTargetOptions(F);
    I = llvm::make_unique<ARMSubtarget>(TargetTriple, CPU, FS, *this, isLittle);
  }
  return I.get();
}

TargetIRAnalysis ARMBaseTargetMachine::getTargetIRAnalysis() {
  return TargetIRAnalysis(
      [this](Function &F) { return TargetTransformInfo(ARMTTIImpl(this, F)); });
}


void ARMTargetMachine::anchor() { }

ARMTargetMachine::ARMTargetMachine(const Target &T, StringRef TT, StringRef CPU,
                                   StringRef FS, const TargetOptions &Options,
                                   Reloc::Model RM, CodeModel::Model CM,
                                   CodeGenOpt::Level OL, bool isLittle)
    : ARMBaseTargetMachine(T, TT, CPU, FS, Options, RM, CM, OL, isLittle) {
  initAsmInfo();
  if (!Subtarget.hasARMOps())
    report_fatal_error("CPU: '" + Subtarget.getCPUString() + "' does not "
                       "support ARM mode execution!");
}

void ARMLETargetMachine::anchor() { }

ARMLETargetMachine::ARMLETargetMachine(const Target &T, StringRef TT,
                                       StringRef CPU, StringRef FS,
                                       const TargetOptions &Options,
                                       Reloc::Model RM, CodeModel::Model CM,
                                       CodeGenOpt::Level OL)
    : ARMTargetMachine(T, TT, CPU, FS, Options, RM, CM, OL, true) {}

void ARMBETargetMachine::anchor() { }

ARMBETargetMachine::ARMBETargetMachine(const Target &T, StringRef TT,
                                       StringRef CPU, StringRef FS,
                                       const TargetOptions &Options,
                                       Reloc::Model RM, CodeModel::Model CM,
                                       CodeGenOpt::Level OL)
    : ARMTargetMachine(T, TT, CPU, FS, Options, RM, CM, OL, false) {}

void ThumbTargetMachine::anchor() { }

ThumbTargetMachine::ThumbTargetMachine(const Target &T, StringRef TT,
                                       StringRef CPU, StringRef FS,
                                       const TargetOptions &Options,
                                       Reloc::Model RM, CodeModel::Model CM,
                                       CodeGenOpt::Level OL, bool isLittle)
    : ARMBaseTargetMachine(T, TT, CPU, FS, Options, RM, CM, OL,
                           isLittle) {
  initAsmInfo();
}

void ThumbLETargetMachine::anchor() { }

ThumbLETargetMachine::ThumbLETargetMachine(const Target &T, StringRef TT,
                                           StringRef CPU, StringRef FS,
                                           const TargetOptions &Options,
                                           Reloc::Model RM, CodeModel::Model CM,
                                           CodeGenOpt::Level OL)
    : ThumbTargetMachine(T, TT, CPU, FS, Options, RM, CM, OL, true) {}

void ThumbBETargetMachine::anchor() { }

ThumbBETargetMachine::ThumbBETargetMachine(const Target &T, StringRef TT,
                                           StringRef CPU, StringRef FS,
                                           const TargetOptions &Options,
                                           Reloc::Model RM, CodeModel::Model CM,
                                           CodeGenOpt::Level OL)
    : ThumbTargetMachine(T, TT, CPU, FS, Options, RM, CM, OL, false) {}

namespace {
/// ARM Code Generator Pass Configuration Options.
class ARMPassConfig : public TargetPassConfig {
public:
  ARMPassConfig(ARMBaseTargetMachine *TM, PassManagerBase &PM)
    : TargetPassConfig(TM, PM) {}

  ARMBaseTargetMachine &getARMTargetMachine() const {
    return getTM<ARMBaseTargetMachine>();
  }

  const ARMSubtarget &getARMSubtarget() const {
    return *getARMTargetMachine().getSubtargetImpl();
  }

  void addIRPasses() override;
  bool addPreISel() override;
  bool addInstSelector() override;
  void addPreRegAlloc() override;
  void addPreSched2() override;
  void addPreEmitPass() override;
};
} // namespace

TargetPassConfig *ARMBaseTargetMachine::createPassConfig(PassManagerBase &PM) {
  return new ARMPassConfig(this, PM);
}

void ARMPassConfig::addIRPasses() {
  // @LOCALMOD-START
  if (getARMSubtarget().isTargetNaCl())
    addPass(createInsertDivideCheckPass());
  // @LOCALMOD-END

  if (TM->Options.ThreadModel == ThreadModel::Single)
    addPass(createLowerAtomicPass());
  else
    addPass(createAtomicExpandPass(TM));

  // Cmpxchg instructions are often used with a subsequent comparison to
  // determine whether it succeeded. We can exploit existing control-flow in
  // ldrex/strex loops to simplify this, but it needs tidying up.
  const ARMSubtarget *Subtarget = &getARMSubtarget();
  if (Subtarget->hasAnyDataBarrier() && !Subtarget->isThumb1Only())
    if (TM->getOptLevel() != CodeGenOpt::None && EnableAtomicTidy)
      addPass(createCFGSimplificationPass());

  TargetPassConfig::addIRPasses();
}

bool ARMPassConfig::addPreISel() {
<<<<<<< HEAD
  if (TM->getOptLevel() != CodeGenOpt::None)
    // FIXME: This is using the thumb1 only constant value for
    // maximal global offset for merging globals. We may want
    // to look into using the old value for non-thumb1 code of
    // 4095 based on the TargetMachine, but this starts to become
    // tricky when doing code gen per function.
    addPass(createGlobalMergePass(TM, 127));
=======
  // @LOCALMOD-START
  // We disable the GlobalMerge pass for PNaCl because it causes the
  // PNaCl ABI checker to reject the program when the PNaCl translator
  // is run in streaming mode.  This is because GlobalMerge replaces
  // functions' GlobalVariable references with ConstantExprs which the
  // ABI verifier rejects.
  // TODO(mseaborn): Make the ABI checks coexist with GlobalMerge to
  // get back the performance benefits of GlobalMerge.
  if (!getARMSubtarget().isTargetNaCl() &&
      TM->getOptLevel() != CodeGenOpt::None)
  // @LOCALMOD-END
    addPass(createGlobalMergePass(TM));
>>>>>>> b82e6c61

  return false;
}

bool ARMPassConfig::addInstSelector() {
  addPass(createARMISelDag(getARMTargetMachine(), getOptLevel()));

  if (Triple(TM->getTargetTriple()).isOSBinFormatELF() &&
      TM->Options.EnableFastISel)
    addPass(createARMGlobalBaseRegPass());
  return false;
}

void ARMPassConfig::addPreRegAlloc() {
  if (getOptLevel() != CodeGenOpt::None)
    addPass(createARMLoadStoreOptimizationPass(true));
  if (getOptLevel() != CodeGenOpt::None)
    addPass(createMLxExpansionPass());
  if (getOptLevel() != CodeGenOpt::None && !DisableA15SDOptimization) {
    addPass(createA15SDOptimizerPass());
  }
}

void ARMPassConfig::addPreSched2() {
  if (getOptLevel() != CodeGenOpt::None) {
    addPass(createARMLoadStoreOptimizationPass());
    addPass(createExecutionDependencyFixPass(&ARM::DPRRegClass));
  }

  // Expand some pseudo instructions into multiple instructions to allow
  // proper scheduling.
  addPass(createARMExpandPseudoPass());

  if (getOptLevel() != CodeGenOpt::None) {
    // in v8, IfConversion depends on Thumb instruction widths
    if (getARMSubtarget().restrictIT())
      addPass(createThumb2SizeReductionPass());
    if (!getARMSubtarget().isThumb1Only())
      addPass(&IfConverterID);
   }
  addPass(createThumb2ITBlockPass());
}

void ARMPassConfig::addPreEmitPass() {
  addPass(createThumb2SizeReductionPass());

  // Constant island pass work on unbundled instructions.
  if (getARMSubtarget().isThumb2())
    addPass(&UnpackMachineBundlesID);

  addPass(createARMOptimizeBarriersPass());
<<<<<<< HEAD
  addPass(createARMConstantIslandPass());
=======

  // @LOCALMOD-START
  if (getARMSubtarget().useConstIslands())
    addPass(createARMConstantIslandPass());
  // @LOCALMOD-END

  // @LOCALMOD-START
  // This pass does all the heavy sfi lifting.
  if (getARMSubtarget().isTargetNaCl()) {
    addPass(createARMNaClRewritePass());
  }
  // @LOCALMOD-END

  return true;
>>>>>>> b82e6c61
}<|MERGE_RESOLUTION|>--- conflicted
+++ resolved
@@ -333,15 +333,6 @@
 }
 
 bool ARMPassConfig::addPreISel() {
-<<<<<<< HEAD
-  if (TM->getOptLevel() != CodeGenOpt::None)
-    // FIXME: This is using the thumb1 only constant value for
-    // maximal global offset for merging globals. We may want
-    // to look into using the old value for non-thumb1 code of
-    // 4095 based on the TargetMachine, but this starts to become
-    // tricky when doing code gen per function.
-    addPass(createGlobalMergePass(TM, 127));
-=======
   // @LOCALMOD-START
   // We disable the GlobalMerge pass for PNaCl because it causes the
   // PNaCl ABI checker to reject the program when the PNaCl translator
@@ -353,8 +344,13 @@
   if (!getARMSubtarget().isTargetNaCl() &&
       TM->getOptLevel() != CodeGenOpt::None)
   // @LOCALMOD-END
-    addPass(createGlobalMergePass(TM));
->>>>>>> b82e6c61
+    // FIXME: This is using the thumb1 only constant value for
+    // maximal global offset for merging globals. We may want
+    // to look into using the old value for non-thumb1 code of
+    // 4095 based on the TargetMachine, but this starts to become
+    // tricky when doing code gen per function.
+    addPass(createGlobalMergePass(TM, 127));
+
 
   return false;
 }
@@ -406,22 +402,15 @@
     addPass(&UnpackMachineBundlesID);
 
   addPass(createARMOptimizeBarriersPass());
-<<<<<<< HEAD
-  addPass(createARMConstantIslandPass());
-=======
 
   // @LOCALMOD-START
   if (getARMSubtarget().useConstIslands())
     addPass(createARMConstantIslandPass());
   // @LOCALMOD-END
-
   // @LOCALMOD-START
   // This pass does all the heavy sfi lifting.
   if (getARMSubtarget().isTargetNaCl()) {
     addPass(createARMNaClRewritePass());
   }
   // @LOCALMOD-END
-
-  return true;
->>>>>>> b82e6c61
 }