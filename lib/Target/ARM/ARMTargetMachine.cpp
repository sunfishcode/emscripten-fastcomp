--- conflicted
+++ resolved
@@ -162,7 +162,6 @@
 }
 
 bool ARMPassConfig::addPreISel() {
-<<<<<<< HEAD
   // @LOCALMOD-START
   // We disable the GlobalMerge pass for PNaCl because it causes the
   // PNaCl ABI checker to reject the program when the PNaCl translator
@@ -173,12 +172,8 @@
   // get back the performance benefits of GlobalMerge.
   if (TM->getOptLevel() != CodeGenOpt::None && EnableGlobalMerge &&
       !getARMSubtarget().isTargetNaCl())
-    addPass(createGlobalMergePass(TM->getTargetLowering()));
+    addPass(createGlobalMergePass(TM));
   // @LOCALMOD-END
-=======
-  if (TM->getOptLevel() != CodeGenOpt::None && EnableGlobalMerge)
-    addPass(createGlobalMergePass(TM));
->>>>>>> 5b8f1242
 
   return false;
 }
