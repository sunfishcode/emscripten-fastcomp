--- conflicted
+++ resolved
@@ -196,7 +196,6 @@
     addPass(&UnpackMachineBundlesID);
   }
 
-<<<<<<< HEAD
   // @LOCALMOD-START
   // Note with FlagSfiDisableCP we effectively disable the
   // ARMConstantIslandPass and rely on movt/movw to eliminate the need
@@ -206,15 +205,12 @@
   }
   // @LOCALMOD-END
 
-  PM->add(createARMConstantIslandPass());
-=======
   addPass(createARMConstantIslandPass());
->>>>>>> c723eb1a
 
   // @LOCALMOD-START
   // This pass does all the heavy sfi lifting.
   if (getARMSubtarget().isTargetNaCl()) {
-    PM->add(createARMNaClRewritePass());
+    addPass(createARMNaClRewritePass());
   }
   // @LOCALMOD-END
  
