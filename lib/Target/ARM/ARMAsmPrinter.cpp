--- conflicted
+++ resolved
@@ -56,7 +56,9 @@
 #include <cctype>
 using namespace llvm;
 
-<<<<<<< HEAD
+#define DEBUG_TYPE "asm-printer"
+
+
 // @LOCALMOD-START
 // Make sure all jump targets are aligned and also all constant pools
 static void NaClAlignAllJumpTargetsAndConstantPools(MachineFunction &MF) {
@@ -126,72 +128,6 @@
 }
 // @LOCALMOD-END
 
-/// EmitDwarfRegOp - Emit dwarf register operation.
-void ARMAsmPrinter::EmitDwarfRegOp(const MachineLocation &MLoc,
-                                   bool Indirect) const {
-  const TargetRegisterInfo *RI = TM.getRegisterInfo();
-  if (RI->getDwarfRegNum(MLoc.getReg(), false) != -1) {
-    AsmPrinter::EmitDwarfRegOp(MLoc, Indirect);
-    return;
-  }
-  assert(MLoc.isReg() && !Indirect &&
-         "This doesn't support offset/indirection - implement it if needed");
-  unsigned Reg = MLoc.getReg();
-  if (Reg >= ARM::S0 && Reg <= ARM::S31) {
-    assert(ARM::S0 + 31 == ARM::S31 && "Unexpected ARM S register numbering");
-    // S registers are described as bit-pieces of a register
-    // S[2x] = DW_OP_regx(256 + (x>>1)) DW_OP_bit_piece(32, 0)
-    // S[2x+1] = DW_OP_regx(256 + (x>>1)) DW_OP_bit_piece(32, 32)
-
-    unsigned SReg = Reg - ARM::S0;
-    bool odd = SReg & 0x1;
-    unsigned Rx = 256 + (SReg >> 1);
-
-    OutStreamer.AddComment("DW_OP_regx for S register");
-    EmitInt8(dwarf::DW_OP_regx);
-
-    OutStreamer.AddComment(Twine(SReg));
-    EmitULEB128(Rx);
-
-    if (odd) {
-      OutStreamer.AddComment("DW_OP_bit_piece 32 32");
-      EmitInt8(dwarf::DW_OP_bit_piece);
-      EmitULEB128(32);
-      EmitULEB128(32);
-    } else {
-      OutStreamer.AddComment("DW_OP_bit_piece 32 0");
-      EmitInt8(dwarf::DW_OP_bit_piece);
-      EmitULEB128(32);
-      EmitULEB128(0);
-    }
-  } else if (Reg >= ARM::Q0 && Reg <= ARM::Q15) {
-    assert(ARM::Q0 + 15 == ARM::Q15 && "Unexpected ARM Q register numbering");
-    // Q registers Q0-Q15 are described by composing two D registers together.
-    // Qx = DW_OP_regx(256+2x) DW_OP_piece(8) DW_OP_regx(256+2x+1)
-    // DW_OP_piece(8)
-
-    unsigned QReg = Reg - ARM::Q0;
-    unsigned D1 = 256 + 2 * QReg;
-    unsigned D2 = D1 + 1;
-
-    OutStreamer.AddComment("DW_OP_regx for Q register: D1");
-    EmitInt8(dwarf::DW_OP_regx);
-    EmitULEB128(D1);
-    OutStreamer.AddComment("DW_OP_piece 8");
-    EmitInt8(dwarf::DW_OP_piece);
-    EmitULEB128(8);
-
-    OutStreamer.AddComment("DW_OP_regx for Q register: D2");
-    EmitInt8(dwarf::DW_OP_regx);
-    EmitULEB128(D2);
-    OutStreamer.AddComment("DW_OP_piece 8");
-    EmitInt8(dwarf::DW_OP_piece);
-    EmitULEB128(8);
-  }
-}
-=======
-#define DEBUG_TYPE "asm-printer"
->>>>>>> 434f0e35
 
 void ARMAsmPrinter::EmitFunctionBodyEnd() {
   // Make sure to terminate any constant pools that were at the end
@@ -247,14 +183,12 @@
   AFI = MF.getInfo<ARMFunctionInfo>();
   MCP = MF.getConstantPool();
 
-<<<<<<< HEAD
   // @LOCALMOD-START
   if (Subtarget->isTargetNaCl()) {
     NaClAlignAllJumpTargetsAndConstantPools(MF);
   }
   // @LOCALMOD-END
-  return AsmPrinter::runOnMachineFunction(MF);
-=======
+
   SetupMachineFunction(MF);
 
   if (Subtarget->isTargetCOFF()) {
@@ -277,7 +211,6 @@
 
   // We didn't modify anything.
   return false;
->>>>>>> 434f0e35
 }
 
 void ARMAsmPrinter::printOperand(const MachineInstr *MI, int OpNum,
@@ -555,9 +488,8 @@
   return false;
 }
 
-<<<<<<< HEAD
 void EmitSFIHeaders(raw_ostream &O); // @LOCALMOD
-=======
+
 static bool isThumb(const MCSubtargetInfo& STI) {
   return (STI.getFeatureBits() & ARM::ModeThumb) != 0;
 }
@@ -571,7 +503,6 @@
     OutStreamer.EmitAssemblerFlag(WasThumb ? MCAF_Code16 : MCAF_Code32);
   }
 }
->>>>>>> 434f0e35
 
 void ARMAsmPrinter::EmitStartOfAsmFile(Module &M) {
   if (Subtarget->isTargetMachO()) {
@@ -640,7 +571,6 @@
   if (Subtarget->isTargetELF())
     emitAttributes();
 
-<<<<<<< HEAD
   // @LOCALMOD-BEGIN
   if (Subtarget->isTargetNaCl()) {
     if (OutStreamer.hasRawTextSupport()) {
@@ -654,7 +584,7 @@
   }
   // @LOCALMOD-END
 }
-=======
+
 static void
 emitNonLazySymbolPointer(MCStreamer &OutStreamer, MCSymbol *StubLabel,
                          MachineModuleInfoImpl::StubValueTy &MCSym) {
@@ -678,7 +608,6 @@
         4 /*size*/);
 }
 
->>>>>>> 434f0e35
 
 void ARMAsmPrinter::EmitEndOfAsmFile(Module &M) {
   if (Subtarget->isTargetMachO()) {
