--- conflicted
+++ resolved
@@ -455,10 +455,7 @@
   /// symbol.
   bool GVIsIndirectSymbol(const GlobalValue *GV, Reloc::Model RelocM) const;
 
-<<<<<<< HEAD
   bool useInlineJumpTables() const {return UseInlineJumpTables;} // @LOCALMOD
-=======
->>>>>>> 434f0e35
 };
 } // End llvm namespace
 
