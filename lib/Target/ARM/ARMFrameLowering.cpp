--- conflicted
+++ resolved
@@ -229,8 +229,9 @@
   }
 
   // Move past area 1.
-<<<<<<< HEAD
-  if (GPRCS1Size > 0) MBBI++;
+  MachineBasicBlock::iterator LastPush = MBB.end(), FramePtrPush;
+  if (GPRCS1Size > 0)
+    FramePtrPush = LastPush = MBBI++;
 
   // @LOCALMOD-START
   unsigned TotalCfaAdjust = GPRCS1Size;
@@ -242,9 +243,8 @@
     MCSymbol *AfterRegSave = MMI.getContext().CreateTempSymbol();
     BuildMI(MBB, MBBI, dl, TII.get(ARM::PROLOG_LABEL)).addSym(AfterRegSave);
     // record the fact that the stack has moved
-    MachineLocation dst(MachineLocation::VirtualFP);
-    MachineLocation src(MachineLocation::VirtualFP, -TotalCfaAdjust);
-    MMI.getFrameMoves().push_back(MachineMove(AfterRegSave, dst, src));
+    MMI.addFrameInst(MCCFIInstruction::createDefCfaOffset(
+                         AfterRegSave, -TotalCfaAdjust));
     // for each callee saved register record where it has been saved
     int offset = 0;
     for (unsigned i = 0, e = CSI.size(); i != e; ++i) {
@@ -260,58 +260,14 @@
        case ARM::R11:
        case ARM::LR:
         offset -= 4;
-        MachineLocation dst(MachineLocation::VirtualFP, offset);
-        MachineLocation src(Reg);
-        MMI.getFrameMoves().push_back(MachineMove(AfterRegSave, dst, src));
+        unsigned DwarfReg = RegInfo->getDwarfRegNum(Reg, true);
+        MMI.addFrameInst(MCCFIInstruction::createOffset(
+                             AfterRegSave, DwarfReg, offset));
         break;
       }
     }
   }
   // @LOCALMOD-END
-
-  // Set FP to point to the stack slot that contains the previous FP.
-  // For iOS, FP is R7, which has now been stored in spill area 1.
-  // Otherwise, if this is not iOS, all the callee-saved registers go
-  // into spill area 1, including the FP in R11.  In either case, it is
-  // now safe to emit this assignment.
-  bool HasFP = hasFP(MF);
-  if (HasFP) {
-    unsigned ADDriOpc = !AFI->isThumbFunction() ? ARM::ADDri : ARM::t2ADDri;
-    MachineInstrBuilder MIB =
-      BuildMI(MBB, MBBI, dl, TII.get(ADDriOpc), FramePtr)
-      .addFrameIndex(FramePtrSpillFI).addImm(0)
-      .setMIFlag(MachineInstr::FrameSetup);
-    AddDefaultCC(AddDefaultPred(MIB));
-    // @LOCALMOD-START
-    if (needsFrameMoves) {
-      // we just emitted the fp pointer setup instruction, e.g.
-      // add      r11, sp, #8
-      MCSymbol *AfterFramePointerInit = MMI.getContext().CreateTempSymbol();
-      BuildMI(MBB, MBBI, dl,
-              TII.get(ARM::PROLOG_LABEL)).addSym(AfterFramePointerInit);
-      // record the fact that the frame pointer is now tracking the "cfa"
-      // Note, gcc and llvm have a slightly different notion of where the
-      // frame pointer should be pointing. gcc points after the return address
-      // and llvm one word further down (two words = 8).
-      // This should be fine as long as we are consistent.
-      // NOTE: this is related to the offset computed for
-      // ISD::FRAME_TO_ARGS_OFFSET
-      MachineLocation dst(MachineLocation::VirtualFP);
-      MachineLocation src(FramePtr, 8);
-      MMI.getFrameMoves().push_back(MachineMove(AfterFramePointerInit, dst, src));
-    }
-    // @LOCALMOD-END
-  }
-
-
-
-  // Move past area 2.
-  if (GPRCS2Size > 0) MBBI++;
-=======
-  MachineBasicBlock::iterator LastPush = MBB.end(), FramePtrPush;
-  if (GPRCS1Size > 0)
-    FramePtrPush = LastPush = MBBI++;
->>>>>>> 5b8f1242
 
   // Determine starting offsets of spill areas.
   bool HasFP = hasFP(MF);
@@ -328,6 +284,26 @@
   AFI->setGPRCalleeSavedArea2Offset(GPRCS2Offset);
   AFI->setDPRCalleeSavedAreaOffset(DPRCSOffset);
 
+  // @LOCALMOD-START
+  if (HasFP && needsFrameMoves) {
+    // we just emitted the fp pointer setup instruction, e.g.
+    // add      r11, sp, #8
+    MCSymbol *AfterFramePointerInit = MMI.getContext().CreateTempSymbol();
+    BuildMI(MBB, MBBI, dl,
+            TII.get(ARM::PROLOG_LABEL)).addSym(AfterFramePointerInit);
+    // record the fact that the frame pointer is now tracking the "cfa"
+    // Note, gcc and llvm have a slightly different notion of where the
+    // frame pointer should be pointing. gcc points after the return address
+    // and llvm one word further down (two words = 8).
+    // This should be fine as long as we are consistent.
+    // NOTE: this is related to the offset computed for
+    // ISD::FRAME_TO_ARGS_OFFSET
+    unsigned DwarfFramePtr = RegInfo->getDwarfRegNum(FramePtr, true);
+    MMI.addFrameInst(MCCFIInstruction::createDefCfa(
+                         AfterFramePointerInit, DwarfFramePtr, -8));
+  }
+  // @LOCALMOD-END
+
   // Move past area 2.
   if (GPRCS2Size > 0) {
     LastPush = MBBI++;
@@ -339,8 +315,7 @@
     // Since vpush register list cannot have gaps, there may be multiple vpush
     // instructions in the prologue.
     while (MBBI->getOpcode() == ARM::VSTMDDB_UPD)
-<<<<<<< HEAD
-      MBBI++;
+      LastPush = MBBI++;
 
     // @LOCALMOD-BEGIN
     if(needsFrameMoves) {
@@ -350,9 +325,8 @@
         // CFA offset needs to be updated if it is relative to the SP (which as
         // just moved). Otherwise it is relative to FP, which has not changed.
         TotalCfaAdjust += DPRCSSize;
-        MachineLocation dst(MachineLocation::VirtualFP);
-        MachineLocation src(MachineLocation::VirtualFP, -TotalCfaAdjust);
-        MMI.getFrameMoves().push_back(MachineMove(AfterRegSave, dst, src));
+        MMI.addFrameInst(MCCFIInstruction::createDefCfaOffset(
+                             AfterRegSave, -TotalCfaAdjust));
       }
       // for each callee saved register record where it has been saved
       int offset = -GPRCS1Size;
@@ -368,17 +342,14 @@
           case ARM::D14:
           case ARM::D15:
             offset -= 8;
-            MachineLocation dst(MachineLocation::VirtualFP, offset);
-            MachineLocation src(Reg);
-            MMI.getFrameMoves().push_back(MachineMove(AfterRegSave, dst, src));
+            unsigned DwarfReg = RegInfo->getDwarfRegNum(Reg, true);
+            MMI.addFrameInst(MCCFIInstruction::createOffset(
+                                 AfterRegSave, DwarfReg, offset));
             break;
         }
       }
     }
     // @LOCALMOD-END
-=======
-      LastPush = MBBI++;
->>>>>>> 5b8f1242
   }
 
   // Move past the aligned DPRCS2 area.
@@ -419,9 +390,8 @@
       MCSymbol *AfterStackUpdate = MMI.getContext().CreateTempSymbol();
       BuildMI(MBB, MBBI, dl,
               TII.get(ARM::PROLOG_LABEL)).addSym(AfterStackUpdate);
-      MachineLocation dst(MachineLocation::VirtualFP);
-      MachineLocation src(MachineLocation::VirtualFP, -TotalCfaAdjust);
-      MMI.getFrameMoves().push_back(MachineMove(AfterStackUpdate, dst, src));
+      MMI.addFrameInst(MCCFIInstruction::createDefCfaOffset(
+                           AfterStackUpdate, -TotalCfaAdjust));
     }
     // @LOCALMOD-END
   }
@@ -833,13 +803,9 @@
       if (Reg >= ARM::D8 && Reg < ARM::D8 + NumAlignedDPRCS2Regs)
         continue;
 
-<<<<<<< HEAD
-      if (Reg == ARM::LR && !isTailCall && !isVarArg && STI.hasV5TOps() &&
+      if (Reg == ARM::LR && !isTailCall && !isVarArg && !isInterrupt &&
+          STI.hasV5TOps() &&
           !STI.isTargetNaCl() /* @LOCALMOD */) {
-=======
-      if (Reg == ARM::LR && !isTailCall && !isVarArg && !isInterrupt &&
-          STI.hasV5TOps()) {
->>>>>>> 5b8f1242
         Reg = ARM::PC;
         LdmOpc = AFI->isThumbFunction() ? ARM::t2LDMIA_RET : ARM::LDMIA_RET;
         // Fold the return instruction into the LDM.
