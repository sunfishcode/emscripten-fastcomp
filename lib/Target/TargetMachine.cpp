--- conflicted
+++ resolved
@@ -125,14 +125,9 @@
   // For variables, is internal different from hidden?
   bool isHidden = Var->hasHiddenVisibility();
 
-<<<<<<< HEAD
-  if (getRelocationModel() == Reloc::PIC_ &&
-      !ForceTLSNonPIC && // @LOCALMOD
-      !Options.PositionIndependentExecutable) {
-=======
   TLSModel::Model Model;
-  if (isPIC && !isPIE) {
->>>>>>> c723eb1a
+  if (isPIC && !isPIE &&
+      !ForceTLSNonPIC) { // @LOCALMOD
     if (isLocal || isHidden)
       Model = TLSModel::LocalDynamic;
     else
