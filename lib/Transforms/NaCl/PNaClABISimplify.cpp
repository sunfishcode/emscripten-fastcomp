--- conflicted
+++ resolved
@@ -58,16 +58,8 @@
   PM.add(createLowerEmSetjmpPass()); // XXX EMSCRIPTEN
 
 #if 0 // EMSCRIPTEN: we allow arbitrary symbols to be preserved
-  // Internalize all symbols in the module except the entry point.  A PNaCl
-  // pexe is only allowed to export "_start", whereas a PNaCl PSO is only
-  // allowed to export "__pnacl_pso_root".
-  const char *SymbolsToPreserve[] = { "_start", "__pnacl_pso_root" };
-  PM.add(createInternalizePass(SymbolsToPreserve));
-<<<<<<< HEAD
-#endif
-=======
   PM.add(createInternalizeUsedGlobalsPass());
->>>>>>> 7afd1896
+#endif
 
   // Expand out computed gotos (indirectbr and blockaddresses) into switches.
   PM.add(createExpandIndirectBrPass());
@@ -228,14 +220,9 @@
   PM.add(createStripDeadPrototypesPass());
 #endif
 
-<<<<<<< HEAD
-  // Eliminate simple dead code that the post-opt passes could have
-  // created.
 #if 0 // EMSCRIPTEN: There's no point in running this since we're running DeadCodeElimination right after.
+  // Eliminate simple dead code that the post-opt passes could have created.
   PM.add(createDeadInstEliminationPass());
 #endif
-=======
-  // Eliminate simple dead code that the post-opt passes could have created.
->>>>>>> 7afd1896
   PM.add(createDeadCodeEliminationPass());
 }