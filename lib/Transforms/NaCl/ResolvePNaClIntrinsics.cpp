//===- ResolvePNaClIntrinsics.cpp - Resolve calls to PNaCl intrinsics ----====//
//
//                     The LLVM Compiler Infrastructure
//
// This file is distributed under the University of Illinois Open Source
// License. See LICENSE.TXT for details.
//
//===----------------------------------------------------------------------===//
//
// This pass resolves calls to PNaCl stable bitcode intrinsics. It is
// normally run in the PNaCl translator.
//
// Running AddPNaClExternalDeclsPass is a precondition for running this
// pass. They are separate because one is a ModulePass and the other is
// a FunctionPass.
//
//===----------------------------------------------------------------------===//

#include "llvm/ADT/SmallVector.h"
#include "llvm/ADT/Triple.h"
#include "llvm/IR/Constant.h"
#include "llvm/IR/DerivedTypes.h"
#include "llvm/IR/IRBuilder.h"
#include "llvm/IR/InlineAsm.h"
#include "llvm/IR/Instructions.h"
#include "llvm/IR/IntrinsicInst.h"
#include "llvm/IR/Intrinsics.h"
#include "llvm/IR/Module.h"
#include "llvm/IR/NaClAtomicIntrinsics.h"
#include "llvm/IR/Value.h"
#include "llvm/Pass.h"
#include "llvm/Support/Compiler.h"
#include "llvm/Support/Debug.h"
#include "llvm/Transforms/NaCl.h"
#include "llvm/Transforms/Utils/Local.h"
#if defined(PNACL_BROWSER_TRANSLATOR)
#include "native_client/src/untrusted/nacl/pnacl.h"
#endif

using namespace llvm;

namespace {
class ResolvePNaClIntrinsics : public FunctionPass {
public:
  ResolvePNaClIntrinsics() : FunctionPass(ID) {
    initializeResolvePNaClIntrinsicsPass(*PassRegistry::getPassRegistry());
  }

  static char ID;
  bool runOnFunction(Function &F) override;

  /// Interface specifying how intrinsic calls should be resolved. Each
  /// intrinsic call handled by the implementor will be visited by the
  /// doResolve method.
  class CallResolver {
  public:
    /// Called once per \p Call to the intrinsic in the module.
    /// Returns true if the Function was changed.
    bool resolve(IntrinsicInst *Call) {
      // To be a well-behaving FunctionPass, don't touch uses in other
      // functions. These will be handled when the pass manager gets to
      // those functions.
      if (Call->getParent()->getParent() == &F)
        return doResolve(Call);
      return false;
    }
    Function *getDeclaration() const { return doGetDeclaration(); }
    std::string getName() { return Intrinsic::getName(IntrinsicID); }

  protected:
    Function &F;
    Module *M;
    Intrinsic::ID IntrinsicID;

    CallResolver(Function &F, Intrinsic::ID IntrinsicID)
        : F(F), M(F.getParent()), IntrinsicID(IntrinsicID) {}
    virtual ~CallResolver() {}

    /// The following pure virtual methods must be defined by
    /// implementors, and will be called once per intrinsic call.
    /// NOTE: doGetDeclaration() should only "get" the intrinsic declaration
    /// and not *add* decls to the module. Declarations should be added
    /// up front by the AddPNaClExternalDecls module pass.
    virtual Function *doGetDeclaration() const = 0;
    /// Returns true if the Function was changed.
    virtual bool doResolve(IntrinsicInst *Call) = 0;

  private:
    CallResolver(const CallResolver &) = delete;
    CallResolver &operator=(const CallResolver &) = delete;
  };

private:
  /// Visit all calls matching the \p Resolver's declaration, and invoke
  /// the CallResolver methods on each of them.
  bool visitCalls(CallResolver &Resolver);
};

/// Rewrite intrinsic calls to another function.
class IntrinsicCallToFunctionCall :
    public ResolvePNaClIntrinsics::CallResolver {
public:
  IntrinsicCallToFunctionCall(Function &F, Intrinsic::ID IntrinsicID,
                              const char *TargetFunctionName)
      : CallResolver(F, IntrinsicID),
        TargetFunction(M->getFunction(TargetFunctionName)) {
    // Expect to find the target function for this intrinsic already
    // declared, even if it is never used.
    if (!TargetFunction)
      report_fatal_error(std::string(
          "Expected to find external declaration of ") + TargetFunctionName);
  }
  ~IntrinsicCallToFunctionCall() override {}

private:
  Function *TargetFunction;

  Function *doGetDeclaration() const override {
    return Intrinsic::getDeclaration(M, IntrinsicID);
  }

  bool doResolve(IntrinsicInst *Call) override {
    Call->setCalledFunction(TargetFunction);
    if (IntrinsicID == Intrinsic::nacl_setjmp) {
      // The "returns_twice" attribute is required for correctness,
      // otherwise the backend will reuse stack slots in a way that is
      // incorrect for setjmp().  See:
      // https://code.google.com/p/nativeclient/issues/detail?id=3733
      Call->setCanReturnTwice();
    }
    return true;
  }

  IntrinsicCallToFunctionCall(const IntrinsicCallToFunctionCall &) = delete;
<<<<<<< HEAD
  IntrinsicCallToFunctionCall &operator=(const IntrinsicCallToFunctionCall &)
      = delete;
=======
  IntrinsicCallToFunctionCall &
  operator=(const IntrinsicCallToFunctionCall &) = delete;
>>>>>>> f540f9b3
};

/// Rewrite intrinsic calls to a constant whose value is determined by a
/// functor. This functor is called once per Call, and returns a
/// Constant that should replace the Call.
template <class Callable>
class ConstantCallResolver : public ResolvePNaClIntrinsics::CallResolver {
public:
  ConstantCallResolver(Function &F, Intrinsic::ID IntrinsicID,
                       Callable Functor)
      : CallResolver(F, IntrinsicID), Functor(Functor) {}
  ~ConstantCallResolver() override {}

private:
  Callable Functor;

  Function *doGetDeclaration() const override {
    return Intrinsic::getDeclaration(M, IntrinsicID);
  }

  bool doResolve(IntrinsicInst *Call) override {
    Constant *C = Functor(Call);
    Call->replaceAllUsesWith(C);
    Call->eraseFromParent();
    return true;
  }

  ConstantCallResolver(const ConstantCallResolver &) = delete;
  ConstantCallResolver &operator=(const ConstantCallResolver &) = delete;
};

/// Resolve __nacl_atomic_is_lock_free to true/false at translation
/// time. PNaCl's currently supported platforms all support lock-free atomics at
/// byte sizes {1,2,4,8} except for MIPS and asmjs architectures that supports
/// lock-free atomics at byte sizes {1,2,4}, and the alignment of the pointer is
/// always expected to be natural (as guaranteed by C11 and C++11). PNaCl's
/// Module-level ABI verification checks that the byte size is constant and in
/// {1,2,4,8}.
struct IsLockFreeToConstant {
  Constant *operator()(CallInst *Call) {
    uint64_t MaxLockFreeByteSize = 8;
    const APInt &ByteSize =
        cast<Constant>(Call->getOperand(0))->getUniqueInteger();

#   if defined(PNACL_BROWSER_TRANSLATOR)
    switch (__builtin_nacl_target_arch()) {
    case PnaclTargetArchitectureX86_32:
    case PnaclTargetArchitectureX86_64:
    case PnaclTargetArchitectureARM_32:
      break;
    case PnaclTargetArchitectureMips_32:
      MaxLockFreeByteSize = 4;
      break;
    default:
      errs() << "Architecture: " << Triple::getArchTypeName(Arch) << "\n";
      report_fatal_error("is_lock_free: unhandled architecture");
    }
#   else
    switch (Arch) {
    case Triple::x86:
    case Triple::x86_64:
    case Triple::arm:
      break;
    case Triple::mipsel:
    case Triple::asmjs:
      MaxLockFreeByteSize = 4;
      break;
    default:
      errs() << "Architecture: " << Triple::getArchTypeName(Arch) << "\n";
      report_fatal_error("is_lock_free: unhandled architecture");
    }
#   endif

    bool IsLockFree = ByteSize.ule(MaxLockFreeByteSize);
    auto *C = ConstantInt::get(Call->getType(), IsLockFree);
    return C;
  }

  Triple::ArchType Arch;
  IsLockFreeToConstant(Module *M)
      : Arch(Triple(M->getTargetTriple()).getArch()) {}
  IsLockFreeToConstant() = delete;
};

/// Rewrite atomic intrinsics to LLVM IR instructions.
class AtomicCallResolver : public ResolvePNaClIntrinsics::CallResolver {
public:
  AtomicCallResolver(Function &F,
                     const NaCl::AtomicIntrinsics::AtomicIntrinsic *I)
      : CallResolver(F, I->ID), I(I) {}
  ~AtomicCallResolver() override {}

private:
  const NaCl::AtomicIntrinsics::AtomicIntrinsic *I;

  Function *doGetDeclaration() const override { return I->getDeclaration(M); }

  bool doResolve(IntrinsicInst *Call) override {
    // Assume the @llvm.nacl.atomic.* intrinsics follow the PNaCl ABI:
    // this should have been checked by the verifier.
    bool isVolatile = false;
    SynchronizationScope SS = CrossThread;
    Instruction *I;
    SmallVector<Instruction *, 16> MaybeDead;

    switch (Call->getIntrinsicID()) {
    default:
      llvm_unreachable("unknown atomic intrinsic");
    case Intrinsic::nacl_atomic_load:
      I = new LoadInst(Call->getArgOperand(0), "", isVolatile,
                       alignmentFromPointer(Call->getArgOperand(0)),
                       thawMemoryOrder(Call->getArgOperand(1)), SS, Call);
      break;
    case Intrinsic::nacl_atomic_store:
      I = new StoreInst(Call->getArgOperand(0), Call->getArgOperand(1),
                        isVolatile,
                        alignmentFromPointer(Call->getArgOperand(1)),
                        thawMemoryOrder(Call->getArgOperand(2)), SS, Call);
      break;
    case Intrinsic::nacl_atomic_rmw:
      I = new AtomicRMWInst(thawRMWOperation(Call->getArgOperand(0)),
                            Call->getArgOperand(1), Call->getArgOperand(2),
                            thawMemoryOrder(Call->getArgOperand(3)), SS, Call);
      break;
    case Intrinsic::nacl_atomic_cmpxchg:
      I = new AtomicCmpXchgInst(
          Call->getArgOperand(0), Call->getArgOperand(1),
          Call->getArgOperand(2), thawMemoryOrder(Call->getArgOperand(3)),
          thawMemoryOrder(Call->getArgOperand(4)), SS, Call);

      // cmpxchg returns struct { T loaded, i1 success } whereas the PNaCl
      // intrinsic only returns the loaded value. The Call can't simply be
      // replaced. Identify loaded+success structs that can be replaced by the
      // cmxpchg's returned struct.
      {
        Instruction *Loaded = nullptr;
        Instruction *Success = nullptr;
        for (User *CallUser : Call->users()) {
          if (auto ICmp = dyn_cast<ICmpInst>(CallUser)) {
            // Identify comparisons for cmpxchg's success.
            if (ICmp->getPredicate() != CmpInst::ICMP_EQ)
              continue;
            Value *LHS = ICmp->getOperand(0);
            Value *RHS = ICmp->getOperand(1);
            Value *Old = I->getOperand(1);
            if (RHS != Old && LHS != Old) // Call is either RHS or LHS.
              continue; // The comparison isn't checking for cmpxchg's success.

            // Recognize the pattern creating struct { T loaded, i1 success }:
            // it can be replaced by cmpxchg's result.
            for (User *InsUser : ICmp->users()) {
              if (!isa<Instruction>(InsUser) ||
                  cast<Instruction>(InsUser)->getParent() != Call->getParent())
                continue; // Different basic blocks, don't be clever.
              auto Ins = dyn_cast<InsertValueInst>(InsUser);
              if (!Ins)
                continue;
              auto InsTy = dyn_cast<StructType>(Ins->getType());
              if (!InsTy)
                continue;
              if (!InsTy->isLayoutIdentical(cast<StructType>(I->getType())))
                continue; // Not a struct { T loaded, i1 success }.
              if (Ins->getNumIndices() != 1 || Ins->getIndices()[0] != 1)
                continue; // Not an insert { T, i1 } %something, %success, 1.
              auto TIns = dyn_cast<InsertValueInst>(Ins->getAggregateOperand());
              if (!TIns)
                continue; // T wasn't inserted into the struct, don't be clever.
              if (!isa<UndefValue>(TIns->getAggregateOperand()))
                continue; // Not an insert into an undef value, don't be clever.
              if (TIns->getInsertedValueOperand() != Call)
                continue; // Not inserting the loaded value.
              if (TIns->getNumIndices() != 1 || TIns->getIndices()[0] != 0)
                continue; // Not an insert { T, i1 } undef, %loaded, 0.
              // Hooray! This is the struct you're looking for.

              // Keep track of values extracted from the struct, instead of
              // recreating them.
              for (User *StructUser : Ins->users()) {
                if (auto Extract = dyn_cast<ExtractValueInst>(StructUser)) {
                  MaybeDead.push_back(Extract);
                  if (!Loaded && Extract->getIndices()[0] == 0) {
                    Loaded = cast<Instruction>(StructUser);
                    Loaded->moveBefore(Call);
                  } else if (!Success && Extract->getIndices()[0] == 1) {
                    Success = cast<Instruction>(StructUser);
                    Success->moveBefore(Call);
                  }
                }
              }

              MaybeDead.push_back(Ins);
              MaybeDead.push_back(TIns);
              Ins->replaceAllUsesWith(I);
            }

            MaybeDead.push_back(ICmp);
            if (!Success)
              Success = ExtractValueInst::Create(I, 1, "success", Call);
            ICmp->replaceAllUsesWith(Success);
          }
        }

        // Clean up remaining uses of the loaded value, if any. Later code will
        // try to replace Call with I, make sure the types match.
        if (Call->hasNUsesOrMore(1)) {
          if (!Loaded)
            Loaded = ExtractValueInst::Create(I, 0, "loaded", Call);
          I = Loaded;
        } else {
          I = nullptr;
        }

        if (Loaded)
          MaybeDead.push_back(Loaded);
        if (Success)
          MaybeDead.push_back(Success);
      }
      break;
    case Intrinsic::nacl_atomic_fence:
      I = new FenceInst(M->getContext(),
                        thawMemoryOrder(Call->getArgOperand(0)), SS, Call);
      break;
    case Intrinsic::nacl_atomic_fence_all: {
      FunctionType *FTy =
          FunctionType::get(Type::getVoidTy(M->getContext()), false);
      std::string AsmString; // Empty.
      std::string Constraints("~{memory}");
      bool HasSideEffect = true;
      CallInst *Asm = CallInst::Create(
          InlineAsm::get(FTy, AsmString, Constraints, HasSideEffect), "", Call);
      Asm->setDebugLoc(Call->getDebugLoc());
      I = new FenceInst(M->getContext(), SequentiallyConsistent, SS, Asm);
      Asm = CallInst::Create(
          InlineAsm::get(FTy, AsmString, Constraints, HasSideEffect), "", I);
      Asm->setDebugLoc(Call->getDebugLoc());
    } break;
    }

    if (I) {
      I->setName(Call->getName());
      I->setDebugLoc(Call->getDebugLoc());
      Call->replaceAllUsesWith(I);
    }
    Call->eraseFromParent();

    // Remove dead code.
    for (Instruction *Kill : MaybeDead)
      if (isInstructionTriviallyDead(Kill))
        Kill->eraseFromParent();

    return true;
  }

  unsigned alignmentFromPointer(const Value *Ptr) const {
    auto *PtrType = cast<PointerType>(Ptr->getType());
    unsigned BitWidth = PtrType->getElementType()->getIntegerBitWidth();
    return BitWidth / 8;
  }

  AtomicOrdering thawMemoryOrder(const Value *MemoryOrder) const {
    auto MO = static_cast<NaCl::MemoryOrder>(
        cast<Constant>(MemoryOrder)->getUniqueInteger().getLimitedValue());
    switch (MO) {
    // Only valid values should pass validation.
    default: llvm_unreachable("unknown memory order");
    case NaCl::MemoryOrderRelaxed: return Monotonic;
    // TODO Consume is unspecified by LLVM's internal IR.
    case NaCl::MemoryOrderConsume: return SequentiallyConsistent;
    case NaCl::MemoryOrderAcquire: return Acquire;
    case NaCl::MemoryOrderRelease: return Release;
    case NaCl::MemoryOrderAcquireRelease: return AcquireRelease;
    case NaCl::MemoryOrderSequentiallyConsistent: return SequentiallyConsistent;
    }
  }

  AtomicRMWInst::BinOp thawRMWOperation(const Value *Operation) const {
    auto Op = static_cast<NaCl::AtomicRMWOperation>(
        cast<Constant>(Operation)->getUniqueInteger().getLimitedValue());
    switch (Op) {
    // Only valid values should pass validation.
    default: llvm_unreachable("unknown atomic RMW operation");
    case NaCl::AtomicAdd: return AtomicRMWInst::Add;
    case NaCl::AtomicSub: return AtomicRMWInst::Sub;
    case NaCl::AtomicOr:  return AtomicRMWInst::Or;
    case NaCl::AtomicAnd: return AtomicRMWInst::And;
    case NaCl::AtomicXor: return AtomicRMWInst::Xor;
    case NaCl::AtomicExchange: return AtomicRMWInst::Xchg;
    }
  }

  AtomicCallResolver(const AtomicCallResolver &);
  AtomicCallResolver &operator=(const AtomicCallResolver &);
};
}

bool ResolvePNaClIntrinsics::visitCalls(
    ResolvePNaClIntrinsics::CallResolver &Resolver) {
  bool Changed = false;
  Function *IntrinsicFunction = Resolver.getDeclaration();
  if (!IntrinsicFunction)
    return false;

  SmallVector<IntrinsicInst *, 64> Calls;
  for (User *U : IntrinsicFunction->users()) {
    // At this point, the only uses of the intrinsic can be calls, since we
    // assume this pass runs on bitcode that passed ABI verification.
    auto *Call = dyn_cast<IntrinsicInst>(U);
    if (!Call)
      report_fatal_error("Expected use of intrinsic to be a call: " +
                         Resolver.getName());
    Calls.push_back(Call);
  }

  for (IntrinsicInst *Call : Calls)
    Changed |= Resolver.resolve(Call);

  return Changed;
}

bool ResolvePNaClIntrinsics::runOnFunction(Function &F) {
  Module *M = F.getParent();
  LLVMContext &C = M->getContext();
  bool Changed = false;

  IntrinsicCallToFunctionCall SetJmpResolver(F, Intrinsic::nacl_setjmp,
                                             "setjmp");
  IntrinsicCallToFunctionCall LongJmpResolver(F, Intrinsic::nacl_longjmp,
                                              "longjmp");
  Changed |= visitCalls(SetJmpResolver);
  Changed |= visitCalls(LongJmpResolver);

  NaCl::AtomicIntrinsics AI(C);
  NaCl::AtomicIntrinsics::View V = AI.allIntrinsicsAndOverloads();
  for (auto I = V.begin(), E = V.end(); I != E; ++I) {
    AtomicCallResolver AtomicResolver(F, I);
    Changed |= visitCalls(AtomicResolver);
  }

  ConstantCallResolver<IsLockFreeToConstant> IsLockFreeResolver(
      F, Intrinsic::nacl_atomic_is_lock_free, IsLockFreeToConstant(M));
  Changed |= visitCalls(IsLockFreeResolver);

  return Changed;
}

char ResolvePNaClIntrinsics::ID = 0;
INITIALIZE_PASS(ResolvePNaClIntrinsics, "resolve-pnacl-intrinsics",
                "Resolve PNaCl intrinsic calls", false, false)

FunctionPass *llvm::createResolvePNaClIntrinsicsPass() {
  return new ResolvePNaClIntrinsics();
}<|MERGE_RESOLUTION|>--- conflicted
+++ resolved
@@ -132,13 +132,8 @@
   }
 
   IntrinsicCallToFunctionCall(const IntrinsicCallToFunctionCall &) = delete;
-<<<<<<< HEAD
-  IntrinsicCallToFunctionCall &operator=(const IntrinsicCallToFunctionCall &)
-      = delete;
-=======
   IntrinsicCallToFunctionCall &
   operator=(const IntrinsicCallToFunctionCall &) = delete;
->>>>>>> f540f9b3
 };
 
 /// Rewrite intrinsic calls to a constant whose value is determined by a
