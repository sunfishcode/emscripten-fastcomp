--- conflicted
+++ resolved
@@ -198,38 +198,11 @@
     GV->setLinkage(GlobalValue::InternalLinkage);
 }
 
-<<<<<<< HEAD
-static unsigned normalizeAlignment(DataLayout *DL, unsigned Alignment,
-                                   Type *Ty, bool IsAtomic) {
-#if 0
-  unsigned MaxAllowed = 1;
-  if (isa<VectorType>(Ty))
-    // Already handled properly by FixVectorLoadStoreAlignment.
-    return Alignment;
-  if (Ty->isDoubleTy() || Ty->isFloatTy() || IsAtomic)
-    MaxAllowed = DL->getTypeAllocSize(Ty);
-  // If the alignment is set to 0, this means "use the default
-  // alignment for the target", which we fill in explicitly.
-  if (Alignment == 0 || Alignment >= MaxAllowed)
-    return MaxAllowed;
-  return 1;
-#else
-  return Alignment; // EMSCRIPTEN: no need to change alignment
-#endif
-}
-
-void stripFunctionAttrs(DataLayout *DL, Function *Func) {
-  CheckAttributes(Func->getAttributes());
-  Func->setAttributes(AttributeSet());
-  Func->setCallingConv(CallingConv::C);
-  Func->setAlignment(0);
-=======
 void stripFunctionAttrs(DataLayout *DL, Function *F) {
   CheckAttributes(F->getAttributes());
   F->setAttributes(AttributeSet());
   F->setCallingConv(CallingConv::C);
   F->setAlignment(0);
->>>>>>> d2afe2fa
 
   for (BasicBlock &BB : *F) {
     for (Instruction &I : BB) {
@@ -238,18 +211,6 @@
         CheckAttributes(Call.getAttributes());
         Call.setAttributes(AttributeSet());
         Call.setCallingConv(CallingConv::C);
-<<<<<<< HEAD
-
-#if 0 // EMSCRIPTEN: we do support alignment info in these calls
-        // Set memcpy(), memmove() and memset() to use pessimistic
-        // alignment assumptions.
-        if (MemIntrinsic *MemOp = dyn_cast<MemIntrinsic>(Inst)) {
-          Type *AlignTy = MemOp->getAlignmentCst()->getType();
-          MemOp->setAlignment(ConstantInt::get(AlignTy, 1));
-        }
-#endif
-=======
->>>>>>> d2afe2fa
       } else if (OverflowingBinaryOperator *Op =
                      dyn_cast<OverflowingBinaryOperator>(&I)) {
         cast<BinaryOperator>(Op)->setHasNoUnsignedWrap(false);
