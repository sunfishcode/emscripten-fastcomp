;===- ./lib/Transforms/LLVMBuild.txt ---------------------------*- Conf -*--===;
;
;                     The LLVM Compiler Infrastructure
;
; This file is distributed under the University of Illinois Open Source
; License. See LICENSE.TXT for details.
;
;===------------------------------------------------------------------------===;
;
; This is an LLVMBuild description file for the components in this subdirectory.
;
; For more information on the LLVMBuild system, please see:
;
;   http://llvm.org/docs/LLVMBuild.html
;
;===------------------------------------------------------------------------===;

[common]
<<<<<<< HEAD
subdirectories = IPO InstCombine Instrumentation Scalar Utils Vectorize NaCl
=======
subdirectories = IPO InstCombine Instrumentation Scalar Utils Vectorize ObjCARC
>>>>>>> 279b9184

[component_0]
type = Group
name = Transforms
parent = Libraries<|MERGE_RESOLUTION|>--- conflicted
+++ resolved
@@ -16,11 +16,7 @@
 ;===------------------------------------------------------------------------===;
 
 [common]
-<<<<<<< HEAD
-subdirectories = IPO InstCombine Instrumentation Scalar Utils Vectorize NaCl
-=======
-subdirectories = IPO InstCombine Instrumentation Scalar Utils Vectorize ObjCARC
->>>>>>> 279b9184
+subdirectories = IPO InstCombine Instrumentation Scalar Utils Vectorize ObjCARC NaCl
 
 [component_0]
 type = Group
