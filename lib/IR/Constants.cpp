--- conflicted
+++ resolved
@@ -1390,11 +1390,7 @@
   BasicBlock *NewBB = getBasicBlock();
 
   if (U == &Op<0>())
-<<<<<<< HEAD
-    NewF = cast<Function>(To->stripPointerCasts()); // @LOCALMOD
-=======
     NewF = cast<Function>(To->stripPointerCasts());
->>>>>>> 5b8f1242
   else
     NewBB = cast<BasicBlock>(To);
 
