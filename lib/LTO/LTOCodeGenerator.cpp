--- conflicted
+++ resolved
@@ -290,8 +290,8 @@
   if (TargetMach)
     return true;
 
-<<<<<<< HEAD
-  std::string TripleStr = Linker.getModule()->getTargetTriple();
+  std::string TripleStr = IRLinker.getModule()->getTargetTriple();
+
   // @LOCALMOD-BEGIN
   // Pretend that we are ARM for name mangling and assembly conventions.
   // https://code.google.com/p/nativeclient/issues/detail?id=2554
@@ -299,9 +299,7 @@
     TripleStr = "armv7a-none-nacl-gnueabi";
   }
   // @LOCALMOD-END
-=======
-  std::string TripleStr = IRLinker.getModule()->getTargetTriple();
->>>>>>> 434f0e35
+
   if (TripleStr.empty())
     TripleStr = sys::getDefaultTargetTriple();
   llvm::Triple Triple(TripleStr);
