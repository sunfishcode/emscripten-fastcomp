//===-- LTOModule.cpp - LLVM Link Time Optimizer --------------------------===//
//
//                     The LLVM Compiler Infrastructure
//
// This file is distributed under the University of Illinois Open Source
// License. See LICENSE.TXT for details.
//
//===----------------------------------------------------------------------===//
//
// This file implements the Link Time Optimization library. This library is
// intended to be used by linker to optimize code at link time.
//
//===----------------------------------------------------------------------===//

#include "llvm/LTO/LTOModule.h"
#include "llvm/ADT/Triple.h"
#include "llvm/Bitcode/ReaderWriter.h"
#include "llvm/CodeGen/Analysis.h"
#include "llvm/IR/Constants.h"
#include "llvm/IR/LLVMContext.h"
#include "llvm/IR/Metadata.h"
#include "llvm/IR/Module.h"
#include "llvm/MC/MCExpr.h"
#include "llvm/MC/MCInst.h"
#include "llvm/MC/MCInstrInfo.h"
#include "llvm/MC/MCParser/MCAsmParser.h"
#include "llvm/MC/MCSection.h"
#include "llvm/MC/MCSubtargetInfo.h"
#include "llvm/MC/MCSymbol.h"
#include "llvm/MC/MCTargetAsmParser.h"
#include "llvm/MC/SubtargetFeature.h"
#include "llvm/Object/IRObjectFile.h"
#include "llvm/Object/ObjectFile.h"
#include "llvm/Support/CommandLine.h"
#include "llvm/Support/ErrorHandling.h" // @LOCALMOD
#include "llvm/Support/FileSystem.h"
#include "llvm/Support/Host.h"
#include "llvm/Support/MemoryBuffer.h"
#include "llvm/Support/Path.h"
#include "llvm/Support/SourceMgr.h"
#include "llvm/Support/TargetRegistry.h"
#include "llvm/Support/TargetSelect.h"
#include "llvm/Target/TargetLowering.h"
#include "llvm/Target/TargetLoweringObjectFile.h"
#include "llvm/Target/TargetRegisterInfo.h"
#include "llvm/Target/TargetSubtargetInfo.h"
#include "llvm/Transforms/Utils/GlobalStatus.h"
#include <system_error>
using namespace llvm;
using namespace llvm::object;

LTOModule::LTOModule(std::unique_ptr<object::IRObjectFile> Obj,
                     llvm::TargetMachine *TM)
    : IRFile(std::move(Obj)), _target(TM) {}

/// isBitcodeFile - Returns 'true' if the file (or memory contents) is LLVM
/// bitcode.
bool LTOModule::isBitcodeFile(const void *Mem, size_t Length) {
  ErrorOr<MemoryBufferRef> BCData = IRObjectFile::findBitcodeInMemBuffer(
      MemoryBufferRef(StringRef((const char *)Mem, Length), "<mem>"));
  return bool(BCData);
}

bool LTOModule::isBitcodeFile(const char *Path) {
  ErrorOr<std::unique_ptr<MemoryBuffer>> BufferOrErr =
      MemoryBuffer::getFile(Path);
  if (!BufferOrErr)
    return false;

  ErrorOr<MemoryBufferRef> BCData = IRObjectFile::findBitcodeInMemBuffer(
      BufferOrErr.get()->getMemBufferRef());
  return bool(BCData);
}

bool LTOModule::isBitcodeForTarget(MemoryBuffer *Buffer,
                                   StringRef TriplePrefix) {
  ErrorOr<MemoryBufferRef> BCOrErr =
      IRObjectFile::findBitcodeInMemBuffer(Buffer->getMemBufferRef());
  if (!BCOrErr)
    return false;
  std::string Triple = getBitcodeTargetTriple(*BCOrErr, getGlobalContext());
  return StringRef(Triple).startswith(TriplePrefix);
}

LTOModule *LTOModule::createFromFile(const char *path, TargetOptions options,
                                     std::string &errMsg) {
  ErrorOr<std::unique_ptr<MemoryBuffer>> BufferOrErr =
      MemoryBuffer::getFile(path);
  if (std::error_code EC = BufferOrErr.getError()) {
    errMsg = EC.message();
    return nullptr;
  }
  std::unique_ptr<MemoryBuffer> Buffer = std::move(BufferOrErr.get());
  return makeLTOModule(Buffer->getMemBufferRef(), options, errMsg);
}

LTOModule *LTOModule::createFromOpenFile(int fd, const char *path, size_t size,
                                         TargetOptions options,
                                         std::string &errMsg) {
  return createFromOpenFileSlice(fd, path, size, 0, options, errMsg);
}

LTOModule *LTOModule::createFromOpenFileSlice(int fd, const char *path,
                                              size_t map_size, off_t offset,
                                              TargetOptions options,
                                              std::string &errMsg) {
  ErrorOr<std::unique_ptr<MemoryBuffer>> BufferOrErr =
      MemoryBuffer::getOpenFileSlice(fd, path, map_size, offset);
  if (std::error_code EC = BufferOrErr.getError()) {
    errMsg = EC.message();
    return nullptr;
  }
  std::unique_ptr<MemoryBuffer> Buffer = std::move(BufferOrErr.get());
  return makeLTOModule(Buffer->getMemBufferRef(), options, errMsg);
}

LTOModule *LTOModule::createFromBuffer(const void *mem, size_t length,
                                       TargetOptions options,
                                       std::string &errMsg, StringRef path) {
  StringRef Data((const char *)mem, length);
  MemoryBufferRef Buffer(Data, path);
  return makeLTOModule(Buffer, options, errMsg);
}

LTOModule *LTOModule::makeLTOModule(MemoryBufferRef Buffer,
                                    TargetOptions options,
                                    std::string &errMsg) {
<<<<<<< HEAD
  // parse bitcode buffer
  ErrorOr<Module *> MOrErr =
      getLazyBitcodeModule(Buffer.get(), getGlobalContext()); // @LOCALMOD
=======
  ErrorOr<MemoryBufferRef> MBOrErr =
      IRObjectFile::findBitcodeInMemBuffer(Buffer);
  if (std::error_code EC = MBOrErr.getError()) {
    errMsg = EC.message();
    return nullptr;
  }
  ErrorOr<Module *> MOrErr = parseBitcodeFile(*MBOrErr, getGlobalContext());
>>>>>>> 7ffc5bb5
  if (std::error_code EC = MOrErr.getError()) {
    errMsg = EC.message();
    return nullptr;
  }
  std::unique_ptr<Module> M(MOrErr.get());

  std::string TripleStr = M->getTargetTriple();
  // @LOCALMOD-BEGIN
  // Pretend that we are ARM for name mangling and assembly conventions.
  // https://code.google.com/p/nativeclient/issues/detail?id=2554
  if (TripleStr == "le32-unknown-nacl") {
    TripleStr = "armv7a-none-nacl-gnueabi";
  }
  // @LOCALMOD-END
  if (TripleStr.empty())
    TripleStr = sys::getDefaultTargetTriple();
  llvm::Triple Triple(TripleStr);

  // find machine architecture for this module
  const Target *march = TargetRegistry::lookupTarget(TripleStr, errMsg);
  if (!march)
    return nullptr;

  // construct LTOModule, hand over ownership of module and target
  SubtargetFeatures Features;
  Features.getDefaultSubtargetFeatures(Triple);
  std::string FeatureStr = Features.getString();
  // Set a default CPU for Darwin triples.
  std::string CPU;
  if (Triple.isOSDarwin()) {
    if (Triple.getArch() == llvm::Triple::x86_64)
      CPU = "core2";
    else if (Triple.getArch() == llvm::Triple::x86)
      CPU = "yonah";
    else if (Triple.getArch() == llvm::Triple::aarch64)
      CPU = "cyclone";
  }

  TargetMachine *target = march->createTargetMachine(TripleStr, CPU, FeatureStr,
                                                     options);
  M->setDataLayout(target->getSubtargetImpl()->getDataLayout());

  std::unique_ptr<object::IRObjectFile> IRObj(
      new object::IRObjectFile(Buffer, std::move(M)));

  LTOModule *Ret = new LTOModule(std::move(IRObj), target);

  if (Ret->parseSymbols(errMsg)) {
    delete Ret;
    return nullptr;
  }

  Ret->parseMetadata();

  return Ret;
}

/// Create a MemoryBuffer from a memory range with an optional name.
std::unique_ptr<MemoryBuffer>
LTOModule::makeBuffer(const void *mem, size_t length, StringRef name) {
  const char *startPtr = (const char*)mem;
  return MemoryBuffer::getMemBuffer(StringRef(startPtr, length), name, false);
}

/// objcClassNameFromExpression - Get string that the data pointer points to.
bool
LTOModule::objcClassNameFromExpression(const Constant *c, std::string &name) {
  if (const ConstantExpr *ce = dyn_cast<ConstantExpr>(c)) {
    Constant *op = ce->getOperand(0);
    if (GlobalVariable *gvn = dyn_cast<GlobalVariable>(op)) {
      Constant *cn = gvn->getInitializer();
      if (ConstantDataArray *ca = dyn_cast<ConstantDataArray>(cn)) {
        if (ca->isCString()) {
          name = ".objc_class_name_" + ca->getAsCString().str();
          return true;
        }
      }
    }
  }
  return false;
}

/// addObjCClass - Parse i386/ppc ObjC class data structure.
void LTOModule::addObjCClass(const GlobalVariable *clgv) {
  const ConstantStruct *c = dyn_cast<ConstantStruct>(clgv->getInitializer());
  if (!c) return;

  // second slot in __OBJC,__class is pointer to superclass name
  std::string superclassName;
  if (objcClassNameFromExpression(c->getOperand(1), superclassName)) {
    NameAndAttributes info;
    StringMap<NameAndAttributes>::value_type &entry =
      _undefines.GetOrCreateValue(superclassName);
    if (!entry.getValue().name) {
      const char *symbolName = entry.getKey().data();
      info.name = symbolName;
      info.attributes = LTO_SYMBOL_DEFINITION_UNDEFINED;
      info.isFunction = false;
      info.symbol = clgv;
      entry.setValue(info);
    }
  }

  // third slot in __OBJC,__class is pointer to class name
  std::string className;
  if (objcClassNameFromExpression(c->getOperand(2), className)) {
    StringSet::value_type &entry = _defines.GetOrCreateValue(className);
    entry.setValue(1);

    NameAndAttributes info;
    info.name = entry.getKey().data();
    info.attributes = LTO_SYMBOL_PERMISSIONS_DATA |
      LTO_SYMBOL_DEFINITION_REGULAR | LTO_SYMBOL_SCOPE_DEFAULT;
    info.isFunction = false;
    info.symbol = clgv;
    _symbols.push_back(info);
  }
}

/// addObjCCategory - Parse i386/ppc ObjC category data structure.
void LTOModule::addObjCCategory(const GlobalVariable *clgv) {
  const ConstantStruct *c = dyn_cast<ConstantStruct>(clgv->getInitializer());
  if (!c) return;

  // second slot in __OBJC,__category is pointer to target class name
  std::string targetclassName;
  if (!objcClassNameFromExpression(c->getOperand(1), targetclassName))
    return;

  NameAndAttributes info;
  StringMap<NameAndAttributes>::value_type &entry =
    _undefines.GetOrCreateValue(targetclassName);

  if (entry.getValue().name)
    return;

  const char *symbolName = entry.getKey().data();
  info.name = symbolName;
  info.attributes = LTO_SYMBOL_DEFINITION_UNDEFINED;
  info.isFunction = false;
  info.symbol = clgv;
  entry.setValue(info);
}

/// addObjCClassRef - Parse i386/ppc ObjC class list data structure.
void LTOModule::addObjCClassRef(const GlobalVariable *clgv) {
  std::string targetclassName;
  if (!objcClassNameFromExpression(clgv->getInitializer(), targetclassName))
    return;

  NameAndAttributes info;
  StringMap<NameAndAttributes>::value_type &entry =
    _undefines.GetOrCreateValue(targetclassName);
  if (entry.getValue().name)
    return;

  const char *symbolName = entry.getKey().data();
  info.name = symbolName;
  info.attributes = LTO_SYMBOL_DEFINITION_UNDEFINED;
  info.isFunction = false;
  info.symbol = clgv;
  entry.setValue(info);
}

void LTOModule::addDefinedDataSymbol(const object::BasicSymbolRef &Sym) {
  SmallString<64> Buffer;
  {
    raw_svector_ostream OS(Buffer);
    Sym.printName(OS);
  }

  const GlobalValue *V = IRFile->getSymbolGV(Sym.getRawDataRefImpl());
  addDefinedDataSymbol(Buffer.c_str(), V);
}

void LTOModule::addDefinedDataSymbol(const char *Name, const GlobalValue *v) {
  // Add to list of defined symbols.
  addDefinedSymbol(Name, v, false);

  if (!v->hasSection() /* || !isTargetDarwin */)
    return;

  // Special case i386/ppc ObjC data structures in magic sections:
  // The issue is that the old ObjC object format did some strange
  // contortions to avoid real linker symbols.  For instance, the
  // ObjC class data structure is allocated statically in the executable
  // that defines that class.  That data structures contains a pointer to
  // its superclass.  But instead of just initializing that part of the
  // struct to the address of its superclass, and letting the static and
  // dynamic linkers do the rest, the runtime works by having that field
  // instead point to a C-string that is the name of the superclass.
  // At runtime the objc initialization updates that pointer and sets
  // it to point to the actual super class.  As far as the linker
  // knows it is just a pointer to a string.  But then someone wanted the
  // linker to issue errors at build time if the superclass was not found.
  // So they figured out a way in mach-o object format to use an absolute
  // symbols (.objc_class_name_Foo = 0) and a floating reference
  // (.reference .objc_class_name_Bar) to cause the linker into erroring when
  // a class was missing.
  // The following synthesizes the implicit .objc_* symbols for the linker
  // from the ObjC data structures generated by the front end.

  // special case if this data blob is an ObjC class definition
  std::string Section = v->getSection();
  if (Section.compare(0, 15, "__OBJC,__class,") == 0) {
    if (const GlobalVariable *gv = dyn_cast<GlobalVariable>(v)) {
      addObjCClass(gv);
    }
  }

  // special case if this data blob is an ObjC category definition
  else if (Section.compare(0, 18, "__OBJC,__category,") == 0) {
    if (const GlobalVariable *gv = dyn_cast<GlobalVariable>(v)) {
      addObjCCategory(gv);
    }
  }

  // special case if this data blob is the list of referenced classes
  else if (Section.compare(0, 18, "__OBJC,__cls_refs,") == 0) {
    if (const GlobalVariable *gv = dyn_cast<GlobalVariable>(v)) {
      addObjCClassRef(gv);
    }
  }
}

void LTOModule::addDefinedFunctionSymbol(const object::BasicSymbolRef &Sym) {
  SmallString<64> Buffer;
  {
    raw_svector_ostream OS(Buffer);
    Sym.printName(OS);
  }

  const Function *F =
      cast<Function>(IRFile->getSymbolGV(Sym.getRawDataRefImpl()));
  addDefinedFunctionSymbol(Buffer.c_str(), F);
}

void LTOModule::addDefinedFunctionSymbol(const char *Name, const Function *F) {
  // add to list of defined symbols
  addDefinedSymbol(Name, F, true);
}

void LTOModule::addDefinedSymbol(const char *Name, const GlobalValue *def,
                                 bool isFunction) {
  // set alignment part log2() can have rounding errors
  uint32_t align = def->getAlignment();
  uint32_t attr = align ? countTrailingZeros(align) : 0;

  // set permissions part
  if (isFunction) {
    attr |= LTO_SYMBOL_PERMISSIONS_CODE;
  } else {
    const GlobalVariable *gv = dyn_cast<GlobalVariable>(def);
    if (gv && gv->isConstant())
      attr |= LTO_SYMBOL_PERMISSIONS_RODATA;
    else
      attr |= LTO_SYMBOL_PERMISSIONS_DATA;
  }

  // set definition part
  if (def->hasWeakLinkage() || def->hasLinkOnceLinkage())
    attr |= LTO_SYMBOL_DEFINITION_WEAK;
  else if (def->hasCommonLinkage())
    attr |= LTO_SYMBOL_DEFINITION_TENTATIVE;
  else
    attr |= LTO_SYMBOL_DEFINITION_REGULAR;

  // set scope part
  if (def->hasLocalLinkage())
    // Ignore visibility if linkage is local.
    attr |= LTO_SYMBOL_SCOPE_INTERNAL;
  else if (def->hasHiddenVisibility())
    attr |= LTO_SYMBOL_SCOPE_HIDDEN;
  else if (def->hasProtectedVisibility())
    attr |= LTO_SYMBOL_SCOPE_PROTECTED;
  else if (canBeOmittedFromSymbolTable(def))
    attr |= LTO_SYMBOL_SCOPE_DEFAULT_CAN_BE_HIDDEN;
  else
    attr |= LTO_SYMBOL_SCOPE_DEFAULT;

  StringSet::value_type &entry = _defines.GetOrCreateValue(Name);
  entry.setValue(1);

  // fill information structure
  NameAndAttributes info;
  StringRef NameRef = entry.getKey();
  info.name = NameRef.data();
  assert(info.name[NameRef.size()] == '\0');
  info.attributes = attr;
  info.isFunction = isFunction;
  info.symbol = def;

  // add to table of symbols
  _symbols.push_back(info);
}

/// addAsmGlobalSymbol - Add a global symbol from module-level ASM to the
/// defined list.
void LTOModule::addAsmGlobalSymbol(const char *name,
                                   lto_symbol_attributes scope) {
  StringSet::value_type &entry = _defines.GetOrCreateValue(name);

  // only add new define if not already defined
  if (entry.getValue())
    return;

  entry.setValue(1);

  NameAndAttributes &info = _undefines[entry.getKey().data()];

  if (info.symbol == nullptr) {
    // FIXME: This is trying to take care of module ASM like this:
    //
    //   module asm ".zerofill __FOO, __foo, _bar_baz_qux, 0"
    //
    // but is gross and its mother dresses it funny. Have the ASM parser give us
    // more details for this type of situation so that we're not guessing so
    // much.

    // fill information structure
    info.name = entry.getKey().data();
    info.attributes =
      LTO_SYMBOL_PERMISSIONS_DATA | LTO_SYMBOL_DEFINITION_REGULAR | scope;
    info.isFunction = false;
    info.symbol = nullptr;

    // add to table of symbols
    _symbols.push_back(info);
    return;
  }

  if (info.isFunction)
    addDefinedFunctionSymbol(info.name, cast<Function>(info.symbol));
  else
    addDefinedDataSymbol(info.name, info.symbol);

  _symbols.back().attributes &= ~LTO_SYMBOL_SCOPE_MASK;
  _symbols.back().attributes |= scope;
}

/// addAsmGlobalSymbolUndef - Add a global symbol from module-level ASM to the
/// undefined list.
void LTOModule::addAsmGlobalSymbolUndef(const char *name) {
  StringMap<NameAndAttributes>::value_type &entry =
    _undefines.GetOrCreateValue(name);

  _asm_undefines.push_back(entry.getKey().data());

  // we already have the symbol
  if (entry.getValue().name)
    return;

  uint32_t attr = LTO_SYMBOL_DEFINITION_UNDEFINED;
  attr |= LTO_SYMBOL_SCOPE_DEFAULT;
  NameAndAttributes info;
  info.name = entry.getKey().data();
  info.attributes = attr;
  info.isFunction = false;
  info.symbol = nullptr;

  entry.setValue(info);
}

/// Add a symbol which isn't defined just yet to a list to be resolved later.
void LTOModule::addPotentialUndefinedSymbol(const object::BasicSymbolRef &Sym,
                                            bool isFunc) {
  SmallString<64> name;
  {
    raw_svector_ostream OS(name);
    Sym.printName(OS);
  }

  StringMap<NameAndAttributes>::value_type &entry =
    _undefines.GetOrCreateValue(name);

  // we already have the symbol
  if (entry.getValue().name)
    return;

  NameAndAttributes info;

  info.name = entry.getKey().data();

  const GlobalValue *decl = IRFile->getSymbolGV(Sym.getRawDataRefImpl());

  if (decl->hasExternalWeakLinkage())
    info.attributes = LTO_SYMBOL_DEFINITION_WEAKUNDEF;
  else
    info.attributes = LTO_SYMBOL_DEFINITION_UNDEFINED;

  info.isFunction = isFunc;
  info.symbol = decl;

  entry.setValue(info);
}

/// parseSymbols - Parse the symbols from the module and model-level ASM and add
/// them to either the defined or undefined lists.
bool LTOModule::parseSymbols(std::string &errMsg) {
  for (auto &Sym : IRFile->symbols()) {
    const GlobalValue *GV = IRFile->getSymbolGV(Sym.getRawDataRefImpl());
    uint32_t Flags = Sym.getFlags();
    if (Flags & object::BasicSymbolRef::SF_FormatSpecific)
      continue;

    bool IsUndefined = Flags & object::BasicSymbolRef::SF_Undefined;

    if (!GV) {
      SmallString<64> Buffer;
      {
        raw_svector_ostream OS(Buffer);
        Sym.printName(OS);
      }
      const char *Name = Buffer.c_str();

      if (IsUndefined)
        addAsmGlobalSymbolUndef(Name);
      else if (Flags & object::BasicSymbolRef::SF_Global)
        addAsmGlobalSymbol(Name, LTO_SYMBOL_SCOPE_DEFAULT);
      else
        addAsmGlobalSymbol(Name, LTO_SYMBOL_SCOPE_INTERNAL);
      continue;
    }

    auto *F = dyn_cast<Function>(GV);
    if (IsUndefined) {
      // @LOCALMOD-BEGIN
      // Bitcode modules may have declarations for functions or globals
      // which are unused. Ignore them here so that gold does not mistake
      // them for undefined symbols.
      if (GV->use_empty())
        continue;
      // @LOCALMOD-END

      addPotentialUndefinedSymbol(Sym, F != nullptr);
      continue;
    }

    if (F) {
      addDefinedFunctionSymbol(Sym);
      continue;
    }

    if (isa<GlobalVariable>(GV)) {
      addDefinedDataSymbol(Sym);
      continue;
    }

    assert(isa<GlobalAlias>(GV));
    addDefinedDataSymbol(Sym);
  }

  // make symbols for all undefines
  for (StringMap<NameAndAttributes>::iterator u =_undefines.begin(),
         e = _undefines.end(); u != e; ++u) {
    // If this symbol also has a definition, then don't make an undefine because
    // it is a tentative definition.
    if (_defines.count(u->getKey())) continue;
    NameAndAttributes info = u->getValue();
    _symbols.push_back(info);
  }

  return false;
}

/// parseMetadata - Parse metadata from the module
void LTOModule::parseMetadata() {
  // Linker Options
  if (Value *Val = getModule().getModuleFlag("Linker Options")) {
    MDNode *LinkerOptions = cast<MDNode>(Val);
    for (unsigned i = 0, e = LinkerOptions->getNumOperands(); i != e; ++i) {
      MDNode *MDOptions = cast<MDNode>(LinkerOptions->getOperand(i));
      for (unsigned ii = 0, ie = MDOptions->getNumOperands(); ii != ie; ++ii) {
        MDString *MDOption = cast<MDString>(MDOptions->getOperand(ii));
        StringRef Op = _linkeropt_strings.
            GetOrCreateValue(MDOption->getString()).getKey();
        StringRef DepLibName = _target->getSubtargetImpl()
                                   ->getTargetLowering()
                                   ->getObjFileLowering()
                                   .getDepLibFromLinkerOpt(Op);
        if (!DepLibName.empty())
          _deplibs.push_back(DepLibName.data());
        else if (!Op.empty())
          _linkeropts.push_back(Op.data());
      }
    }
  }

  // Add other interesting metadata here.
}<|MERGE_RESOLUTION|>--- conflicted
+++ resolved
@@ -125,11 +125,6 @@
 LTOModule *LTOModule::makeLTOModule(MemoryBufferRef Buffer,
                                     TargetOptions options,
                                     std::string &errMsg) {
-<<<<<<< HEAD
-  // parse bitcode buffer
-  ErrorOr<Module *> MOrErr =
-      getLazyBitcodeModule(Buffer.get(), getGlobalContext()); // @LOCALMOD
-=======
   ErrorOr<MemoryBufferRef> MBOrErr =
       IRObjectFile::findBitcodeInMemBuffer(Buffer);
   if (std::error_code EC = MBOrErr.getError()) {
@@ -137,7 +132,6 @@
     return nullptr;
   }
   ErrorOr<Module *> MOrErr = parseBitcodeFile(*MBOrErr, getGlobalContext());
->>>>>>> 7ffc5bb5
   if (std::error_code EC = MOrErr.getError()) {
     errMsg = EC.message();
     return nullptr;
