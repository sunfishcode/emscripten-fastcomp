--- conflicted
+++ resolved
@@ -557,26 +557,10 @@
   /// \brief Process end of an instruction.
   void endInstruction(const MachineInstr *MI);
 
-<<<<<<< HEAD
-  /// getOrCreateSourceID - Look up the source id with the given directory and
-  /// source file names. If none currently exists, create a new id and insert it
-  /// in the SourceIds map.
-  unsigned getOrCreateSourceID(StringRef DirName, StringRef FullName,
-                               StringRef Extra = ""); // @LOCALMOD for Extra
-
-  // @LOCALMOD-BEGIN - Create an ID for CompileUnits, taking extra care
-  // in the case that we have multiple compile units coming from the
-  // same source file and directory.
-  unsigned getOrCreateCompileUnitID(StringRef FileName, StringRef DirName,
-                                    const MDNode *N);
-  // @LOCALMOD-END
-
-=======
   /// \brief Look up the source id with the given directory and source file
   /// names. If none currently exists, create a new id and insert it in the
   /// SourceIds map.
   unsigned getOrCreateSourceID(StringRef DirName, StringRef FullName);
->>>>>>> 1ad9253c
 
   /// \brief Returns the entry into the start of the pool.
   MCSymbol *getStringPool();
