--- conflicted
+++ resolved
@@ -510,12 +510,7 @@
 
   // Emit the #NOAPP end marker.  This has to happen even if verbose-asm isn't
   // enabled, so we use emitRawComment.
-<<<<<<< HEAD
-  OutStreamer.emitRawComment(MAI->getInlineAsmEnd());
-#endif  // __native_client__
-=======
   OutStreamer->emitRawComment(MAI->getInlineAsmEnd());
->>>>>>> 99e9f85e
 }
 
 
