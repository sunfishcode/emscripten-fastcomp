//===--- Triple.cpp - Target triple helper class --------------------------===//
//
//                     The LLVM Compiler Infrastructure
//
// This file is distributed under the University of Illinois Open Source
// License. See LICENSE.TXT for details.
//
//===----------------------------------------------------------------------===//

#include "llvm/ADT/Triple.h"
#include "llvm/ADT/STLExtras.h"
#include "llvm/ADT/SmallString.h"
#include "llvm/ADT/StringSwitch.h"
#include "llvm/Support/ErrorHandling.h"
#include <cstring>
using namespace llvm;

const char *Triple::getArchTypeName(ArchType Kind) {
  switch (Kind) {
  case UnknownArch: return "unknown";

  case aarch64:     return "aarch64";
  case aarch64_be:  return "aarch64_be";
  case arm:         return "arm";
  case armeb:       return "armeb";
<<<<<<< HEAD
  case arm64:       return "arm64";
  case arm64_be:    return "arm64_be";
  case asmjs:       return "asmjs";
=======
>>>>>>> c5f8056e
  case hexagon:     return "hexagon";
  case mips:        return "mips";
  case mipsel:      return "mipsel";
  case mips64:      return "mips64";
  case mips64el:    return "mips64el";
  case msp430:      return "msp430";
  case ppc64:       return "powerpc64";
  case ppc64le:     return "powerpc64le";
  case ppc:         return "powerpc";
  case r600:        return "r600";
  case sparc:       return "sparc";
  case sparcv9:     return "sparcv9";
  case systemz:     return "s390x";
  case tce:         return "tce";
  case thumb:       return "thumb";
  case thumbeb:     return "thumbeb";
  case x86:         return "i386";
  case x86_64:      return "x86_64";
  case xcore:       return "xcore";
  case nvptx:       return "nvptx";
  case nvptx64:     return "nvptx64";
  case le32:        return "le32";
  case le64:        return "le64";
  case amdil:       return "amdil";
  case amdil64:     return "amdil64";
  case hsail:       return "hsail";
  case hsail64:     return "hsail64";
  case spir:        return "spir";
  case spir64:      return "spir64";
  case kalimba:     return "kalimba";
  }

  llvm_unreachable("Invalid ArchType!");
}

const char *Triple::getArchTypePrefix(ArchType Kind) {
  switch (Kind) {
  default:
    return nullptr;

  case aarch64:
  case aarch64_be:  return "aarch64";

  case asmjs:   return "asmjs";

  case arm:
  case armeb:
  case thumb:
  case thumbeb:     return "arm";

  case ppc64:
  case ppc64le:
  case ppc:         return "ppc";

  case mips:
  case mipsel:
  case mips64:
  case mips64el:    return "mips";

  case hexagon:     return "hexagon";

  case r600:        return "r600";

  case sparcv9:
  case sparc:       return "sparc";

  case systemz:     return "systemz";

  case x86:
  case x86_64:      return "x86";

  case xcore:       return "xcore";

  case nvptx:       return "nvptx";
  case nvptx64:     return "nvptx";

  case le32:        return "le32";
  case le64:        return "le64";

  case amdil:
  case amdil64:     return "amdil";

  case hsail:
  case hsail64:     return "hsail";

  case spir:
  case spir64:      return "spir";
  case kalimba:     return "kalimba";
  }
}

const char *Triple::getVendorTypeName(VendorType Kind) {
  switch (Kind) {
  case UnknownVendor: return "unknown";

  case Apple: return "apple";
  case PC: return "pc";
  case SCEI: return "scei";
  case BGP: return "bgp";
  case BGQ: return "bgq";
  case Freescale: return "fsl";
  case IBM: return "ibm";
  case ImaginationTechnologies: return "img";
  case MipsTechnologies: return "mti";
  case NVIDIA: return "nvidia";
  case CSR: return "csr";
  }

  llvm_unreachable("Invalid VendorType!");
}

const char *Triple::getOSTypeName(OSType Kind) {
  switch (Kind) {
  case UnknownOS: return "unknown";

  case Darwin: return "darwin";
  case DragonFly: return "dragonfly";
  case Emscripten: return "emscripten";
  case FreeBSD: return "freebsd";
  case IOS: return "ios";
  case KFreeBSD: return "kfreebsd";
  case Linux: return "linux";
  case Lv2: return "lv2";
  case MacOSX: return "macosx";
  case NetBSD: return "netbsd";
  case OpenBSD: return "openbsd";
  case Solaris: return "solaris";
  case Win32: return "windows";
  case Haiku: return "haiku";
  case Minix: return "minix";
  case RTEMS: return "rtems";
  case NaCl: return "nacl";
  case CNK: return "cnk";
  case Bitrig: return "bitrig";
  case AIX: return "aix";
  case CUDA: return "cuda";
  case NVCL: return "nvcl";
  }

  llvm_unreachable("Invalid OSType");
}

const char *Triple::getEnvironmentTypeName(EnvironmentType Kind) {
  switch (Kind) {
  case UnknownEnvironment: return "unknown";
  case GNU: return "gnu";
  case GNUEABIHF: return "gnueabihf";
  case GNUEABI: return "gnueabi";
  case GNUX32: return "gnux32";
  case CODE16: return "code16";
  case EABI: return "eabi";
  case EABIHF: return "eabihf";
  case Android: return "android";
  case MSVC: return "msvc";
  case Itanium: return "itanium";
  case Cygnus: return "cygnus";
  }

  llvm_unreachable("Invalid EnvironmentType!");
}

Triple::ArchType Triple::getArchTypeForLLVMName(StringRef Name) {
  return StringSwitch<Triple::ArchType>(Name)
    .Case("aarch64", aarch64)
    .Case("aarch64_be", aarch64_be)
    .Case("arm64", aarch64) // "arm64" is an alias for "aarch64"
    .Case("arm", arm)
    .Case("armeb", armeb)
    .Case("mips", mips)
    .Case("mipsel", mipsel)
    .Case("mips64", mips64)
    .Case("mips64el", mips64el)
    .Case("msp430", msp430)
    .Case("ppc64", ppc64)
    .Case("ppc32", ppc)
    .Case("ppc", ppc)
    .Case("ppc64le", ppc64le)
    .Case("r600", r600)
    .Case("hexagon", hexagon)
    .Case("sparc", sparc)
    .Case("sparcv9", sparcv9)
    .Case("systemz", systemz)
    .Case("tce", tce)
    .Case("thumb", thumb)
    .Case("thumbeb", thumbeb)
    .Case("x86", x86)
    .Case("x86-64", x86_64)
    .Case("xcore", xcore)
    .Case("nvptx", nvptx)
    .Case("nvptx64", nvptx64)
    .Case("le32", le32)
<<<<<<< HEAD
    .Case("asmjs", asmjs)
=======
    .Case("le64", le64)
>>>>>>> c5f8056e
    .Case("amdil", amdil)
    .Case("amdil64", amdil64)
    .Case("hsail", hsail)
    .Case("hsail64", hsail64)
    .Case("spir", spir)
    .Case("spir64", spir64)
    .Case("kalimba", kalimba)
    .Default(UnknownArch);
}

<<<<<<< HEAD
// Returns architecture name that is understood by the target assembler.
const char *Triple::getArchNameForAssembler() {
  if (!isOSDarwin() && getVendor() != Triple::Apple)
    return nullptr;

  return StringSwitch<const char*>(getArchName())
    .Case("i386", "i386")
    .Case("x86_64", "x86_64")
    .Case("powerpc", "ppc")
    .Case("powerpc64", "ppc64")
    .Case("powerpc64le", "ppc64le")
    .Case("arm", "arm")
    .Cases("armv4t", "thumbv4t", "armv4t")
    .Cases("armv5", "armv5e", "thumbv5", "thumbv5e", "armv5")
    .Cases("armv6", "thumbv6", "armv6")
    .Cases("armv7", "thumbv7", "armv7")
    .Case("armeb", "armeb")
    .Case("arm64", "arm64")
    .Case("arm64_be", "arm64")
    .Case("r600", "r600")
    .Case("nvptx", "nvptx")
    .Case("nvptx64", "nvptx64")
    .Case("le32", "le32")
    .Case("asmjs", "asmjs")
    .Case("amdil", "amdil")
    .Case("spir", "spir")
    .Case("spir64", "spir64")
    .Default(nullptr);
=======
static Triple::ArchType parseARMArch(StringRef ArchName) {
  size_t offset = StringRef::npos;
  Triple::ArchType arch = Triple::UnknownArch;
  bool isThumb = ArchName.startswith("thumb");

  if (ArchName.equals("arm"))
    return Triple::arm;
  if (ArchName.equals("armeb"))
    return Triple::armeb;
  if (ArchName.equals("thumb"))
    return Triple::thumb;
  if (ArchName.equals("thumbeb"))
    return Triple::thumbeb;
  if (ArchName.equals("arm64") || ArchName.equals("aarch64"))
    return Triple::aarch64;
  if (ArchName.equals("aarch64_be"))
    return Triple::aarch64_be;

  if (ArchName.startswith("armv")) {
    offset = 3;
    arch = Triple::arm;
  } else if (ArchName.startswith("armebv")) {
    offset = 5;
    arch = Triple::armeb;
  } else if (ArchName.startswith("thumbv")) {
    offset = 5;
    arch = Triple::thumb;
  } else if (ArchName.startswith("thumbebv")) {
    offset = 7;
    arch = Triple::thumbeb;
  }
  return StringSwitch<Triple::ArchType>(ArchName.substr(offset))
    .Cases("v2", "v2a", isThumb ? Triple::UnknownArch : arch)
    .Cases("v3", "v3m", isThumb ? Triple::UnknownArch : arch)
    .Cases("v4", "v4t", arch)
    .Cases("v5", "v5e", "v5t", "v5te", "v5tej", arch)
    .Cases("v6", "v6j", "v6k", "v6m", arch)
    .Cases("v6t2", "v6z", "v6zk", arch)
    .Cases("v7", "v7a", "v7em", "v7l", arch)
    .Cases("v7m", "v7r", "v7s", arch)
    .Cases("v8", "v8a", arch)
    .Default(Triple::UnknownArch);
>>>>>>> c5f8056e
}

static Triple::ArchType parseArch(StringRef ArchName) {
  return StringSwitch<Triple::ArchType>(ArchName)
    .Cases("i386", "i486", "i586", "i686", Triple::x86)
    // FIXME: Do we need to support these?
    .Cases("i786", "i886", "i986", Triple::x86)
    .Cases("amd64", "x86_64", "x86_64h", Triple::x86_64)
    .Case("powerpc", Triple::ppc)
    .Cases("powerpc64", "ppu", Triple::ppc64)
    .Case("powerpc64le", Triple::ppc64le)
    .Case("xscale", Triple::arm)
    .StartsWith("arm", parseARMArch(ArchName))
    .StartsWith("thumb", parseARMArch(ArchName))
    .StartsWith("aarch64", parseARMArch(ArchName))
    .Case("msp430", Triple::msp430)
    .Cases("mips", "mipseb", "mipsallegrex", Triple::mips)
    .Cases("mipsel", "mipsallegrexel", Triple::mipsel)
    .Cases("mips64", "mips64eb", Triple::mips64)
    .Case("mips64el", Triple::mips64el)
    .Case("r600", Triple::r600)
    .Case("hexagon", Triple::hexagon)
    .Case("s390x", Triple::systemz)
    .Case("sparc", Triple::sparc)
    .Cases("sparcv9", "sparc64", Triple::sparcv9)
    .Case("tce", Triple::tce)
    .Case("xcore", Triple::xcore)
    .Case("nvptx", Triple::nvptx)
    .Case("nvptx64", Triple::nvptx64)
    .Case("le32", Triple::le32)
<<<<<<< HEAD
    .Case("asmjs", Triple::asmjs)
=======
    .Case("le64", Triple::le64)
>>>>>>> c5f8056e
    .Case("amdil", Triple::amdil)
    .Case("amdil64", Triple::amdil64)
    .Case("hsail", Triple::hsail)
    .Case("hsail64", Triple::hsail64)
    .Case("spir", Triple::spir)
    .Case("spir64", Triple::spir64)
    .StartsWith("kalimba", Triple::kalimba)
    .Default(Triple::UnknownArch);
}

static Triple::VendorType parseVendor(StringRef VendorName) {
  return StringSwitch<Triple::VendorType>(VendorName)
    .Case("apple", Triple::Apple)
    .Case("pc", Triple::PC)
    .Case("scei", Triple::SCEI)
    .Case("bgp", Triple::BGP)
    .Case("bgq", Triple::BGQ)
    .Case("fsl", Triple::Freescale)
    .Case("ibm", Triple::IBM)
    .Case("img", Triple::ImaginationTechnologies)
    .Case("mti", Triple::MipsTechnologies)
    .Case("nvidia", Triple::NVIDIA)
    .Case("csr", Triple::CSR)
    .Default(Triple::UnknownVendor);
}

static Triple::OSType parseOS(StringRef OSName) {
  return StringSwitch<Triple::OSType>(OSName)
    .StartsWith("darwin", Triple::Darwin)
    .StartsWith("dragonfly", Triple::DragonFly)
    .StartsWith("freebsd", Triple::FreeBSD)
    .StartsWith("ios", Triple::IOS)
    .StartsWith("kfreebsd", Triple::KFreeBSD)
    .StartsWith("linux", Triple::Linux)
    .StartsWith("lv2", Triple::Lv2)
    .StartsWith("macosx", Triple::MacOSX)
    .StartsWith("netbsd", Triple::NetBSD)
    .StartsWith("openbsd", Triple::OpenBSD)
    .StartsWith("solaris", Triple::Solaris)
    .StartsWith("win32", Triple::Win32)
    .StartsWith("windows", Triple::Win32)
    .StartsWith("haiku", Triple::Haiku)
    .StartsWith("minix", Triple::Minix)
    .StartsWith("rtems", Triple::RTEMS)
    .StartsWith("nacl", Triple::NaCl)
    .StartsWith("cnk", Triple::CNK)
    .StartsWith("bitrig", Triple::Bitrig)
    .StartsWith("aix", Triple::AIX)
    .StartsWith("emscripten", Triple::Emscripten)
    .StartsWith("cuda", Triple::CUDA)
    .StartsWith("nvcl", Triple::NVCL)
    .Default(Triple::UnknownOS);
}

static Triple::EnvironmentType parseEnvironment(StringRef EnvironmentName) {
  return StringSwitch<Triple::EnvironmentType>(EnvironmentName)
    .StartsWith("eabihf", Triple::EABIHF)
    .StartsWith("eabi", Triple::EABI)
    .StartsWith("gnueabihf", Triple::GNUEABIHF)
    .StartsWith("gnueabi", Triple::GNUEABI)
    .StartsWith("gnux32", Triple::GNUX32)
    .StartsWith("code16", Triple::CODE16)
    .StartsWith("gnu", Triple::GNU)
    .StartsWith("android", Triple::Android)
    .StartsWith("msvc", Triple::MSVC)
    .StartsWith("itanium", Triple::Itanium)
    .StartsWith("cygnus", Triple::Cygnus)
    .Default(Triple::UnknownEnvironment);
}

static Triple::ObjectFormatType parseFormat(StringRef EnvironmentName) {
  return StringSwitch<Triple::ObjectFormatType>(EnvironmentName)
    .EndsWith("coff", Triple::COFF)
    .EndsWith("elf", Triple::ELF)
    .EndsWith("macho", Triple::MachO)
    .Default(Triple::UnknownObjectFormat);
}

static Triple::SubArchType parseSubArch(StringRef SubArchName) {
  return StringSwitch<Triple::SubArchType>(SubArchName)
    .EndsWith("v8", Triple::ARMSubArch_v8)
    .EndsWith("v8a", Triple::ARMSubArch_v8)
    .EndsWith("v7", Triple::ARMSubArch_v7)
    .EndsWith("v7a", Triple::ARMSubArch_v7)
    .EndsWith("v7em", Triple::ARMSubArch_v7em)
    .EndsWith("v7l", Triple::ARMSubArch_v7)
    .EndsWith("v7m", Triple::ARMSubArch_v7m)
    .EndsWith("v7r", Triple::ARMSubArch_v7)
    .EndsWith("v7s", Triple::ARMSubArch_v7s)
    .EndsWith("v6", Triple::ARMSubArch_v6)
    .EndsWith("v6m", Triple::ARMSubArch_v6m)
    .EndsWith("v6t2", Triple::ARMSubArch_v6t2)
    .EndsWith("v5", Triple::ARMSubArch_v5)
    .EndsWith("v5e", Triple::ARMSubArch_v5)
    .EndsWith("v5t", Triple::ARMSubArch_v5)
    .EndsWith("v5te", Triple::ARMSubArch_v5te)
    .EndsWith("v4t", Triple::ARMSubArch_v4t)
    .EndsWith("kalimba3", Triple::KalimbaSubArch_v3)
    .EndsWith("kalimba4", Triple::KalimbaSubArch_v4)
    .EndsWith("kalimba5", Triple::KalimbaSubArch_v5)
    .Default(Triple::NoSubArch);
}

static const char *getObjectFormatTypeName(Triple::ObjectFormatType Kind) {
  switch (Kind) {
  case Triple::UnknownObjectFormat: return "";
  case Triple::COFF: return "coff";
  case Triple::ELF: return "elf";
  case Triple::MachO: return "macho";
  }
  llvm_unreachable("unknown object format type");
}

static Triple::ObjectFormatType getDefaultFormat(const Triple &T) {
  if (T.isOSDarwin())
    return Triple::MachO;
  else if (T.isOSWindows())
    return Triple::COFF;
  return Triple::ELF;
}

/// \brief Construct a triple from the string representation provided.
///
/// This stores the string representation and parses the various pieces into
/// enum members.
Triple::Triple(const Twine &Str)
    : Data(Str.str()),
      Arch(parseArch(getArchName())),
      SubArch(parseSubArch(getArchName())),
      Vendor(parseVendor(getVendorName())),
      OS(parseOS(getOSName())),
      Environment(parseEnvironment(getEnvironmentName())),
      ObjectFormat(parseFormat(getEnvironmentName())) {
  if (ObjectFormat == Triple::UnknownObjectFormat)
    ObjectFormat = getDefaultFormat(*this);
}

/// \brief Construct a triple from string representations of the architecture,
/// vendor, and OS.
///
/// This joins each argument into a canonical string representation and parses
/// them into enum members. It leaves the environment unknown and omits it from
/// the string representation.
Triple::Triple(const Twine &ArchStr, const Twine &VendorStr, const Twine &OSStr)
    : Data((ArchStr + Twine('-') + VendorStr + Twine('-') + OSStr).str()),
      Arch(parseArch(ArchStr.str())),
      SubArch(parseSubArch(ArchStr.str())),
      Vendor(parseVendor(VendorStr.str())),
      OS(parseOS(OSStr.str())),
      Environment(), ObjectFormat(Triple::UnknownObjectFormat) {
  ObjectFormat = getDefaultFormat(*this);
}

/// \brief Construct a triple from string representations of the architecture,
/// vendor, OS, and environment.
///
/// This joins each argument into a canonical string representation and parses
/// them into enum members.
Triple::Triple(const Twine &ArchStr, const Twine &VendorStr, const Twine &OSStr,
               const Twine &EnvironmentStr)
    : Data((ArchStr + Twine('-') + VendorStr + Twine('-') + OSStr + Twine('-') +
            EnvironmentStr).str()),
      Arch(parseArch(ArchStr.str())),
      SubArch(parseSubArch(ArchStr.str())),
      Vendor(parseVendor(VendorStr.str())),
      OS(parseOS(OSStr.str())),
      Environment(parseEnvironment(EnvironmentStr.str())),
      ObjectFormat(parseFormat(EnvironmentStr.str())) {
  if (ObjectFormat == Triple::UnknownObjectFormat)
    ObjectFormat = getDefaultFormat(*this);
}

std::string Triple::normalize(StringRef Str) {
  bool IsMinGW32 = false;
  bool IsCygwin = false;

  // Parse into components.
  SmallVector<StringRef, 4> Components;
  Str.split(Components, "-");

  // If the first component corresponds to a known architecture, preferentially
  // use it for the architecture.  If the second component corresponds to a
  // known vendor, preferentially use it for the vendor, etc.  This avoids silly
  // component movement when a component parses as (eg) both a valid arch and a
  // valid os.
  ArchType Arch = UnknownArch;
  if (Components.size() > 0)
    Arch = parseArch(Components[0]);
  VendorType Vendor = UnknownVendor;
  if (Components.size() > 1)
    Vendor = parseVendor(Components[1]);
  OSType OS = UnknownOS;
  if (Components.size() > 2) {
    OS = parseOS(Components[2]);
    IsCygwin = Components[2].startswith("cygwin");
    IsMinGW32 = Components[2].startswith("mingw");
  }
  EnvironmentType Environment = UnknownEnvironment;
  if (Components.size() > 3)
    Environment = parseEnvironment(Components[3]);
  ObjectFormatType ObjectFormat = UnknownObjectFormat;
  if (Components.size() > 4)
    ObjectFormat = parseFormat(Components[4]);

  // Note which components are already in their final position.  These will not
  // be moved.
  bool Found[4];
  Found[0] = Arch != UnknownArch;
  Found[1] = Vendor != UnknownVendor;
  Found[2] = OS != UnknownOS;
  Found[3] = Environment != UnknownEnvironment;

  // If they are not there already, permute the components into their canonical
  // positions by seeing if they parse as a valid architecture, and if so moving
  // the component to the architecture position etc.
  for (unsigned Pos = 0; Pos != array_lengthof(Found); ++Pos) {
    if (Found[Pos])
      continue; // Already in the canonical position.

    for (unsigned Idx = 0; Idx != Components.size(); ++Idx) {
      // Do not reparse any components that already matched.
      if (Idx < array_lengthof(Found) && Found[Idx])
        continue;

      // Does this component parse as valid for the target position?
      bool Valid = false;
      StringRef Comp = Components[Idx];
      switch (Pos) {
      default: llvm_unreachable("unexpected component type!");
      case 0:
        Arch = parseArch(Comp);
        Valid = Arch != UnknownArch;
        break;
      case 1:
        Vendor = parseVendor(Comp);
        Valid = Vendor != UnknownVendor;
        break;
      case 2:
        OS = parseOS(Comp);
        IsCygwin = Comp.startswith("cygwin");
        IsMinGW32 = Comp.startswith("mingw");
        Valid = OS != UnknownOS || IsCygwin || IsMinGW32;
        break;
      case 3:
        Environment = parseEnvironment(Comp);
        Valid = Environment != UnknownEnvironment;
        if (!Valid) {
          ObjectFormat = parseFormat(Comp);
          Valid = ObjectFormat != UnknownObjectFormat;
        }
        break;
      }
      if (!Valid)
        continue; // Nope, try the next component.

      // Move the component to the target position, pushing any non-fixed
      // components that are in the way to the right.  This tends to give
      // good results in the common cases of a forgotten vendor component
      // or a wrongly positioned environment.
      if (Pos < Idx) {
        // Insert left, pushing the existing components to the right.  For
        // example, a-b-i386 -> i386-a-b when moving i386 to the front.
        StringRef CurrentComponent(""); // The empty component.
        // Replace the component we are moving with an empty component.
        std::swap(CurrentComponent, Components[Idx]);
        // Insert the component being moved at Pos, displacing any existing
        // components to the right.
        for (unsigned i = Pos; !CurrentComponent.empty(); ++i) {
          // Skip over any fixed components.
          while (i < array_lengthof(Found) && Found[i])
            ++i;
          // Place the component at the new position, getting the component
          // that was at this position - it will be moved right.
          std::swap(CurrentComponent, Components[i]);
        }
      } else if (Pos > Idx) {
        // Push right by inserting empty components until the component at Idx
        // reaches the target position Pos.  For example, pc-a -> -pc-a when
        // moving pc to the second position.
        do {
          // Insert one empty component at Idx.
          StringRef CurrentComponent(""); // The empty component.
          for (unsigned i = Idx; i < Components.size();) {
            // Place the component at the new position, getting the component
            // that was at this position - it will be moved right.
            std::swap(CurrentComponent, Components[i]);
            // If it was placed on top of an empty component then we are done.
            if (CurrentComponent.empty())
              break;
            // Advance to the next component, skipping any fixed components.
            while (++i < array_lengthof(Found) && Found[i])
              ;
          }
          // The last component was pushed off the end - append it.
          if (!CurrentComponent.empty())
            Components.push_back(CurrentComponent);

          // Advance Idx to the component's new position.
          while (++Idx < array_lengthof(Found) && Found[Idx])
            ;
        } while (Idx < Pos); // Add more until the final position is reached.
      }
      assert(Pos < Components.size() && Components[Pos] == Comp &&
             "Component moved wrong!");
      Found[Pos] = true;
      break;
    }
  }

  // Special case logic goes here.  At this point Arch, Vendor and OS have the
  // correct values for the computed components.

  if (OS == Triple::Win32) {
    Components.resize(4);
    Components[2] = "windows";
    if (Environment == UnknownEnvironment) {
      if (ObjectFormat == UnknownObjectFormat || ObjectFormat == Triple::COFF)
        Components[3] = "msvc";
      else
        Components[3] = getObjectFormatTypeName(ObjectFormat);
    }
  } else if (IsMinGW32) {
    Components.resize(4);
    Components[2] = "windows";
    Components[3] = "gnu";
  } else if (IsCygwin) {
    Components.resize(4);
    Components[2] = "windows";
    Components[3] = "cygnus";
  }
  if (IsMinGW32 || IsCygwin ||
      (OS == Triple::Win32 && Environment != UnknownEnvironment)) {
    if (ObjectFormat != UnknownObjectFormat && ObjectFormat != Triple::COFF) {
      Components.resize(5);
      Components[4] = getObjectFormatTypeName(ObjectFormat);
    }
  }

  // Stick the corrected components back together to form the normalized string.
  std::string Normalized;
  for (unsigned i = 0, e = Components.size(); i != e; ++i) {
    if (i) Normalized += '-';
    Normalized += Components[i];
  }
  return Normalized;
}

StringRef Triple::getArchName() const {
  return StringRef(Data).split('-').first;           // Isolate first component
}

StringRef Triple::getVendorName() const {
  StringRef Tmp = StringRef(Data).split('-').second; // Strip first component
  return Tmp.split('-').first;                       // Isolate second component
}

StringRef Triple::getOSName() const {
  StringRef Tmp = StringRef(Data).split('-').second; // Strip first component
  Tmp = Tmp.split('-').second;                       // Strip second component
  return Tmp.split('-').first;                       // Isolate third component
}

StringRef Triple::getEnvironmentName() const {
  StringRef Tmp = StringRef(Data).split('-').second; // Strip first component
  Tmp = Tmp.split('-').second;                       // Strip second component
  return Tmp.split('-').second;                      // Strip third component
}

StringRef Triple::getOSAndEnvironmentName() const {
  StringRef Tmp = StringRef(Data).split('-').second; // Strip first component
  return Tmp.split('-').second;                      // Strip second component
}

static unsigned EatNumber(StringRef &Str) {
  assert(!Str.empty() && Str[0] >= '0' && Str[0] <= '9' && "Not a number");
  unsigned Result = 0;

  do {
    // Consume the leading digit.
    Result = Result*10 + (Str[0] - '0');

    // Eat the digit.
    Str = Str.substr(1);
  } while (!Str.empty() && Str[0] >= '0' && Str[0] <= '9');

  return Result;
}

void Triple::getOSVersion(unsigned &Major, unsigned &Minor,
                          unsigned &Micro) const {
  StringRef OSName = getOSName();

  // Assume that the OS portion of the triple starts with the canonical name.
  StringRef OSTypeName = getOSTypeName(getOS());
  if (OSName.startswith(OSTypeName))
    OSName = OSName.substr(OSTypeName.size());

  // Any unset version defaults to 0.
  Major = Minor = Micro = 0;

  // Parse up to three components.
  unsigned *Components[3] = { &Major, &Minor, &Micro };
  for (unsigned i = 0; i != 3; ++i) {
    if (OSName.empty() || OSName[0] < '0' || OSName[0] > '9')
      break;

    // Consume the leading number.
    *Components[i] = EatNumber(OSName);

    // Consume the separator, if present.
    if (OSName.startswith("."))
      OSName = OSName.substr(1);
  }
}

bool Triple::getMacOSXVersion(unsigned &Major, unsigned &Minor,
                              unsigned &Micro) const {
  getOSVersion(Major, Minor, Micro);

  switch (getOS()) {
  default: llvm_unreachable("unexpected OS for Darwin triple");
  case Darwin:
    // Default to darwin8, i.e., MacOSX 10.4.
    if (Major == 0)
      Major = 8;
    // Darwin version numbers are skewed from OS X versions.
    if (Major < 4)
      return false;
    Micro = 0;
    Minor = Major - 4;
    Major = 10;
    break;
  case MacOSX:
    // Default to 10.4.
    if (Major == 0) {
      Major = 10;
      Minor = 4;
    }
    if (Major != 10)
      return false;
    break;
  case IOS:
    // Ignore the version from the triple.  This is only handled because the
    // the clang driver combines OS X and IOS support into a common Darwin
    // toolchain that wants to know the OS X version number even when targeting
    // IOS.
    Major = 10;
    Minor = 4;
    Micro = 0;
    break;
  }
  return true;
}

void Triple::getiOSVersion(unsigned &Major, unsigned &Minor,
                           unsigned &Micro) const {
  switch (getOS()) {
  default: llvm_unreachable("unexpected OS for Darwin triple");
  case Darwin:
  case MacOSX:
    // Ignore the version from the triple.  This is only handled because the
    // the clang driver combines OS X and IOS support into a common Darwin
    // toolchain that wants to know the iOS version number even when targeting
    // OS X.
    Major = 5;
    Minor = 0;
    Micro = 0;
    break;
  case IOS:
    getOSVersion(Major, Minor, Micro);
    // Default to 5.0 (or 7.0 for arm64).
    if (Major == 0)
      Major = (getArch() == aarch64) ? 7 : 5;
    break;
  }
}

void Triple::setTriple(const Twine &Str) {
  *this = Triple(Str);
}

void Triple::setArch(ArchType Kind) {
  setArchName(getArchTypeName(Kind));
}

void Triple::setVendor(VendorType Kind) {
  setVendorName(getVendorTypeName(Kind));
}

void Triple::setOS(OSType Kind) {
  setOSName(getOSTypeName(Kind));
}

void Triple::setEnvironment(EnvironmentType Kind) {
  setEnvironmentName(getEnvironmentTypeName(Kind));
}

void Triple::setObjectFormat(ObjectFormatType Kind) {
  if (Environment == UnknownEnvironment)
    return setEnvironmentName(getObjectFormatTypeName(Kind));

  setEnvironmentName((getEnvironmentTypeName(Environment) + Twine("-") +
                      getObjectFormatTypeName(Kind)).str());
}

void Triple::setArchName(StringRef Str) {
  // Work around a miscompilation bug for Twines in gcc 4.0.3.
  SmallString<64> Triple;
  Triple += Str;
  Triple += "-";
  Triple += getVendorName();
  Triple += "-";
  Triple += getOSAndEnvironmentName();
  setTriple(Triple.str());
}

void Triple::setVendorName(StringRef Str) {
  setTriple(getArchName() + "-" + Str + "-" + getOSAndEnvironmentName());
}

void Triple::setOSName(StringRef Str) {
  if (hasEnvironment())
    setTriple(getArchName() + "-" + getVendorName() + "-" + Str +
              "-" + getEnvironmentName());
  else
    setTriple(getArchName() + "-" + getVendorName() + "-" + Str);
}

void Triple::setEnvironmentName(StringRef Str) {
  setTriple(getArchName() + "-" + getVendorName() + "-" + getOSName() +
            "-" + Str);
}

void Triple::setOSAndEnvironmentName(StringRef Str) {
  setTriple(getArchName() + "-" + getVendorName() + "-" + Str);
}

static unsigned getArchPointerBitWidth(llvm::Triple::ArchType Arch) {
  switch (Arch) {
  case llvm::Triple::UnknownArch:
    return 0;

  case llvm::Triple::msp430:
    return 16;

  case llvm::Triple::arm:
  case llvm::Triple::armeb:
  case llvm::Triple::asmjs:
  case llvm::Triple::hexagon:
  case llvm::Triple::le32:
  case llvm::Triple::mips:
  case llvm::Triple::mipsel:
  case llvm::Triple::nvptx:
  case llvm::Triple::ppc:
  case llvm::Triple::r600:
  case llvm::Triple::sparc:
  case llvm::Triple::tce:
  case llvm::Triple::thumb:
  case llvm::Triple::thumbeb:
  case llvm::Triple::x86:
  case llvm::Triple::xcore:
  case llvm::Triple::amdil:
  case llvm::Triple::hsail:
  case llvm::Triple::spir:
  case llvm::Triple::kalimba:
    return 32;

  case llvm::Triple::aarch64:
  case llvm::Triple::aarch64_be:
  case llvm::Triple::le64:
  case llvm::Triple::mips64:
  case llvm::Triple::mips64el:
  case llvm::Triple::nvptx64:
  case llvm::Triple::ppc64:
  case llvm::Triple::ppc64le:
  case llvm::Triple::sparcv9:
  case llvm::Triple::systemz:
  case llvm::Triple::x86_64:
  case llvm::Triple::amdil64:
  case llvm::Triple::hsail64:
  case llvm::Triple::spir64:
    return 64;
  }
  llvm_unreachable("Invalid architecture value");
}

bool Triple::isArch64Bit() const {
  return getArchPointerBitWidth(getArch()) == 64;
}

bool Triple::isArch32Bit() const {
  return getArchPointerBitWidth(getArch()) == 32;
}

bool Triple::isArch16Bit() const {
  return getArchPointerBitWidth(getArch()) == 16;
}

Triple Triple::get32BitArchVariant() const {
  Triple T(*this);
  switch (getArch()) {
  case Triple::UnknownArch:
  case Triple::aarch64:
  case Triple::aarch64_be:
  case Triple::msp430:
  case Triple::systemz:
  case Triple::ppc64le:
    T.setArch(UnknownArch);
    break;

  case Triple::amdil:
  case Triple::hsail:
  case Triple::spir:
  case Triple::arm:
  case Triple::armeb:
  case Triple::asmjs:
  case Triple::hexagon:
  case Triple::kalimba:
  case Triple::le32:
  case Triple::mips:
  case Triple::mipsel:
  case Triple::nvptx:
  case Triple::ppc:
  case Triple::r600:
  case Triple::sparc:
  case Triple::tce:
  case Triple::thumb:
  case Triple::thumbeb:
  case Triple::x86:
  case Triple::xcore:
    // Already 32-bit.
    break;

  case Triple::le64:      T.setArch(Triple::le32);    break;
  case Triple::mips64:    T.setArch(Triple::mips);    break;
  case Triple::mips64el:  T.setArch(Triple::mipsel);  break;
  case Triple::nvptx64:   T.setArch(Triple::nvptx);   break;
  case Triple::ppc64:     T.setArch(Triple::ppc);     break;
  case Triple::sparcv9:   T.setArch(Triple::sparc);   break;
  case Triple::x86_64:    T.setArch(Triple::x86);     break;
  case Triple::amdil64:   T.setArch(Triple::amdil);   break;
  case Triple::hsail64:   T.setArch(Triple::hsail);   break;
  case Triple::spir64:    T.setArch(Triple::spir);    break;
  }
  return T;
}

Triple Triple::get64BitArchVariant() const {
  Triple T(*this);
  switch (getArch()) {
  case Triple::UnknownArch:
  case Triple::arm:
  case Triple::armeb:
  case Triple::asmjs:
  case Triple::hexagon:
  case Triple::kalimba:
  case Triple::msp430:
  case Triple::r600:
  case Triple::tce:
  case Triple::thumb:
  case Triple::thumbeb:
  case Triple::xcore:
    T.setArch(UnknownArch);
    break;

  case Triple::aarch64:
  case Triple::aarch64_be:
  case Triple::le64:
  case Triple::amdil64:
  case Triple::hsail64:
  case Triple::spir64:
  case Triple::mips64:
  case Triple::mips64el:
  case Triple::nvptx64:
  case Triple::ppc64:
  case Triple::ppc64le:
  case Triple::sparcv9:
  case Triple::systemz:
  case Triple::x86_64:
    // Already 64-bit.
    break;

  case Triple::le32:    T.setArch(Triple::le64);      break;
  case Triple::mips:    T.setArch(Triple::mips64);    break;
  case Triple::mipsel:  T.setArch(Triple::mips64el);  break;
  case Triple::nvptx:   T.setArch(Triple::nvptx64);   break;
  case Triple::ppc:     T.setArch(Triple::ppc64);     break;
  case Triple::sparc:   T.setArch(Triple::sparcv9);   break;
  case Triple::x86:     T.setArch(Triple::x86_64);    break;
  case Triple::amdil:   T.setArch(Triple::amdil64);   break;
  case Triple::hsail:   T.setArch(Triple::hsail64);   break;
  case Triple::spir:    T.setArch(Triple::spir64);    break;
  }
  return T;
}

// FIXME: tblgen this.
const char *Triple::getARMCPUForArch(StringRef MArch) const {
  if (MArch.empty())
    MArch = getArchName();

  switch (getOS()) {
  case llvm::Triple::FreeBSD:
  case llvm::Triple::NetBSD:
    if (MArch == "armv6")
      return "arm1176jzf-s";
    break;
  case llvm::Triple::Win32:
    // FIXME: this is invalid for WindowsCE
    return "cortex-a9";
  // @LOCALMOD-START
  case llvm::Triple::NaCl:
    // Default to armv7 unless something more specific is specified.
    if (MArch == "arm")
      return "cortex-a9";
    break;
  // @LOCALMOD-END
  default:
    break;
  }

  const char *result = nullptr;
  size_t offset = StringRef::npos;
  if (MArch.startswith("arm"))
    offset = 3;
  if (MArch.startswith("thumb"))
    offset = 5;
  if (offset != StringRef::npos && MArch.substr(offset, 2) == "eb")
    offset += 2;
  if (offset != StringRef::npos)
    result = llvm::StringSwitch<const char *>(MArch.substr(offset))
      .Cases("v2", "v2a", "arm2")
      .Case("v3", "arm6")
      .Case("v3m", "arm7m")
      .Case("v4", "strongarm")
      .Case("v4t", "arm7tdmi")
      .Cases("v5", "v5t", "arm10tdmi")
      .Cases("v5e", "v5te", "arm1022e")
      .Case("v5tej", "arm926ej-s")
      .Cases("v6", "v6k", "arm1136jf-s")
      .Case("v6j", "arm1136j-s")
      .Cases("v6z", "v6zk", "arm1176jzf-s")
      .Case("v6t2", "arm1156t2-s")
      .Cases("v6m", "v6-m", "cortex-m0")
      .Cases("v7", "v7a", "v7-a", "v7l", "v7-l", "cortex-a8")
      .Cases("v7s", "v7-s", "swift")
      .Cases("v7r", "v7-r", "cortex-r4")
      .Cases("v7m", "v7-m", "cortex-m3")
      .Cases("v7em", "v7e-m", "cortex-m4")
      .Cases("v8", "v8a", "v8-a", "cortex-a53")
      .Default(nullptr);
  else
    result = llvm::StringSwitch<const char *>(MArch)
      .Case("ep9312", "ep9312")
      .Case("iwmmxt", "iwmmxt")
      .Case("xscale", "xscale")
      .Default(nullptr);

  if (result)
    return result;

  // If all else failed, return the most base CPU with thumb interworking
  // supported by LLVM.
  // FIXME: Should warn once that we're falling back.
  switch (getOS()) {
  case llvm::Triple::NetBSD:
    switch (getEnvironment()) {
    case llvm::Triple::GNUEABIHF:
    case llvm::Triple::GNUEABI:
    case llvm::Triple::EABIHF:
    case llvm::Triple::EABI:
      return "arm926ej-s";
    default:
      return "strongarm";
    }
  default:
    switch (getEnvironment()) {
    case llvm::Triple::EABIHF:
    case llvm::Triple::GNUEABIHF:
      return "arm1176jzf-s";
    default:
      return "arm7tdmi";
    }
  }
}<|MERGE_RESOLUTION|>--- conflicted
+++ resolved
@@ -23,12 +23,7 @@
   case aarch64_be:  return "aarch64_be";
   case arm:         return "arm";
   case armeb:       return "armeb";
-<<<<<<< HEAD
-  case arm64:       return "arm64";
-  case arm64_be:    return "arm64_be";
   case asmjs:       return "asmjs";
-=======
->>>>>>> c5f8056e
   case hexagon:     return "hexagon";
   case mips:        return "mips";
   case mipsel:      return "mipsel";
@@ -220,11 +215,8 @@
     .Case("nvptx", nvptx)
     .Case("nvptx64", nvptx64)
     .Case("le32", le32)
-<<<<<<< HEAD
     .Case("asmjs", asmjs)
-=======
     .Case("le64", le64)
->>>>>>> c5f8056e
     .Case("amdil", amdil)
     .Case("amdil64", amdil64)
     .Case("hsail", hsail)
@@ -235,36 +227,6 @@
     .Default(UnknownArch);
 }
 
-<<<<<<< HEAD
-// Returns architecture name that is understood by the target assembler.
-const char *Triple::getArchNameForAssembler() {
-  if (!isOSDarwin() && getVendor() != Triple::Apple)
-    return nullptr;
-
-  return StringSwitch<const char*>(getArchName())
-    .Case("i386", "i386")
-    .Case("x86_64", "x86_64")
-    .Case("powerpc", "ppc")
-    .Case("powerpc64", "ppc64")
-    .Case("powerpc64le", "ppc64le")
-    .Case("arm", "arm")
-    .Cases("armv4t", "thumbv4t", "armv4t")
-    .Cases("armv5", "armv5e", "thumbv5", "thumbv5e", "armv5")
-    .Cases("armv6", "thumbv6", "armv6")
-    .Cases("armv7", "thumbv7", "armv7")
-    .Case("armeb", "armeb")
-    .Case("arm64", "arm64")
-    .Case("arm64_be", "arm64")
-    .Case("r600", "r600")
-    .Case("nvptx", "nvptx")
-    .Case("nvptx64", "nvptx64")
-    .Case("le32", "le32")
-    .Case("asmjs", "asmjs")
-    .Case("amdil", "amdil")
-    .Case("spir", "spir")
-    .Case("spir64", "spir64")
-    .Default(nullptr);
-=======
 static Triple::ArchType parseARMArch(StringRef ArchName) {
   size_t offset = StringRef::npos;
   Triple::ArchType arch = Triple::UnknownArch;
@@ -307,7 +269,6 @@
     .Cases("v7m", "v7r", "v7s", arch)
     .Cases("v8", "v8a", arch)
     .Default(Triple::UnknownArch);
->>>>>>> c5f8056e
 }
 
 static Triple::ArchType parseArch(StringRef ArchName) {
@@ -338,11 +299,8 @@
     .Case("nvptx", Triple::nvptx)
     .Case("nvptx64", Triple::nvptx64)
     .Case("le32", Triple::le32)
-<<<<<<< HEAD
     .Case("asmjs", Triple::asmjs)
-=======
     .Case("le64", Triple::le64)
->>>>>>> c5f8056e
     .Case("amdil", Triple::amdil)
     .Case("amdil64", Triple::amdil64)
     .Case("hsail", Triple::hsail)
