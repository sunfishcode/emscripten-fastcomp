--- conflicted
+++ resolved
@@ -12,11 +12,9 @@
 //===----------------------------------------------------------------------===//
 
 #include "Unix.h"
-#include "llvm/Support/raw_ostream.h"
 #include "llvm/Support/DataTypes.h"
 #include "llvm/Support/ErrorHandling.h"
 #include "llvm/Support/Process.h"
-#include "llvm/Support/Debug.h"
 
 #ifdef HAVE_SYS_MMAN_H
 #include <sys/mman.h>
@@ -200,14 +198,8 @@
   void *pa = ::mmap(start, PageSize*NumPages, PROT_READ|PROT_EXEC,
                     flags, fd, 0);
 #else
-<<<<<<< HEAD
-dbgs() << "calling mmap, start " << start << "\n";
-  void *pa = ::mmap(start, pageSize*NumPages, PROT_READ|PROT_WRITE|PROT_EXEC,
-=======
   void *pa = ::mmap(start, PageSize*NumPages, PROT_READ|PROT_WRITE|PROT_EXEC,
->>>>>>> a662a986
                     flags, fd, 0);
-  DEBUG(dbgs() << "mmap returned " << pa<<"\n");
 #endif
   if (pa == MAP_FAILED) {
     if (NearBlock) //Try again without a near hint
