//===- Signals.cpp - Generic Unix Signals Implementation -----*- C++ -*-===//
//
//                     The LLVM Compiler Infrastructure
//
// This file is distributed under the University of Illinois Open Source
// License. See LICENSE.TXT for details.
//
//===----------------------------------------------------------------------===//
//
// This file defines some helpful functions for dealing with the possibility of
// Unix signals occurring while your program is running.
//
//===----------------------------------------------------------------------===//

#include "Unix.h"
#include "llvm/ADT/STLExtras.h"
#include "llvm/Support/Mutex.h"
#include <algorithm>
#include <string>
#include <vector>
#if HAVE_EXECINFO_H
# include <execinfo.h>         // For backtrace().
#endif
#if HAVE_SIGNAL_H
#include <signal.h>
#endif
#if HAVE_SYS_STAT_H
#include <sys/stat.h>
#endif
#if HAVE_CXXABI_H
#include <cxxabi.h>
#endif
#if HAVE_DLFCN_H
#include <dlfcn.h>
#endif
#if HAVE_MACH_MACH_H
#include <mach/mach.h>
#endif

using namespace llvm;

static RETSIGTYPE SignalHandler(int Sig);  // defined below.

static SmartMutex<true> SignalsMutex;

/// InterruptFunction - The function to call if ctrl-c is pressed.
static void (*InterruptFunction)() = nullptr;

static std::vector<std::string> FilesToRemove;
static std::vector<std::pair<void(*)(void*), void*> > CallBacksToRun;

// IntSigs - Signals that represent requested termination. There's no bug
// or failure, or if there is, it's not our direct responsibility. For whatever
// reason, our continued execution is no longer desirable.
static const int IntSigs[] = {
  SIGHUP, SIGINT, SIGPIPE, SIGTERM, SIGUSR1, SIGUSR2
};
static const int *const IntSigsEnd = std::end(IntSigs);

// KillSigs - Signals that represent that we have a bug, and our prompt
// termination has been ordered.
static const int KillSigs[] = {
  SIGILL, SIGTRAP, SIGABRT, SIGFPE, SIGBUS, SIGSEGV, SIGQUIT
#ifdef SIGSYS
  , SIGSYS
#endif
#ifdef SIGXCPU
  , SIGXCPU
#endif
#ifdef SIGXFSZ
  , SIGXFSZ
#endif
#ifdef SIGEMT
  , SIGEMT
#endif
};
static const int *const KillSigsEnd = std::end(KillSigs);

static unsigned NumRegisteredSignals = 0;
static struct {
  struct sigaction SA;
  int SigNo;
} RegisteredSignalInfo[(sizeof(IntSigs)+sizeof(KillSigs))/sizeof(KillSigs[0])];


static void RegisterHandler(int Signal) {
#if !defined(__native_client__)
  assert(NumRegisteredSignals <
         sizeof(RegisteredSignalInfo)/sizeof(RegisteredSignalInfo[0]) &&
         "Out of space for signal handlers!");

  struct sigaction NewHandler;

  NewHandler.sa_handler = SignalHandler;
  NewHandler.sa_flags = SA_NODEFER|SA_RESETHAND;
  sigemptyset(&NewHandler.sa_mask);

  // Install the new handler, save the old one in RegisteredSignalInfo.
  sigaction(Signal, &NewHandler,
            &RegisteredSignalInfo[NumRegisteredSignals].SA);
  RegisteredSignalInfo[NumRegisteredSignals].SigNo = Signal;
  ++NumRegisteredSignals;
#endif // (__native_client__)
}

static void RegisterHandlers() {
  // If the handlers are already registered, we're done.
  if (NumRegisteredSignals != 0) return;

  std::for_each(IntSigs, IntSigsEnd, RegisterHandler);
  std::for_each(KillSigs, KillSigsEnd, RegisterHandler);
}

static void UnregisterHandlers() {
#if !defined(__native_client__)
  // Restore all of the signal handlers to how they were before we showed up.
  for (unsigned i = 0, e = NumRegisteredSignals; i != e; ++i)
    sigaction(RegisteredSignalInfo[i].SigNo,
              &RegisteredSignalInfo[i].SA, nullptr);
  NumRegisteredSignals = 0;
#endif // (__native_client__)
}


/// RemoveFilesToRemove - Process the FilesToRemove list. This function
/// should be called with the SignalsMutex lock held.
/// NB: This must be an async signal safe function. It cannot allocate or free
/// memory, even in debug builds.
static void RemoveFilesToRemove() {
  // We avoid iterators in case of debug iterators that allocate or release
  // memory.
  for (unsigned i = 0, e = FilesToRemove.size(); i != e; ++i) {
    // We rely on a std::string implementation for which repeated calls to
    // 'c_str()' don't allocate memory. We pre-call 'c_str()' on all of these
    // strings to try to ensure this is safe.
    const char *path = FilesToRemove[i].c_str();

    // Get the status so we can determine if it's a file or directory. If we
    // can't stat the file, ignore it.
    struct stat buf;
    if (stat(path, &buf) != 0)
      continue;

    // If this is not a regular file, ignore it. We want to prevent removal of
    // special files like /dev/null, even if the compiler is being run with the
    // super-user permissions.
    if (!S_ISREG(buf.st_mode))
      continue;
  
    // Otherwise, remove the file. We ignore any errors here as there is nothing
    // else we can do.
    unlink(path);
  }
}

// SignalHandler - The signal handler that runs.
static RETSIGTYPE SignalHandler(int Sig) {
  // Restore the signal behavior to default, so that the program actually
  // crashes when we return and the signal reissues.  This also ensures that if
  // we crash in our signal handler that the program will terminate immediately
  // instead of recursing in the signal handler.
  UnregisterHandlers();

#if !defined(__native_client__)
  // Unmask all potentially blocked kill signals.
  sigset_t SigMask;
  sigfillset(&SigMask);
<<<<<<< HEAD
  sigprocmask(SIG_UNBLOCK, &SigMask, 0);
#endif
=======
  sigprocmask(SIG_UNBLOCK, &SigMask, nullptr);
>>>>>>> 434f0e35

  SignalsMutex.acquire();
  RemoveFilesToRemove();

  if (std::find(IntSigs, IntSigsEnd, Sig) != IntSigsEnd) {
    if (InterruptFunction) {
      void (*IF)() = InterruptFunction;
      SignalsMutex.release();
      InterruptFunction = nullptr;
      IF();        // run the interrupt function.
      return;
    }

    SignalsMutex.release();
    raise(Sig);   // Execute the default handler.
    return;
  }

  SignalsMutex.release();

  // Otherwise if it is a fault (like SEGV) run any handler.
  for (unsigned i = 0, e = CallBacksToRun.size(); i != e; ++i)
    CallBacksToRun[i].first(CallBacksToRun[i].second);

#ifdef __s390__
  // On S/390, certain signals are delivered with PSW Address pointing to
  // *after* the faulting instruction.  Simply returning from the signal
  // handler would continue execution after that point, instead of
  // re-raising the signal.  Raise the signal manually in those cases.
  if (Sig == SIGILL || Sig == SIGFPE || Sig == SIGTRAP)
    raise(Sig);
#endif
}

void llvm::sys::RunInterruptHandlers() {
  SignalsMutex.acquire();
  RemoveFilesToRemove();
  SignalsMutex.release();
}

void llvm::sys::SetInterruptFunction(void (*IF)()) {
  SignalsMutex.acquire();
  InterruptFunction = IF;
  SignalsMutex.release();
  RegisterHandlers();
}

// RemoveFileOnSignal - The public API
bool llvm::sys::RemoveFileOnSignal(StringRef Filename,
                                   std::string* ErrMsg) {
  SignalsMutex.acquire();
  std::string *OldPtr = FilesToRemove.empty() ? nullptr : &FilesToRemove[0];
  FilesToRemove.push_back(Filename);

  // We want to call 'c_str()' on every std::string in this vector so that if
  // the underlying implementation requires a re-allocation, it happens here
  // rather than inside of the signal handler. If we see the vector grow, we
  // have to call it on every entry. If it remains in place, we only need to
  // call it on the latest one.
  if (OldPtr == &FilesToRemove[0])
    FilesToRemove.back().c_str();
  else
    for (unsigned i = 0, e = FilesToRemove.size(); i != e; ++i)
      FilesToRemove[i].c_str();

  SignalsMutex.release();

  RegisterHandlers();
  return false;
}

// DontRemoveFileOnSignal - The public API
void llvm::sys::DontRemoveFileOnSignal(StringRef Filename) {
  SignalsMutex.acquire();
  std::vector<std::string>::reverse_iterator RI =
    std::find(FilesToRemove.rbegin(), FilesToRemove.rend(), Filename);
  std::vector<std::string>::iterator I = FilesToRemove.end();
  if (RI != FilesToRemove.rend())
    I = FilesToRemove.erase(RI.base()-1);

  // We need to call c_str() on every element which would have been moved by
  // the erase. These elements, in a C++98 implementation where c_str()
  // requires a reallocation on the first call may have had the call to c_str()
  // made on insertion become invalid by being copied down an element.
  for (std::vector<std::string>::iterator E = FilesToRemove.end(); I != E; ++I)
    I->c_str();

  SignalsMutex.release();
}

/// AddSignalHandler - Add a function to be called when a signal is delivered
/// to the process.  The handler can have a cookie passed to it to identify
/// what instance of the handler it is.
void llvm::sys::AddSignalHandler(void (*FnPtr)(void *), void *Cookie) {
  CallBacksToRun.push_back(std::make_pair(FnPtr, Cookie));
  RegisterHandlers();
}


// PrintStackTrace - In the case of a program crash or fault, print out a stack
// trace so that the user has an indication of why and where we died.
//
// On glibc systems we have the 'backtrace' function, which works nicely, but
// doesn't demangle symbols.
void llvm::sys::PrintStackTrace(FILE *FD) {
#if defined(HAVE_BACKTRACE) && defined(ENABLE_BACKTRACES)
  static void* StackTrace[256];
  // Use backtrace() to output a backtrace on Linux systems with glibc.
  int depth = backtrace(StackTrace,
                        static_cast<int>(array_lengthof(StackTrace)));
#if HAVE_DLFCN_H && __GNUG__
  int width = 0;
  for (int i = 0; i < depth; ++i) {
    Dl_info dlinfo;
    dladdr(StackTrace[i], &dlinfo);
    const char* name = strrchr(dlinfo.dli_fname, '/');

    int nwidth;
    if (!name) nwidth = strlen(dlinfo.dli_fname);
    else       nwidth = strlen(name) - 1;

    if (nwidth > width) width = nwidth;
  }

  for (int i = 0; i < depth; ++i) {
    Dl_info dlinfo;
    dladdr(StackTrace[i], &dlinfo);

    fprintf(FD, "%-2d", i);

    const char* name = strrchr(dlinfo.dli_fname, '/');
    if (!name) fprintf(FD, " %-*s", width, dlinfo.dli_fname);
    else       fprintf(FD, " %-*s", width, name+1);

    fprintf(FD, " %#0*lx",
            (int)(sizeof(void*) * 2) + 2, (unsigned long)StackTrace[i]);

    if (dlinfo.dli_sname != nullptr) {
      fputc(' ', FD);
#  if HAVE_CXXABI_H
      int res;
      char* d = abi::__cxa_demangle(dlinfo.dli_sname, nullptr, nullptr, &res);
#  else
      char* d = NULL;
#  endif
      if (!d) fputs(dlinfo.dli_sname, FD);
      else    fputs(d, FD);
      free(d);

      // FIXME: When we move to C++11, use %t length modifier. It's not in
      // C++03 and causes gcc to issue warnings. Losing the upper 32 bits of
      // the stack offset for a stack dump isn't likely to cause any problems.
      fprintf(FD, " + %u",(unsigned)((char*)StackTrace[i]-
                                     (char*)dlinfo.dli_saddr));
    }
    fputc('\n', FD);
  }
#else
  backtrace_symbols_fd(StackTrace, depth, STDERR_FILENO);
#endif
#endif
}

static void PrintStackTraceSignalHandler(void *) {
  PrintStackTrace(stderr);
}

/// PrintStackTraceOnErrorSignal - When an error signal (such as SIGABRT or
/// SIGSEGV) is delivered to the process, print a stack trace and then exit.
void llvm::sys::PrintStackTraceOnErrorSignal() {
  AddSignalHandler(PrintStackTraceSignalHandler, nullptr);

#if defined(__APPLE__) && defined(ENABLE_CRASH_OVERRIDES)
  // Environment variable to disable any kind of crash dialog.
  if (getenv("LLVM_DISABLE_CRASH_REPORT")) {
    mach_port_t self = mach_task_self();

    exception_mask_t mask = EXC_MASK_CRASH;

    kern_return_t ret = task_set_exception_ports(self,
                             mask,
                             MACH_PORT_NULL,
                             EXCEPTION_STATE_IDENTITY | MACH_EXCEPTION_CODES,
                             THREAD_STATE_NONE);
    (void)ret;
  }
#endif
}


/***/

// On Darwin, raise sends a signal to the main thread instead of the current
// thread. This has the unfortunate effect that assert() and abort() will end up
// bypassing our crash recovery attempts. We work around this for anything in
// the same linkage unit by just defining our own versions of the assert handler
// and abort.

#if defined(__APPLE__) && defined(ENABLE_CRASH_OVERRIDES)

#include <signal.h>
#include <pthread.h>

int raise(int sig) {
  return pthread_kill(pthread_self(), sig);
}

void __assert_rtn(const char *func,
                  const char *file,
                  int line,
                  const char *expr) {
  if (func)
    fprintf(stderr, "Assertion failed: (%s), function %s, file %s, line %d.\n",
            expr, func, file, line);
  else
    fprintf(stderr, "Assertion failed: (%s), file %s, line %d.\n",
            expr, file, line);
  abort();
}

void abort() {
  raise(SIGABRT);
  usleep(1000);
  __builtin_trap();
}

#endif<|MERGE_RESOLUTION|>--- conflicted
+++ resolved
@@ -165,12 +165,8 @@
   // Unmask all potentially blocked kill signals.
   sigset_t SigMask;
   sigfillset(&SigMask);
-<<<<<<< HEAD
-  sigprocmask(SIG_UNBLOCK, &SigMask, 0);
-#endif
-=======
   sigprocmask(SIG_UNBLOCK, &SigMask, nullptr);
->>>>>>> 434f0e35
+#endif
 
   SignalsMutex.acquire();
   RemoveFilesToRemove();
